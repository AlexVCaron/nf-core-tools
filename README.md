--- conflicted
+++ resolved
@@ -16,55 +16,6 @@
 
 A python package with helper tools for the nf-core community.
 
-<<<<<<< HEAD
-> **Read this documentation on the nf-core website: [https://nf-co.re/tools](https://nf-co.re/tools)**
-
-## Table of contents <!-- omit in toc -->
-
-- [`nf-core` tools installation](#installation)
-- [`nf-core` tools update](#update-tools)
-- [`nf-core list` - List available pipelines](#listing-pipelines)
-- [`nf-core launch` - Run a pipeline with interactive parameter prompts](#launch-a-pipeline)
-- [`nf-core create-params-file` - Create a parameter file](#create-a-parameter-file)
-- [`nf-core download` - Download a pipeline for offline use](#downloading-pipelines-for-offline-use)
-- [`nf-core licences` - List software licences in a pipeline](#pipeline-software-licences)
-- [`nf-core create` - Create a new pipeline with the nf-core template](#creating-a-new-pipeline)
-- [`nf-core lint` - Check pipeline code against nf-core guidelines](#linting-a-workflow)
-- [`nf-core schema` - Work with pipeline schema files](#pipeline-schema)
-- [`nf-core bump-version` - Update nf-core pipeline version number](#bumping-a-pipeline-version-number)
-- [`nf-core sync` - Synchronise pipeline TEMPLATE branches](#sync-a-pipeline-with-the-template)
-- [`nf-core rocrate` - Create a Research Object (RO) crate metadata file](#create-a-ro-crate-metadata-file)
-- [`nf-core tui` - Explore the nf-core command line graphically](#tools-cli-tui)
-- [`nf-core modules` - commands for dealing with DSL2 modules](#modules)
-
-  - [`modules list` - List available modules](#list-modules)
-    - [`modules list remote` - List remote modules](#list-remote-modules)
-    - [`modules list local` - List installed modules](#list-installed-modules)
-  - [`modules info` - Show information about a module](#show-information-about-a-module)
-  - [`modules install` - Install modules in a pipeline](#install-modules-in-a-pipeline)
-  - [`modules update` - Update modules in a pipeline](#update-modules-in-a-pipeline)
-  - [`modules remove` - Remove a module from a pipeline](#remove-a-module-from-a-pipeline)
-  - [`modules patch` - Create a patch file for a module](#create-a-patch-file-for-a-module)
-  - [`modules create` - Create a module from the template](#create-a-new-module)
-  - [`modules lint` - Check a module against nf-core guidelines](#check-a-module-against-nf-core-guidelines)
-  - [`modules test` - Run the tests for a module](#run-the-tests-for-a-module-using-pytest)
-  - [`modules bump-versions` - Bump software versions of modules](#bump-bioconda-and-container-versions-of-modules-in)
-
-- [`nf-core subworkflows` - commands for dealing with subworkflows](#subworkflows)
-  - [`subworkflows list` - List available subworkflows](#list-subworkflows)
-    - [`subworkflows list remote` - List remote subworkflows](#list-remote-subworkflows)
-    - [`subworkflows list local` - List installed subworkflows](#list-installed-subworkflows)
-  - [`subworkflows info` - Show information about a subworkflow](#show-information-about-a-subworkflow)
-  - [`subworkflows install` - Install subworkflows in a pipeline](#install-subworkflows-in-a-pipeline)
-  - [`subworkflows update` - Update subworkflows in a pipeline](#update-subworkflows-in-a-pipeline)
-  - [`subworkflows remove` - Remove a subworkflow from a pipeline](#remove-a-subworkflow-from-a-pipeline)
-  - [`subworkflows create` - Create a subworkflow from the template](#create-a-new-subworkflow)
-  - [`subworkflows lint` - Check a subworkflow against nf-core guidelines](#check-a-subworkflow-against-nf-core-guidelines)
-  - [`subworkflows test` - Run the tests for a subworkflow](#run-the-tests-for-a-subworkflow-using-pytest)
-- [Citation](#citation)
-
-=======
->>>>>>> 94bf2c37
 The nf-core tools package is written in Python and can be imported and used within other packages.
 For documentation of the internal Python functions, please refer to the [Tools Python API docs](https://nf-co.re/tools/docs/).
 
@@ -108,1115 +59,7 @@
 pip install --upgrade -r requirements-dev.txt -e .
 ```
 
-<<<<<<< HEAD
-### Using a specific Python interpreter
-
-If you prefer, you can also run tools with a specific Python interpreter.
-The command line usage and flags are then exactly the same as if you ran with the `nf-core` command.
-Note that the module is `nf_core` with an underscore, not a hyphen like the console command.
-
-For example:
-
-```bash
-python -m nf_core --help
-python3 -m nf_core list
-~/my_env/bin/python -m nf_core create --name mypipeline --description "This is a new skeleton pipeline"
-```
-
-### Using with your own Python scripts
-
-The tools functionality is written in such a way that you can import it into your own scripts.
-For example, if you would like to get a list of all available nf-core pipelines:
-
-```python
-import nf_core.list
-wfs = nf_core.list.Workflows()
-wfs.get_remote_workflows()
-for wf in wfs.remote_workflows:
-    print(wf.full_name)
-```
-
-Please see [https://nf-co.re/tools/docs/](https://nf-co.re/tools/docs/) for the function documentation.
-
-### Automatic version check
-
-nf-core/tools automatically checks the web to see if there is a new version of nf-core/tools available.
-If you would prefer to skip this check, set the environment variable `NFCORE_NO_VERSION_CHECK`. For example:
-
-```bash
-export NFCORE_NO_VERSION_CHECK=1
-```
-
-### Update tools
-
-It is advisable to keep nf-core/tools updated to the most recent version. The command to update depends on the system used to install it, for example if you have installed it with conda you can use:
-
-```bash
-conda update nf-core
-```
-
-if you used pip:
-
-```bash
-pip install --upgrade nf-core
-```
-
-Please refer to the respective documentation for further details to manage packages, as for example [conda](https://docs.conda.io/projects/conda/en/latest/user-guide/tasks/manage-pkgs.html#updating-packages) or [pip](https://packaging.python.org/en/latest/tutorials/installing-packages/#upgrading-packages).
-
-### Activate shell completions for nf-core/tools
-
-Auto-completion for the `nf-core` command is available for bash, zsh and fish. To activate it, add the following lines to the respective shell config files.
-
-| shell | shell config file                         | command                                            |
-| ----- | ----------------------------------------- | -------------------------------------------------- |
-| bash  | `~/.bashrc`                               | `eval "$(_NF_CORE_COMPLETE=bash_source nf-core)"`  |
-| zsh   | `~/.zshrc`                                | `eval "$(_NF_CORE_COMPLETE=zsh_source nf-core)"`   |
-| fish  | `~/.config/fish/completions/nf-core.fish` | `eval (env _NF_CORE_COMPLETE=fish_source nf-core)` |
-
-After a restart of the shell session you should have auto-completion for the `nf-core` command and all its sub-commands and options.
-
-> [!NOTE]
-> The added line will run the command `nf-core` (which will also slow down startup time of your shell). You should therefore either have the nf-core/tools installed globally.
-> You can also wrap it inside `if type nf-core > /dev/null; then ` \<YOUR EVAL CODE LINE\> `fi` for bash and zsh or `if command -v nf-core &> /dev/null eval (env _NF_CORE_COMPLETE=fish_source nf-core) end` for fish. You need to then source the config in your environment for the completions to be activated.
-
-> [!TIP]
-> If you see the error `command not found compdef` , be sure that your config file contains the line `autoload -Uz compinit && compinit` before the eval line.
-
-## Listing pipelines
-
-The command `nf-core list` shows all available nf-core pipelines along with their latest version, when that was published and how recently the pipeline code was pulled to your local system (if at all).
-
-An example of the output from the command is as follows:
-
-<!-- RICH-CODEX head: 19 -->
-
-![`nf-core list`](docs/images/nf-core-list.svg)
-
-To narrow down the list, supply one or more additional keywords to filter the pipelines based on matches in titles, descriptions and topics:
-
-![`nf-core list rna rna-seq`](docs/images/nf-core-list-rna.svg)
-
-You can sort the results by latest release (`-s release`, default),
-when you last pulled a local copy (`-s pulled`),
-alphabetically (`-s name`),
-or number of GitHub stars (`-s stars`).
-
-<!-- RICH-CODEX head: 18 -->
-
-![`nf-core list -s stars`](docs/images/nf-core-list-stars.svg)
-
-To return results as JSON output for downstream use, use the `--json` flag.
-
-Archived pipelines are not returned by default. To include them, use the `--show_archived` flag.
-
-## Launch a pipeline
-
-Some nextflow pipelines have a considerable number of command line flags that can be used.
-To help with this, you can use the `nf-core launch` command.
-You can choose between a web-based graphical interface or an interactive command-line wizard tool to enter the pipeline parameters for your run.
-Both interfaces show documentation alongside each parameter and validate your inputs.
-
-The tool uses the `nextflow_schema.json` file from a pipeline to give parameter descriptions, defaults and grouping.
-If no file for the pipeline is found, one will be automatically generated at runtime.
-
-Nextflow `params` variables are saved in to a JSON file called `nf-params.json` and used by nextflow with the `-params-file` flag.
-This makes it easier to reuse these in the future.
-
-The command takes one argument - either the name of an nf-core pipeline which will be pulled automatically,
-or the path to a directory containing a Nextflow pipeline _(can be any pipeline, doesn't have to be nf-core)_.
-
-<!-- RICH-CODEX trim_after: "Command line" -->
-
-![`nf-core launch rnaseq -r 3.8.1`](docs/images/nf-core-launch-rnaseq.svg)
-
-Once complete, the wizard will ask you if you want to launch the Nextflow run.
-If not, you can copy and paste the Nextflow command with the `nf-params.json` file of your inputs.
-
-```console
-INFO     [✓] Input parameters look valid
-INFO     Nextflow command:
-         nextflow run nf-core/rnaseq -params-file "nf-params.json"
-
-
-Do you want to run this command now?  [y/n]:
-```
-
-### Launch tool options
-
-- `-r`, `--revision`
-  - Specify a pipeline release (or branch / git commit sha) of the project to run
-- `-i`, `--id`
-  - You can use the web GUI for nf-core pipelines by clicking _"Launch"_ on the website. Once filled in you will be given an ID to use with this command which is used to retrieve your inputs.
-- `-c`, `--command-only`
-  - If you prefer not to save your inputs in a JSON file and use `-params-file`, this option will specify all entered params directly in the nextflow command.
-- `-p`, `--params-in PATH`
-  - To use values entered in a previous pipeline run, you can supply the `nf-params.json` file previously generated.
-  - This will overwrite the pipeline schema defaults before the wizard is launched.
-- `-o`, `--params-out PATH`
-  - Path to save parameters JSON file to. (Default: `nf-params.json`)
-- `-a`, `--save-all`
-  - Without this option the pipeline will ignore any values that match the pipeline schema defaults.
-  - This option saves _all_ parameters found to the JSON file.
-- `-h`, `--show-hidden`
-  - A pipeline JSON schema can define some parameters as 'hidden' if they are rarely used or for internal pipeline use only.
-  - This option forces the wizard to show all parameters, including those labelled as 'hidden'.
-- `--url`
-  - Change the URL used for the graphical interface, useful for development work on the website.
-
-## Create a parameter file
-
-Sometimes it is easier to manually edit a parameter file than to use the web interface or interactive commandline wizard
-provided by `nf-core launch`, for example when running a pipeline with many options on a remote server without a graphical interface.
-
-You can create a parameter file with all parameters of a pipeline with the `nf-core create-params-file` command.
-This file can then be passed to `nextflow` with the `-params-file` flag.
-
-This command takes one argument - either the name of a nf-core pipeline which will be pulled automatically,
-or the path to a directory containing a Nextflow pipeline _(can be any pipeline, doesn't have to be nf-core)_.
-
-The generated YAML file contains all parameters set to the pipeline default value along with their description in comments.
-This template can then be used by uncommenting and modifying the value of parameters you want to pass to a pipline run.
-
-Hidden options are not included by default, but can be included using the `-x`/`--show-hidden` flag.
-
-## Downloading pipelines for offline use
-
-Sometimes you may need to run an nf-core pipeline on a server or HPC system that has no internet connection.
-In this case you will need to fetch the pipeline files first, then manually transfer them to your system.
-
-To make this process easier and ensure accurate retrieval of correctly versioned code and software containers, we have written a download helper tool.
-
-The `nf-core download` command will download both the pipeline code and the [institutional nf-core/configs](https://github.com/nf-core/configs) files. It can also optionally download any singularity image files that are required.
-
-If run without any arguments, the download tool will interactively prompt you for the required information.
-Each option has a flag, if all are supplied then it will run without any user input needed.
-
-<!-- RICH-CODEX
-working_dir: tmp
--->
-
-![`nf-core download rnaseq -r 3.8 --outdir nf-core-rnaseq -x none -s none -d`](docs/images/nf-core-download.svg)
-
-Once downloaded, you will see something like the following file structure for the downloaded pipeline:
-
-<!-- RICH-CODEX
-working_dir: tmp
--->
-
-![`tree -L 2 nf-core-rnaseq/`](docs/images/nf-core-download-tree.svg)
-
-You can run the pipeline by simply providing the directory path for the `workflow` folder to your `nextflow run` command:
-
-```bash
-nextflow run /path/to/download/nf-core-rnaseq-dev/workflow/ --input mydata.csv --outdir results  # usual parameters here
-```
-
-> [!NOTE]
-> If you downloaded Singularity container images, you will need to use `-profile singularity` or have it enabled in your config file.
-
-### Downloaded nf-core configs
-
-The pipeline files are automatically updated (`params.custom_config_base` is set to `../configs`), so that the local copy of institutional configs are available when running the pipeline.
-So using `-profile <NAME>` should work if available within [nf-core/configs](https://github.com/nf-core/configs).
-
-> [!WARNING]
-> This option is not available when downloading a pipeline for use with [Nextflow Tower](#adapting-downloads-to-nextflow-tower) because the application manages all configurations separately.
-
-### Downloading Apptainer containers
-
-If you're using [Singularity](https://apptainer.org) (Apptainer), the `nf-core download` command can also fetch the required container images for you.
-To do this, select `singularity` in the prompt or specify `--container-system singularity` in the command.
-Your archive / target output directory will then also include a separate folder `singularity-containers`.
-
-The downloaded workflow files are again edited to add the following line to the end of the pipeline's `nextflow.config` file:
-
-```nextflow
-singularity.cacheDir = "${projectDir}/../singularity-images/"
-```
-
-This tells Nextflow to use the `singularity-containers` directory relative to the workflow for the singularity image cache directory.
-All images should be downloaded there, so Nextflow will use them instead of trying to pull from the internet.
-
-#### Singularity cache directory
-
-We highly recommend setting the `$NXF_SINGULARITY_CACHEDIR` environment variable on your system, even if that is a different system to where you will be running Nextflow.
-
-If found, the tool will fetch the Singularity images to this directory first before copying to the target output archive / directory.
-Any images previously fetched will be found there and copied directly - this includes images that may be shared with other pipelines or previous pipeline version downloads or download attempts.
-
-If you are running the download on the same system where you will be running the pipeline (eg. a shared filesystem where Nextflow won't have an internet connection at a later date), you can choose to _only_ use the cache via a prompt or cli options `--container-cache-utilisation amend`. This instructs `nf-core download` to fetch all Singularity images to the `$NXF_SINGULARITY_CACHEDIR` directory but does _not_ copy them to the workflow archive / directory. The workflow config file is _not_ edited. This means that when you later run the workflow, Nextflow will just use the cache folder directly.
-
-If you are downloading a workflow for a different system, you can provide information about the contents of its image cache to `nf-core download`. To avoid unnecessary container image downloads, choose `--container-cache-utilisation remote` and provide a list of already available images as plain text file to `--container-cache-index my_list_of_remotely_available_images.txt`. To generate this list on the remote system, run `find $NXF_SINGULARITY_CACHEDIR -name "*.img" > my_list_of_remotely_available_images.txt`. The tool will then only download and copy images into your output directory, which are missing on the remote system.
-
-#### How the Singularity image downloads work
-
-The Singularity image download finds containers using two methods:
-
-1. It runs `nextflow config` on the downloaded workflow to look for a `process.container` statement for the whole pipeline.
-   This is the typical method used for DSL1 pipelines.
-2. It scrapes any files it finds with a `.nf` file extension in the workflow `modules` directory for lines
-   that look like `container = "xxx"`. This is the typical method for DSL2 pipelines, which have one container per process.
-
-Some DSL2 modules have container addresses for docker (eg. `biocontainers/fastqc:0.11.9--0`) and also URLs for direct downloads of a Singularity container (eg. `https://depot.galaxyproject.org/singularity/fastqc:0.11.9--0`).
-Where both are found, the download URL is preferred.
-
-Once a full list of containers is found, they are processed in the following order:
-
-1. If the target image already exists, nothing is done (eg. with `$NXF_SINGULARITY_CACHEDIR` and `--container-cache-utilisation amend` specified)
-2. If found in `$NXF_SINGULARITY_CACHEDIR` and `--container-cache-utilisation copy` is specified, they are copied to the output directory
-3. If they start with `http` they are downloaded directly within Python (default 4 at a time, you can customise this with `--parallel-downloads`)
-4. If they look like a Docker image name, they are fetched using a `singularity pull` command. Choose the container libraries (registries) queried by providing one or multiple `--container-library` parameter(s). For example, if you call `nf-core download` with `-l quay.io -l ghcr.io -l docker.io`, every image will be pulled from `quay.io` unless an error is encountered. Subsequently, `ghcr.io` and then `docker.io` will be queried for any image that has failed before.
-   - This requires Singularity/Apptainer to be installed on the system and is substantially slower
-
-Note that compressing many GBs of binary files can be slow, so specifying `--compress none` is recommended when downloading Singularity images that are copied to the output directory.
-
-If the download speeds are much slower than your internet connection is capable of, you can set `--parallel-downloads` to a large number to download loads of images at once.
-
-### Adapting downloads to Nextflow Tower
-
-[seqeralabs® Nextflow Tower](https://cloud.tower.nf/) provides a graphical user interface to oversee pipeline runs, gather statistics and configure compute resources. While pipelines added to _Tower_ are preferably hosted at a Git service, providing them as disconnected, self-reliant repositories is also possible for premises with restricted network access. Choosing the `--tower` flag will download the pipeline in an appropriate form.
-
-Subsequently, the `*.git` folder can be moved to it's final destination and linked with a pipeline in _Tower_ using the `file:/` prefix.
-
-> [!TIP]
-> Also without access to Tower, pipelines downloaded with the `--tower` flag can be run if the _absolute_ path is specified: `nextflow run -r 2.5 file:/path/to/pipelinedownload.git`. Downloads in this format allow you to include multiple revisions of a pipeline in a single file, but require that the revision (e.g. `-r 2.5`) is always explicitly specified.
-
-## Pipeline software licences
-
-Sometimes it's useful to see the software licences of the tools used in a pipeline.
-You can use the `licences` subcommand to fetch and print the software licence from each conda / PyPI package used in an nf-core pipeline.
-
-> [!WARNING]
-> This command does not currently work for newer DSL2 pipelines. This will hopefully be addressed [soon](https://github.com/nf-core/tools/issues/1155).
-
-<!-- RICH-CODEX
-timeout: 10
--->
-
-![`nf-core licences deepvariant`](docs/images/nf-core-licences.svg)
-
-## Creating a new pipeline
-
-The `create` subcommand makes a new pipeline using the nf-core base template.
-With a given pipeline name, description and author, it makes a starter pipeline which follows nf-core best practices.
-
-After creating the files, the command initialises the folder as a git repository and makes an initial commit.
-This first "vanilla" commit which is identical to the output from the templating tool is important, as it allows us to keep your pipeline in sync with the base template in the future.
-See the [nf-core syncing docs](https://nf-co.re/developers/sync) for more information.
-
-<!-- RICH-CODEX
-working_dir: tmp
--->
-
-![` nf-core create -n nextbigthing -d "This pipeline analyses data from the next big omics technique" -a "Big Steve" --plain`](docs/images/nf-core-create.svg)
-
-Once you have run the command, create a new empty repository on GitHub under your username (not the `nf-core` organisation, yet) and push the commits from your computer using the example commands in the above log.
-You can then continue to edit, commit and push normally as you build your pipeline.
-
-Please see the [nf-core documentation](https://nf-co.re/developers/adding_pipelines) for a full walkthrough of how to create a new nf-core workflow.
-
-> [!TIP]
-> As the log output says, remember to come and discuss your idea for a pipeline as early as possible!
-> See the [documentation](https://nf-co.re/developers/adding_pipelines#join-the-community) for instructions.
-
-Note that if the required arguments for `nf-core create` are not given, it will interactively prompt for them. If you prefer, you can supply them as command line arguments. See `nf-core create --help` for more information.
-
-### Customizing the creation of a pipeline
-
-The `nf-core create` command comes with a number of options that allow you to customize the creation of a pipeline if you intend to not publish it as an
-nf-core pipeline. This can be done in two ways: by using interactive prompts, or by supplying a `template.yml` file using the `--template-yaml <file>` option.
-Both options allow you to specify a custom pipeline prefix to use instead of the common `nf-core`, as well as selecting parts of the template to be excluded during pipeline creation.
-The interactive prompts will guide you through the pipeline creation process. An example of a `template.yml` file is shown below.
-
-```yaml
-name: coolpipe
-description: A cool pipeline
-author: me
-prefix: myorg
-skip:
-  - github
-  - ci
-  - github_badges
-  - igenomes
-  - nf_core_configs
-```
-
-This will create a pipeline called `coolpipe` in the directory `myorg-coolpipe` (`<prefix>-<name>`) with `me` as the author. It will exclude all possible parts of the template:
-
-- `github`: removed all files required for GitHub hosting of the pipeline. Specifically, the `.github` folder and `.gitignore` file.
-- `ci`: removes the GitHub continuous integration tests from the pipeline. Specifically, the `.github/workflows/` folder.
-- `github_badges`: removes GitHub badges from the `README.md` file.
-- `igenomes`: removes pipeline options related to iGenomes. Including the `conf/igenomes.config` file and all references to it.
-- `nf_core_configs`: excludes `nf_core/configs` repository options, which make multiple config profiles for various institutional clusters available.
-
-To run the pipeline creation silently (i.e. without any prompts) with the nf-core template, you can use the `--plain` option.
-
-## Linting a workflow
-
-The `lint` subcommand checks a given pipeline for all nf-core community guidelines.
-This is the same test that is used on the automated continuous integration tests.
-
-For example, the current version looks something like this:
-
-<!-- RICH-CODEX
-timeout: 60
-working_dir: tmp/nf-core-nextbigthing
-before_command: >
-  echo "lint: { pipeline_todos: false }" >> .nf-core.yml
-fake_command: nf-core lint
--->
-
-![`nf-core lint`](docs/images/nf-core-lint.svg)
-
-You can use the `-k` / `--key` flag to run only named tests for faster debugging, eg: `nf-core lint -k files_exist -k files_unchanged`. The `nf-core lint` command lints the current working directory by default, to specify another directory you can use `--dir <directory>`.
-
-### Linting documentation
-
-Each test result name on the left is a terminal hyperlink.
-In most terminals you can <kbd>ctrl</kbd> + <kbd>click</kbd> ( <kbd>cmd</kbd> + <kbd>click</kbd>) these
-links to open documentation specific to this test in your browser.
-
-Alternatively visit <https://nf-co.re/tools/docs/latest/pipeline_lint_tests/index.html> and find your test to read more.
-
-### Linting config
-
-It's sometimes desirable to disable certain lint tests, especially if you're using nf-core/tools with your
-own pipeline that is outside of nf-core.
-
-To help with this, you can add a tools config file to your pipeline called `.nf-core.yml` in the pipeline root directory (previously: `.nf-core-lint.yml`).
-Here you can list the names of any tests that you would like to disable and set them to `False`, for example:
-
-```yaml
-lint:
-  actions_awsfulltest: False
-  pipeline_todos: False
-```
-
-Some lint tests allow greater granularity, for example skipping a test only for a specific file.
-This is documented in the test-specific docs but generally involves passing a list, for example:
-
-```yaml
-lint:
-  files_exist:
-    - CODE_OF_CONDUCT.md
-  files_unchanged:
-    - assets/email_template.html
-    - CODE_OF_CONDUCT.md
-```
-
-Note that you have to list all configurations for the `nf-core lint` command under the `lint:` field in the `.nf-core.yml` file, as this file is also used for configuration of other commands.
-
-### Automatically fix errors
-
-Some lint tests can try to automatically fix any issues they find. To enable this functionality, use the `--fix` flag.
-The pipeline must be a `git` repository with no uncommitted changes for this to work.
-This is so that any automated changes can then be reviewed and undone (`git checkout .`) if you disagree.
-
-### Lint results output
-
-The output from `nf-core lint` is designed to be viewed on the command line and is deliberately succinct.
-You can view all passed tests with `--show-passed` or generate JSON / markdown results with the `--json` and `--markdown` flags.
-
-## Pipeline schema
-
-nf-core pipelines have a `nextflow_schema.json` file in their root which describes the different parameters used by the workflow.
-These files allow automated validation of inputs when running the pipeline, are used to generate command line help and can be used to build interfaces to launch pipelines.
-Pipeline schema files are built according to the [JSONSchema specification](https://json-schema.org/) (Draft 7).
-
-To help developers working with pipeline schema, nf-core tools has three `schema` sub-commands:
-
-- `nf-core schema validate`
-- `nf-core schema build`
-- `nf-core schema docs`
-- `nf-core schema lint`
-
-### Validate pipeline parameters
-
-Nextflow can take input parameters in a JSON or YAML file when running a pipeline using the `-params-file` option.
-This command validates such a file against the pipeline schema.
-
-Usage is `nf-core schema validate <pipeline> <parameter file>`. eg with the pipeline downloaded [above](#download-pipeline), you can run:
-
-<!-- RICH-CODEX
-working_dir: tmp
-before_command: 'echo "{input: myfiles.csv, outdir: results}" > nf-params.json'
-timeout: 10
-after_command: rm nf-params.json
--->
-
-![`nf-core schema validate nf-core-rnaseq/3_8 nf-params.json`](docs/images/nf-core-schema-validate.svg)
-
-The `pipeline` option can be a directory containing a pipeline, a path to a schema file or the name of an nf-core pipeline (which will be downloaded using `nextflow pull`).
-
-### Build a pipeline schema
-
-Manually building JSONSchema documents is not trivial and can be very error prone.
-Instead, the `nf-core schema build` command collects your pipeline parameters and gives interactive prompts about any missing or unexpected params.
-If no existing schema is found it will create one for you.
-
-Once built, the tool can send the schema to the nf-core website so that you can use a graphical interface to organise and fill in the schema.
-The tool checks the status of your schema on the website and once complete, saves your changes locally.
-
-Usage is `nf-core schema build -d <pipeline_directory>`, eg:
-
-<!-- RICH-CODEX
-working_dir: tmp/nf-core-nextbigthing
-timeout: 10
-before_command: sed '25,30d' nextflow_schema.json > nextflow_schema.json.tmp && mv nextflow_schema.json.tmp nextflow_schema.json
--->
-
-![`nf-core schema build --no-prompts`](docs/images/nf-core-schema-build.svg)
-
-There are four flags that you can use with this command:
-
-- `--dir <pipeline_dir>`: Specify a pipeline directory other than the current working directory
-- `--no-prompts`: Make changes without prompting for confirmation each time. Does not launch web tool.
-- `--web-only`: Skips comparison of the schema against the pipeline parameters and only launches the web tool.
-- `--url <web_address>`: Supply a custom URL for the online tool. Useful when testing locally.
-
-### Display the documentation for a pipeline schema
-
-To get an impression about the current pipeline schema you can display the content of the `nextflow_schema.json` with `nf-core schema docs <pipeline-schema>`. This will print the content of your schema in Markdown format to the standard output.
-
-There are four flags that you can use with this command:
-
-- `--output <filename>`: Output filename. Defaults to standard out.
-- `--format [markdown|html]`: Format to output docs in.
-- `--force`: Overwrite existing files
-- `--columns <columns_list>`: CSV list of columns to include in the parameter tables
-
-### Add new parameters to the pipeline schema
-
-If you want to add a parameter to the schema, you first have to add the parameter and its default value to the `nextflow.config` file with the `params` scope. Afterwards, you run the command `nf-core schema build` to add the parameters to your schema and open the graphical interface to easily modify the schema.
-
-The graphical interface is oganzised in groups and within the groups the single parameters are stored. For a better overview you can collapse all groups with the `Collapse groups` button, then your new parameters will be the only remaining one at the bottom of the page. Now you can either create a new group with the `Add group` button or drag and drop the paramters in an existing group. Therefor the group has to be expanded. The group title will be displayed, if you run your pipeline with the `--help` flag and its description apears on the parameter page of your pipeline.
-
-Now you can start to change the parameter itself. The `ID` of a new parameter should be defined in small letters without whitespaces. The description is a short free text explanation about the parameter, that appears if you run your pipeline with the `--help` flag. By clicking on the dictionary icon you can add a longer explanation for the parameter page of your pipeline. Usually, they contain a small paragraph about the parameter settings or a used datasource, like databases or references. If you want to specify some conditions for your parameter, like the file extension, you can use the nut icon to open the settings. This menu depends on the `type` you assigned to your parameter. For integers you can define a min and max value, and for strings the file extension can be specified.
-
-The `type` field is one of the most important points in your pipeline schema, since it defines the datatype of your input and how it will be interpreted. This allows extensive testing prior to starting the pipeline.
-
-The basic datatypes for a pipeline schema are:
-
-- `string`
-- `number`
-- `integer`
-- `boolean`
-
-For the `string` type you have three different options in the settings (nut icon): `enumerated values`, `pattern` and `format`. The first option, `enumerated values`, allows you to specify a list of specific input values. The list has to be separated with a pipe. The `pattern` and `format` settings can depend on each other. The `format` has to be either a directory or a file path. Depending on the `format` setting selected, specifying the `pattern` setting can be the most efficient and time saving option, especially for `file paths`. The `number` and `integer` types share the same settings. Similarly to `string`, there is an `enumerated values` option with the possibility of specifying a `min` and `max` value. For the `boolean` there is no further settings and the default value is usually `false`. The `boolean` value can be switched to `true` by adding the flag to the command. This parameter type is often used to skip specific sections of a pipeline.
-
-After filling the schema, click on the `Finished` button in the top right corner, this will automatically update your `nextflow_schema.json`. If this is not working, the schema can be copied from the graphical interface and pasted in your `nextflow_schema.json` file.
-
-### Update existing pipeline schema
-
-It's important to change the default value of a parameter in the `nextflow.config` file first and then in the pipeline schema, because the value in the config file overwrites the value in the pipeline schema. To change any other parameter use `nf-core schema build --web-only` to open the graphical interface without rebuilding the pipeline schema. Now, the parameters can be changed as mentioned above but keep in mind that changing the parameter datatype depends on the default value specified in the `nextflow.config` file.
-
-### Linting a pipeline schema
-
-The pipeline schema is linted as part of the main pipeline `nf-core lint` command,
-however sometimes it can be useful to quickly check the syntax of the JSONSchema without running a full lint run.
-
-Usage is `nf-core schema lint <schema>` (defaulting to `nextflow_schema.json`), eg:
-
-<!-- RICH-CODEX
-working_dir: tmp/nf-core-nextbigthing
--->
-
-![`nf-core schema lint`](docs/images/nf-core-schema-lint.svg)
-
-## Bumping a pipeline version number
-
-When releasing a new version of a nf-core pipeline, version numbers have to be updated in several different places. The helper command `nf-core bump-version` automates this for you to avoid manual errors (and frustration!).
-
-The command uses results from the linting process, so will only work with workflows that pass these tests.
-
-Usage is `nf-core bump-version <new_version>`, eg:
-
-<!-- RICH-CODEX
-working_dir: tmp/nf-core-nextbigthing
--->
-
-![`nf-core bump-version 1.1`](docs/images/nf-core-bump-version.svg)
-
-You can change the directory from the current working directory by specifying `--dir <pipeline_dir>`. To change the required version of Nextflow instead of the pipeline version number, use the flag `--nextflow`.
-
-## Sync a pipeline with the template
-
-Over time, the main nf-core pipeline template is updated. To keep all nf-core pipelines up to date,
-we synchronise these updates automatically when new versions of nf-core/tools are released.
-This is done by maintaining a special `TEMPLATE` branch, containing a vanilla copy of the nf-core template
-with only the variables used when it first ran (name, description etc.). This branch is updated and a
-pull-request can be made with just the updates from the main template code.
-
-Note that pipeline synchronisation happens automatically each time nf-core/tools is released, creating an automated pull-request on each pipeline.
-**As such, you do not normally need to run this command yourself!**
-
-This command takes a pipeline directory and attempts to run this synchronisation.
-Usage is `nf-core sync`, eg:
-
-<!-- RICH-CODEX
-working_dir: tmp/nf-core-nextbigthing
-before_command: git config --global user.email "nf-core_bot@example.com" && git config --global user.name "nf-core_bot" &&  git commit -am "Bump version"
--->
-
-![`nf-core sync`](docs/images/nf-core-sync.svg)
-
-The sync command tries to check out the `TEMPLATE` branch from the `origin` remote or an existing local branch called `TEMPLATE`.
-It will fail if it cannot do either of these things.
-The `nf-core create` command should make this template automatically when you first start your pipeline.
-Please see the [nf-core website sync documentation](https://nf-co.re/developers/sync) if you have difficulties.
-
-To specify a directory to sync other than the current working directory, use the `--dir <pipline_dir>`.
-
-By default, the tool will collect workflow variables from the current branch in your pipeline directory.
-You can supply the `--from-branch` flag to specific a different branch.
-
-Finally, if you give the `--pull-request` flag, the command will push any changes to the remote and attempt to create a pull request using the GitHub API.
-The GitHub username and repository name will be fetched from the remote url (see `git remote -v | grep origin`), or can be supplied with `--username` and `--github-repository`.
-
-To create the pull request, a personal access token is required for API authentication.
-These can be created at [https://github.com/settings/tokens](https://github.com/settings/tokens).
-Supply this using the `--auth-token` flag.
-
-## Create a RO-Crate Metadata File
-
-The [Research Object Crate (RO-Crate)](https://www.researchobject.org/ro-crate/) is a community-driven specification for packaging research data with associated metadata and their relationships. The RO-Crate metadata file is a JSON-LD file that describes the research data and its relationships. The RO-Crate metadata file can be used to generate a RO-Crate, which is a single file that contains the research data and its metadata. The RO-Crate can be used to share research data and its metadata with other researchers and to make research data FAIR (Findable, Accessible, Interoperable, and Reusable).
-
-The `nf-core rocrate` command creates a RO-Crate metadata file for a nf-core pipeline.
-
-<!-- RICH-CODEX
-working_dir: tmp/nf-core-nextbigthing
--->
-
-![`nf-core rocrate`](docs/images/nf-core-rocrate.svg)
-
-> [!NOTE]
-> We make the following assumptions about the pipeline:
->
-> - If the pipeline has one of the famous nf-core metro maps, we expect it to be a `.png` file stored in `docs/images`, with `metro_map` in its name, e.g., `nf-core-rnaseq_metro_map_grey.png`. This image will be set as the workflow graph in the RO-Crate.
-> - Based on the names in the `manifest.author` inside the `nextflow.config` file and the contributors to `main.nf` according to git, we add the [ORCID](https://orcid.org/) IDs of the authors to the RO-Crate metadata file (based on very simple assumpations). Please double-check the ORCID IDs after creating the RO-Crate metadata file (see log) and add missing ORCID IDs manually.
-
-## Tools CLI TUI
-
-_CLI:_ Command line interface
-_TUI:_ Terminal user interface
-
-The `nf-core` command line interface is fairly large, with a lot of commands and options.
-To make it easier to explore and use, run `nf-core tui` to launch a graphical terminal interface.
-
-This functionality works using [Textualize/trogon](https://github.com/Textualize/trogon)
-and is based on the underlying CLI implementation that uses [Click](https://click.palletsprojects.com/).
-
-## Modules
-
-With the advent of [Nextflow DSL2](https://www.nextflow.io/docs/latest/dsl2.html), we are creating a centralised repository of modules.
-These are software tool process definitions that can be imported into any pipeline.
-This allows multiple pipelines to use the same code for share tools and gives a greater degree of granulairy and unit testing.
-
-The nf-core DSL2 modules repository is at <https://github.com/nf-core/modules>
-
-### Custom remote modules
-
-The modules supercommand comes with two flags for specifying a custom remote:
-
-- `--git-remote <git remote url>`: Specify the repository from which the modules should be fetched as a git URL. Defaults to the github repository of `nf-core/modules`.
-- `--branch <branch name>`: Specify the branch from which the modules should be fetched. Defaults to the default branch of your repository.
-
-For example, if you want to install the `fastqc` module from the repository `nf-core/modules-test` hosted at `gitlab.com`, you can use the following command:
-
-```terminal
-nf-core modules --git-remote git@gitlab.com:nf-core/modules-test.git install fastqc
-```
-
-Note that a custom remote must follow a similar directory structure to that of `nf-core/moduleś` for the `nf-core modules` commands to work properly.
-
-The directory where modules are installed will be prompted or obtained from `org_path` in the `.nf-core.yml` file if available. If your modules are located at `modules/my-folder/TOOL/SUBTOOL` your `.nf-core.yml` should have:
-
-```yaml
-org_path: my-folder
-```
-
-Please avoid installing the same tools from two different remotes, as this can lead to further errors.
-
-The modules commands will during initalisation try to pull changes from the remote repositories. If you want to disable this, for example
-due to performance reason or if you want to run the commands offline, you can use the flag `--no-pull`. Note however that the commands will
-still need to clone repositories that have previously not been used.
-
-### Private remote repositories
-
-You can use the modules command with private remote repositories. Make sure that your local `git` is correctly configured with your private remote
-and then specify the remote the same way you would do with a public remote repository.
-
-### List modules
-
-The `nf-core modules list` command provides the subcommands `remote` and `local` for listing modules installed in a remote repository and in the local pipeline respectively. Both subcommands allow to use a pattern for filtering the modules by keywords eg: `nf-core modules list <subcommand> <keyword>`.
-
-#### List remote modules
-
-To list all modules available on [nf-core/modules](https://github.com/nf-core/modules), you can use
-`nf-core modules list remote`, which will print all available modules to the terminal.
-
-<!-- RICH-CODEX
-working_dir: tmp/nf-core-nextbigthing
-head: 25
--->
-
-![`nf-core modules list remote`](docs/images/nf-core-modules-list-remote.svg)
-
-#### List installed modules
-
-To list modules installed in a local pipeline directory you can use `nf-core modules list local`. This will list the modules install in the current working directory by default. If you want to specify another directory, use the `--dir <pipeline_dir>` flag.
-
-<!-- RICH-CODEX
-working_dir: tmp/nf-core-nextbigthing
-head: 25
--->
-
-![`nf-core modules list local`](docs/images/nf-core-modules-list-local.svg)
-
-## Show information about a module
-
-For quick help about how a module works, use `nf-core modules info <tool>`.
-This shows documentation about the module on the command line, similar to what's available on the
-[nf-core website](https://nf-co.re/modules).
-
-<!-- RICH-CODEX
-working_dir: tmp/nf-core-nextbigthing
--->
-
-![`nf-core modules info abacas`](docs/images/nf-core-modules-info.svg)
-
-### Install modules in a pipeline
-
-You can install modules from [nf-core/modules](https://github.com/nf-core/modules) in your pipeline using `nf-core modules install`.
-A module installed this way will be installed to the `./modules/nf-core/modules` directory.
-
-<!-- RICH-CODEX
-working_dir: tmp/nf-core-nextbigthing
--->
-
-![`nf-core modules install abacas`](docs/images/nf-core-modules-install.svg)
-
-You can pass the module name as an optional argument to `nf-core modules install` instead of using the cli prompt, eg: `nf-core modules install fastqc`. You can specify a pipeline directory other than the current working directory by using the `--dir <pipeline dir>`.
-
-There are three additional flags that you can use when installing a module:
-
-- `--force`: Overwrite a previously installed version of the module.
-- `--prompt`: Select the module version using a cli prompt.
-- `--sha <commit_sha>`: Install the module at a specific commit.
-
-### Update modules in a pipeline
-
-You can update modules installed from a remote repository in your pipeline using `nf-core modules update`.
-
-<!-- RICH-CODEX
-working_dir: tmp/nf-core-nextbigthing
--->
-
-![`nf-core modules update --all --no-preview`](docs/images/nf-core-modules-update.svg)
-
-You can pass the module name as an optional argument to `nf-core modules update` instead of using the cli prompt, eg: `nf-core modules update fastqc`. You can specify a pipeline directory other than the current working directory by using the `--dir <pipeline dir>`.
-
-There are five additional flags that you can use with this command:
-
-- `--force`: Reinstall module even if it appears to be up to date
-- `--prompt`: Select the module version using a cli prompt.
-- `--sha <commit_sha>`: Install the module at a specific commit from the `nf-core/modules` repository.
-- `--preview/--no-preview`: Show the diff between the installed files and the new version before installing.
-- `--save-diff <filename>`: Save diffs to a file instead of updating in place. The diffs can then be applied with `git apply <filename>`.
-- `--all`: Use this flag to run the command on all modules in the pipeline.
-
-If you don't want to update certain modules or want to update them to specific versions, you can make use of the `.nf-core.yml` configuration file. For example, you can prevent the `star/align` module installed from `nf-core/modules` from being updated by adding the following to the `.nf-core.yml` file:
-
-```yaml
-update:
-  https://github.com/nf-core/modules.git:
-    nf-core:
-      star/align: False
-```
-
-If you want this module to be updated only to a specific version (or downgraded), you could instead specifiy the version:
-
-```yaml
-update:
-  https://github.com/nf-core/modules.git:
-    nf-core:
-      star/align: "e937c7950af70930d1f34bb961403d9d2aa81c7"
-```
-
-This also works at the repository level. For example, if you want to exclude all modules installed from `nf-core/modules` from being updated you could add:
-
-```yaml
-update:
-  https://github.com/nf-core/modules.git:
-    nf-core: False
-```
-
-or if you want all modules in `nf-core/modules` at a specific version:
-
-```yaml
-update:
-  https://github.com/nf-core/modules.git:
-    nf-core: "e937c7950af70930d1f34bb961403d9d2aa81c7"
-```
-
-Note that the module versions specified in the `.nf-core.yml` file has higher precedence than versions specified with the command line flags, thus aiding you in writing reproducible pipelines.
-
-### Remove a module from a pipeline
-
-To delete a module from your pipeline, run `nf-core modules remove`.
-
-<!-- RICH-CODEX
-working_dir: tmp/nf-core-nextbigthing
--->
-
-![`nf-core modules remove abacas`](docs/images/nf-core-modules-remove.svg)
-
-You can pass the module name as an optional argument to `nf-core modules remove` instead of using the cli prompt, eg: `nf-core modules remove fastqc`. To specify the pipeline directory, use `--dir <pipeline_dir>`.
-
-### Create a patch file for a module
-
-If you want to make a minor change to a locally installed module but still keep it up date with the remote version, you can create a patch file using `nf-core modules patch`.
-
-<!-- RICH-CODEX
-working_dir: tmp/nf-core-nextbigthing
-before_command:  sed "s/process_medium/process_low/g" modules/nf-core/fastqc/main.nf > modules/nf-core/fastqc/main.nf.patch && mv modules/nf-core/fastqc/main.nf.patch modules/nf-core/fastqc/main.nf
--->
-
-![`nf-core modules patch fastqc`](docs/images/nf-core-modules-patch.svg)
-
-The generated patches work with `nf-core modules update`: when you install a new version of the module, the command tries to apply
-the patch automatically. The patch application fails if the new version of the module modifies the same lines as the patch. In this case,
-the patch new version is installed but the old patch file is preserved.
-
-When linting a patched module, the linting command will check the validity of the patch. When running other lint tests the patch is applied in reverse, and the original files are linted.
-
-### Create a new module
-
-This command creates a new nf-core module from the nf-core module template.
-This ensures that your module follows the nf-core guidelines.
-The template contains extensive `TODO` messages to walk you through the changes you need to make to the template.
-
-You can create a new module using `nf-core modules create`.
-
-This command can be used both when writing a module for the shared [nf-core/modules](https://github.com/nf-core/modules) repository,
-and also when creating local modules for a pipeline.
-
-Which type of repository you are working in is detected by the `repository_type` flag in a `.nf-core.yml` file in the root directory,
-set to either `pipeline` or `modules`.
-The command will automatically look through parent directories for this file to set the root path, so that you can run the command in a subdirectory.
-It will start in the current working directory, or whatever is specified with `--dir <directory>`.
-
-The `nf-core modules create` command will prompt you with the relevant questions in order to create all of the necessary module files.
-
-<!-- RICH-CODEX
-working_dir: tmp
-timeout: 10
-before_command: git clone https://github.com/nf-core/modules.git && cd modules
-fake_command: nf-core modules create fastqc --author @nf-core-bot  --label process_low --meta --force
--->
-
-![`cd modules && nf-core modules create fastqc --author @nf-core-bot  --label process_low --meta --force`](docs/images/nf-core-modules-create.svg)
-
-### Check a module against nf-core guidelines
-
-Run the `nf-core modules lint` command to check modules in the current working directory (pipeline or nf-core/modules clone) against nf-core guidelines.
-
-Use the `--all` flag to run linting on all modules found. Use `--dir <pipeline_dir>` to specify another directory than the current working directory.
-
-<!-- RICH-CODEX
-working_dir: tmp/modules
-before_command: sed 's/1.13a/1.10/g' modules/multiqc/main.nf > modules/multiqc/main.nf.tmp && mv modules/multiqc/main.nf.tmp modules/multiqc/main.nf
--->
-
-![`nf-core modules lint multiqc`](docs/images/nf-core-modules-lint.svg)
-
-### Create a test for a module
-
-All modules on [nf-core/modules](https://github.com/nf-core/modules) have a strict requirement of being unit tested using minimal test data. We use [nf-test](https://code.askimed.com/nf-test/) as our testing framework.
-Each module comes already with a template for the test file in `test/main.nf.test`. Replace the placeholder code in that file with your specific input, output and proces. In order to generate the corresponding snapshot after writing your test, you can use the `nf-core modules test` command. This command will run `nf-test test` twice, to also check for snapshot stability, i.e. that the same snapshot is generated on multiple runs.
-
-You can specify the module name in the form TOOL/SUBTOOL in the command or provide it later through interactive prompts.
-
-<!-- RICH-CODEX
-working_dir: tmp/modules
-timeout: 30
-extra_env:
-  PROFILE: 'conda'
--->
-
-![`nf-core modules test fastqc --no-prompts`](docs/images/nf-core-modules-test.svg)
-
-In case you changed something in the test and want to update the snapshot, run
-
-```bash
-nf-core modules test --update
-```
-
-If you want to run the test only once without checking for snapshot stability, you can use the `--once` flag.
-
-### Bump bioconda and container versions of modules in
-
-If you are contributing to the `nf-core/modules` repository and want to bump bioconda and container versions of certain modules, you can use the `nf-core modules bump-versions` helper tool. This will bump the bioconda version of a single or all modules to the latest version and also fetch the correct Docker and Singularity container tags.
-
-<!-- RICH-CODEX
-working_dir: tmp/modules
--->
-
-![`nf-core modules bump-versions fastqc`](docs/images/nf-core-modules-bump-version.svg)
-
-If you don't want to update certain modules or want to update them to specific versions, you can make use of the `.nf-core.yml` configuration file. For example, you can prevent the `star/align` module from being updated by adding the following to the `.nf-core.yml` file:
-
-```yaml
-bump-versions:
-  star/align: False
-```
-
-If you want this module to be updated only to a specific version (or downgraded), you could instead specifiy the version:
-
-```yaml
-bump-versions:
-  star/align: "2.6.1d"
-```
-
-## Subworkflows
-
-After the launch of nf-core modules, we can provide now also nf-core subworkflows to fully utilize the power of DSL2 modularization.
-Subworkflows are chains of multiple module definitions that can be imported into any pipeline.
-This allows multiple pipelines to use the same code for a the same tasks, and gives a greater degree of reusability and unit testing.
-
-To allow us to test modules and subworkflows together we put the nf-core DSL2 subworkflows into the `subworkflows` directory of the modules repository is at <https://github.com/nf-core/modules>.
-
-### Custom remote subworkflows
-
-The subworkflows supercommand released in nf-core/tools version 2.7 comes with two flags for specifying a custom remote repository:
-
-- `--git-remote <git remote url>`: Specify the repository from which the subworkflows should be fetched as a git URL. Defaults to the github repository of `nf-core/modules`.
-- `--branch <branch name>`: Specify the branch from which the subworkflows should be fetched. Defaults to the default branch of your repository.
-
-For example, if you want to install the `bam_stats_samtools` subworkflow from the repository `nf-core/modules-test` hosted at `gitlab.com` in the branch `subworkflows`, you can use the following command:
-
-```bash
-nf-core subworkflows --git-remote git@gitlab.com:nf-core/modules-test.git --branch subworkflows install bam_stats_samtools
-```
-
-Note that a custom remote must follow a similar directory structure to that of `nf-core/modules` for the `nf-core subworkflows` commands to work properly.
-
-The directory where subworkflows are installed will be prompted or obtained from `org_path` in the `.nf-core.yml` file if available. If your subworkflows are located at `subworkflows/my-folder/SUBWORKFLOW_NAME` your `.nf-core.yml` file should have:
-
-```yaml
-org_path: my-folder
-```
-
-Please avoid installing the same tools from two different remotes, as this can lead to further errors.
-
-The subworkflows commands will during initalisation try to pull changes from the remote repositories. If you want to disable this, for example due to performance reason or if you want to run the commands offline, you can use the flag `--no-pull`. Note however that the commands will still need to clone repositories that have previously not been used.
-
-### Private remote repositories
-
-You can use the subworkflows command with private remote repositories. Make sure that your local `git` is correctly configured with your private remote
-and then specify the remote the same way you would do with a public remote repository.
-
-### List subworkflows
-
-The `nf-core subworkflows list` command provides the subcommands `remote` and `local` for listing subworkflows installed in a remote repository and in the local pipeline respectively. Both subcommands allow to use a pattern for filtering the subworkflows by keywords eg: `nf-core subworkflows list <subworkflow_name> <keyword>`.
-
-#### List remote subworkflows
-
-To list all subworkflows available on [nf-core/modules](https://github.com/nf-core/modules), you can use
-`nf-core subworkflows list remote`, which will print all available subworkflows to the terminal.
-
-<!-- RICH-CODEX
-working_dir: tmp/nf-core-nextbigthing
-head: 25
--->
-
-![`nf-core subworkflows list remote`](docs/images/nf-core-subworkflows-list-remote.svg)
-
-#### List installed subworkflows
-
-To list subworkflows installed in a local pipeline directory you can use `nf-core subworkflows list local`. This will list the subworkflows install in the current working directory by default. If you want to specify another directory, use the `--dir <pipeline_dir>` flag.
-
-<!-- RICH-CODEX
-working_dir: tmp/nf-core-nextbigthing
-before_command: >
-  echo "repository_type: pipeline" >> .nf-core.yml
-head: 25
--->
-
-![`nf-core subworkflows list local`](docs/images/nf-core-subworkflows-list-local.svg)
-
-## Show information about a subworkflow
-
-For quick help about how a subworkflow works, use `nf-core subworkflows info <subworkflow_name>`.
-This shows documentation about the subworkflow on the command line, similar to what's available on the
-[nf-core website](https://nf-co.re/subworkflows).
-
-<!-- RICH-CODEX
-working_dir: tmp/nf-core-nextbigthing
-before_command: >
-  echo "repository_type: pipeline" >> .nf-core.yml
-
-head: 15
-tail: 10
--->
-
-![`nf-core subworkflows info bam_rseqc`](docs/images/nf-core-subworkflows-info.svg)
-
-### Install subworkflows in a pipeline
-
-You can install subworkflows from [nf-core/modules](https://github.com/nf-core/modules) in your pipeline using `nf-core subworkflows install`.
-A subworkflow installed this way will be installed to the `./subworkflows/nf-core` directory.
-
-<!-- RICH-CODEX
-working_dir: tmp/nf-core-nextbigthing
-before_command: >
-  echo "repository_type: pipeline" >> .nf-core.yml
--->
-
-![`nf-core subworkflows install bam_rseqc`](docs/images/nf-core-subworkflows-install.svg)
-
-You can pass the subworkflow name as an optional argument to `nf-core subworkflows install` like above or select it from a list of available subworkflows by only running `nf-core subworkflows install`.
-
-There are four additional flags that you can use when installing a subworkflow:
-
-- `--dir`: Pipeline directory, the default is the current working directory.
-- `--force`: Overwrite a previously installed version of the subworkflow.
-- `--prompt`: Select the subworkflow version using a cli prompt.
-- `--sha <commit_sha>`: Install the subworkflow at a specific commit.
-
-### Update subworkflows in a pipeline
-
-You can update subworkflows installed from a remote repository in your pipeline using `nf-core subworkflows update`.
-
-<!-- RICH-CODEX
-working_dir: tmp/nf-core-nextbigthing
-before_command: >
-  echo "repository_type: pipeline" >> .nf-core.yml
--->
-
-![`nf-core subworkflows update --all --no-preview`](docs/images/nf-core-subworkflows-update.svg)
-
-You can pass the subworkflow name as an optional argument to `nf-core subworkflows update` like above or select it from the list of available subworkflows by only running `nf-core subworkflows update`.
-
-There are six additional flags that you can use with this command:
-
-- `--dir`: Pipeline directory, the default is the current working directory.
-- `--force`: Reinstall subworkflow even if it appears to be up to date
-- `--prompt`: Select the subworkflow version using a cli prompt.
-- `--sha <commit_sha>`: Install the subworkflow at a specific commit from the `nf-core/modules` repository.
-- `--preview/--no-preview`: Show the diff between the installed files and the new version before installing.
-- `--save-diff <filename>`: Save diffs to a file instead of updating in place. The diffs can then be applied with `git apply <filename>`.
-- `--all`: Use this flag to run the command on all subworkflows in the pipeline.
-- `--update-deps`: Use this flag to automatically update all dependencies of a subworkflow.
-
-If you don't want to update certain subworkflows or want to update them to specific versions, you can make use of the `.nf-core.yml` configuration file. For example, you can prevent the `bam_rseqc` subworkflow installed from `nf-core/modules` from being updated by adding the following to the `.nf-core.yml` file:
-
-```yaml
-update:
-  https://github.com/nf-core/modules.git:
-    nf-core:
-      bam_rseqc: False
-```
-
-If you want this subworkflow to be updated only to a specific version (or downgraded), you could instead specifiy the version:
-
-```yaml
-update:
-  https://github.com/nf-core/modules.git:
-    nf-core:
-      bam_rseqc: "36a77f7c6decf2d1fb9f639ae982bc148d6828aa"
-```
-
-This also works at the repository level. For example, if you want to exclude all modules and subworkflows installed from `nf-core/modules` from being updated you could add:
-
-```yaml
-update:
-  https://github.com/nf-core/modules.git:
-    nf-core: False
-```
-
-or if you want all subworkflows in `nf-core/modules` at a specific version:
-
-```yaml
-update:
-  https://github.com/nf-core/modules.git:
-    nf-core: "e937c7950af70930d1f34bb961403d9d2aa81c7"
-```
-
-Note that the subworkflow versions specified in the `.nf-core.yml` file has higher precedence than versions specified with the command line flags, thus aiding you in writing reproducible pipelines.
-
-### Remove a subworkflow from a pipeline
-
-To delete a subworkflow from your pipeline, run `nf-core subworkflows remove`.
-
-<!-- RICH-CODEX
-working_dir: tmp/nf-core-nextbigthing
-before_command: >
-  echo "repository_type: pipeline" >> .nf-core.yml
--->
-
-![`nf-core subworkflows remove bam_rseqc`](docs/images/nf-core-subworkflows-remove.svg)
-
-You can pass the subworkflow name as an optional argument to `nf-core subworkflows remove` like above or select it from the list of available subworkflows by only running `nf-core subworkflows remove`. To specify the pipeline directory, use `--dir <pipeline_dir>`.
-
-### Create a new subworkflow
-
-This command creates a new nf-core subworkflow from the nf-core subworkflow template.
-This ensures that your subworkflow follows the nf-core guidelines.
-The template contains extensive `TODO` messages to walk you through the changes you need to make to the template.
-See the [subworkflow documentation](https://nf-co.re/docs/contributing/subworkflows) for more details around creating a new subworkflow, including rules about nomenclature and a step-by-step guide.
-
-You can create a new subworkflow using `nf-core subworkflows create`.
-
-This command can be used both when writing a subworkflow for the shared [nf-core/modules](https://github.com/nf-core/modules) repository,
-and also when creating local subworkflows for a pipeline.
-
-Which type of repository you are working in is detected by the `repository_type` flag in a `.nf-core.yml` file in the root directory,
-set to either `pipeline` or `modules`.
-The command will automatically look through parent directories for this file to set the root path, so that you can run the command in a subdirectory.
-It will start in the current working directory, or whatever is specified with `--dir <directory>`.
-
-The `nf-core subworkflows create` command will prompt you with the relevant questions in order to create all of the necessary subworkflow files.
-
-<!-- RICH-CODEX
-working_dir: tmp/modules
-fake_command: nf-core subworkflows create bam_stats_samtools --author @nf-core-bot --force
--->
-
-![`nf-core subworkflows create bam_stats_samtools --author @nf-core-bot --force`](docs/images/nf-core-subworkflows-create.svg)
-
-### Create a test for a subworkflow
-
-All subworkflows on [nf-core/modules](https://github.com/nf-core/modules) have a strict requirement of being unit tested using minimal test data. We use [nf-test](https://code.askimed.com/nf-test/) as our testing framework.
-Each subworkflow comes already with a template for the test file in `test/main.nf.test`. Replace the placeholder code in that file with your specific input, output and proces. In order to generate the corresponding snapshot after writing your test, you can use the `nf-core subworkflows test` command. This command will run `nf-test test` twice, to also check for snapshot stability, i.e. that the same snapshot is generated on multiple runs.
-
-You can specify the subworkflow name in the command or provide it later through interactive prompts.
-
-<!-- RICH-CODEX
-working_dir: tmp/modules
-timeout: 30
-extra_env:
-  PROFILE: 'conda'
--->
-
-![`nf-core subworkflows test bam_rseqc --no-prompts`](docs/images/nf-core-subworkflows-test.svg)
-
-In case you changed something in the test and want to update the snapshot, run
-
-```bash
-nf-core subworkflows test --update
-```
-
-If you want to run the test only once without checking for snapshot stability, you can use the `--once` flag.
-
-### Check a subworkflow against nf-core guidelines
-
-Run the `nf-core subworkflows lint` command to check subworkflows in the current working directory (a pipeline or a clone of nf-core/modules) against nf-core guidelines.
-
-Use the `--all` flag to run linting on all subworkflows found. Use `--dir <pipeline_dir>` to specify a different directory than the current working directory.
-=======
 ## Contributions and Support
->>>>>>> 94bf2c37
 
 If you would like to contribute to this package, please see the [contributing guidelines](.github/CONTRIBUTING.md).
 
