# nf-core/tools: Changelog

## [v2.14.1 - Tantalum Toad - Patch](https://github.com/nf-core/tools/releases/tag/2.14.1) - [2024-05-09]

### Template

- Don't cache pip in `linting.yml` ([#2961](https://github.com/nf-core/tools/pull/2961))

### Linting

### Download

### Components

### General

<<<<<<< HEAD
- Fix update github action for components in pipeline template ([#2968](https://github.com/nf-core/tools/pull/2968))

## [v2.14.0 - Tantalum Toad](https://github.com/nf-core/tools/releases/tag/2.14) - [2024-05-07]
=======
## [v2.14.0 - Tantalum Toad](https://github.com/nf-core/tools/releases/tag/2.14.0) - [2024-05-08]
>>>>>>> fe1818ce

### Template

- Remove fasta default from nextflow.config ([#2828](https://github.com/nf-core/tools/pull/2828))
- Update templates to use nf-core/setup-nextflow v2 ([#2818](https://github.com/nf-core/tools/pull/2818))
- Link to troubleshooting docs when pipeline fails ([#2845](https://github.com/nf-core/tools/pull/2845))
- Add fallback to `download_pipeline.yml` in case the pipeline does not support stub runs ([#2846](https://github.com/nf-core/tools/pull/2846))
- Set topic variable correctly in the mastodon announcement ([#2848](https://github.com/nf-core/tools/pull/2848))
- Add a cleanup action to `download_pipeline.yml` to fix failures caused by inadequate storage space on the runner ([#2849](https://github.com/nf-core/tools/pull/2849))
- Update python to 3.12 ([#2805](https://github.com/nf-core/tools/pull/2805))
- Remove `pyproject.toml` from template root
- Shorten lines in pipeline template ([#2908](https://github.com/nf-core/tools/pull/2908))
- Add a new hidden `--pipelines_testdata_base_path` parameter to more easily switch locations of test data in test configs (#2931)[https://github.com/nf-core/tools/pull/2931]
- Permanently activated pipeline-specific institutional configs support for all pipelines without need for manual intervention ([#2936](https://github.com/nf-core/tools/pull/2936))
- Template config: `conda.channels`, not `channels` ([#2950](https://github.com/nf-core/tools/pull/2950))
- Handles multiple DOIs + doi.org resolver from manifest.doi ([#2946](https://github.com/nf-core/tools/pull/2946))
- Update included components ([#2949](https://github.com/nf-core/tools/pull/2949))
- Update .editorconfig ([#2953](https://github.com/nf-core/tools/pull/2953))

### Linting

- Only match assignments of params in `main.nf` and not references like `params.aligner == <something>` ([#2833](https://github.com/nf-core/tools/pull/2833))
- Include test for presence of versions in snapshot ([#2888](https://github.com/nf-core/tools/pull/2888))
- Components: set correct sha before running component lint tests ([#2952](https://github.com/nf-core/tools/pull/2952))
- Less strict logo comparison ([#2956](https://github.com/nf-core/tools/pull/2956))
- Handle request errors more gracefully for actions validation ([#2959](https://github.com/nf-core/tools/pull/2959))

### Download

- Replace `--tower` with `--platform`. The former will remain for backwards compatability for now but will be removed in a future release. ([#2853](https://github.com/nf-core/tools/pull/2853))
- Better error message when GITHUB_TOKEN exists but is wrong/outdated
- New `--tag` argument to add custom tags during a pipeline download ([#2938](https://github.com/nf-core/tools/pull/2938))

### Components

- Handle more complete list of possible git URL forms (ssh:// and ftp:// prefixes specifically) ([#2945](https://github.com/nf-core/tools/pull/2945))
- Fix path in component update script ([#2823](https://github.com/nf-core/tools/pull/2823))

### General

- Update CI to use nf-core/setup-nextflow v2 ([#2819](https://github.com/nf-core/tools/pull/2819))
- Changelog bot: handle also patch version before dev suffix ([#2820](https://github.com/nf-core/tools/pull/2820))
- Add `force_pr` flag to sync, to force a PR even though there are no changes committed ([#2822](https://github.com/nf-core/tools/pull/2822))
- Update prettier to 3.2.5 ([#2830](https://github.com/nf-core/tools/pull/2830))
- Update GitHub Actions ([#2827](https://github.com/nf-core/tools/pull/2827)), ([#2902](https://github.com/nf-core/tools/pull/2902)), ([#2927](https://github.com/nf-core/tools/pull/2927)), ([#2939](https://github.com/nf-core/tools/pull/2939))
- Switch to setup-nf-test ([#2834](https://github.com/nf-core/tools/pull/2834))
- Add tests for assignment and referencing of params in main.nf ([#2841](https://github.com/nf-core/tools/pull/2841))
- Optimize layers in dockerfile ([#2842](https://github.com/nf-core/tools/pull/2842))
- Update python:3.11-slim Docker digest to a2eb07f ([#2847](https://github.com/nf-core/tools/pull/2847))
- Strip out mention of "Nextflow Tower" and replace with "Seqera Platform" wherever possible
- Fix issue with config resolution that was causing nested configs to behave unexpectedly ([#2862](https://github.com/nf-core/tools/pull/2862))
- Fix schema docs console output truncating ([#2880](https://github.com/nf-core/tools/pull/2880))
- Ensure path object converted to string before stripping quotes ([#2878](https://github.com/nf-core/tools/pull/2878))
- Fix incorrect assertions for called_with on mocks ([#2891](https://github.com/nf-core/tools/pull/2891))
- Make cli-provided module/subworkflow names case insensitive ([#2869](https://github.com/nf-core/tools/pull/2869))
- Get immediate parent path name for schema creation ([#2886](https://github.com/nf-core/tools/pull/2886))
- Remove old references to CUSTOMDUMPSOFTWAREVERSIONS and add linting checks ([#2897](https://github.com/nf-core/tools/pull/2897))
- Update pre-commit hook pre-commit/mirrors-mypy to v1.10.0 ([#2933](https://github.com/nf-core/tools/pull/2933))
- Update codecov/codecov-action digest to 5ecb98a ([#2948](https://github.com/nf-core/tools/pull/2948))
- Update gitpod/workspace-base Docker digest to 124f2b8 ([#2943](https://github.com/nf-core/tools/pull/2943))
- fix(collectfile): sort true for methods_description_mqc.yaml ([#2947](https://github.com/nf-core/tools/pull/2947))
- chore(deps): update pre-commit hook astral-sh/ruff-pre-commit to v0.4.3 ([#2951](https://github.com/nf-core/tools/pull/2951))
- Restructure CHANGELOG.md ([#2954](https://github.com/nf-core/tools/pull/2954))

## [v2.13.1 - Tin Puppy Patch](https://github.com/nf-core/tools/releases/tag/2.13) - [2024-02-29]

### Template

- Remove obsolete editor settings in `devcontainer.json` and `gitpod.yml` ([#2795](https://github.com/nf-core/tools/pull/2795))
- Add nf-test test instructions to contributing and PR template ([#2807](https://github.com/nf-core/tools/pull/2807))
- Fix topic extraction step for hashtags in toots ([#2810](https://github.com/nf-core/tools/pull/2810))
- Update modules and subworkflows in the template ([#2811](https://github.com/nf-core/tools/pull/2811))
- Unpin setup-nextflow and action-tower-launch ([#2806](https://github.com/nf-core/tools/pull/2806))
- Add nf-core-version to `.nf-core.yml` ([#2874](https://github.com/nf-core/tools/pull/2874))

### Download

- Improved offline container image resolution by introducing symlinks, fixes issues [#2751](https://github.com/nf-core/tools/issues/2751), [#2644](https://github.com/nf-core/tools/issues/2644) and [demultiplex#164](https://github.com/nf-core/demultiplex/issues/164): ([#2768](https://github.com/nf-core/tools/pull/2768))

### Linting

### Components

### General

- chore(deps): update codecov/codecov-action digest to 0cfda1d ([#2794](https://github.com/nf-core/tools/pull/2794))
- chore(deps): update gitpod/workspace-base docker digest to c15ee2f ([#2799](https://github.com/nf-core/tools/pull/2799))

## [v2.13 - Tin Puppy](https://github.com/nf-core/tools/releases/tag/2.13) - [2024-02-20]

### Template

- Add empty line in README.md to fix badges. ([#2729](https://github.com/nf-core/tools/pull/2729))
- Replace automatic branch detection in `nf-core download` CI test with hardcoded `dev` and input. ([#2727](https://github.com/nf-core/tools/pull/2727))
- Add Github Action to automatically cleanup ubuntu-latest runners to fix runner running out of diskspace errors([#2755](https://github.com/nf-core/tools/issues/2755))
- Fix GitHub Actions CI and Linting badges links ([#2757](https://github.com/nf-core/tools/pull/2757))
- Add hashtags to release announcement on mastodon ([#2761](https://github.com/nf-core/tools/pull/2761))
- update fastqc and multiqc in template ([#2776](https://github.com/nf-core/tools/pull/2776))
- template refactoring: remove the `lib` directory and use nf-core subworkflows ([#2736](https://github.com/nf-core/tools/pull/2736))
- use nf-validation to create an input channel from a sample sheet ([#2736](https://github.com/nf-core/tools/pull/2736))

### Linting

- Make creat-lint-wf composable ([#2733](https://github.com/nf-core/tools/pull/2733))
- Add looser comparison when pipeline logos ([#2744](https://github.com/nf-core/tools/pull/2744))
- Handle multiple aliases in module imports correctly during linting ([#2762](https://github.com/nf-core/tools/pull/2762))
- Switch to markdown based API and error docs ([#2758](https://github.com/nf-core/tools/pull/2758))

### Modules

- Handle dirty local module repos by force checkout of commits and branches if needed ([#2734](https://github.com/nf-core/tools/pull/2734))
- Patch: handle file not found when it is an added file to a module ([#2771](https://github.com/nf-core/tools/pull/2771))
- Handle symlinks when migrating pytest ([#2770](https://github.com/nf-core/tools/pull/2770))
- Add `--profile` parameter to nf-test command ([#2767](https://github.com/nf-core/tools/pull/2767))
- Reduce the sha length in the `nf-core modules list local` and add links to the specific commit ([#2870](https://github.com/nf-core/tools/pull/2870))
- Add links the nf-core module page and to open the local file in VSCode for module lint results ([#2870](https://github.com/nf-core/tools/pull/2870))

### General

- fix ignoring changes in partially templated files (e.g. `.gitignore`) ([#2722](https://github.com/nf-core/tools/pull/2722))
- update ruff to 0.2.0 and add it to pre-commit step ([#2725](https://github.com/nf-core/tools/pull/2725))
- Update codecov/codecov-action digest to e0b68c6 ([#2728](https://github.com/nf-core/tools/pull/2728))
- Update pre-commit hook astral-sh/ruff-pre-commit to v0.2.1 ([#2730](https://github.com/nf-core/tools/pull/2730))
- Update python:3.11-slim Docker digest to 2a746e2 ([#2743](https://github.com/nf-core/tools/pull/2743))
- Update actions/setup-python action to v5 ([#2739](https://github.com/nf-core/tools/pull/2739))
- Update gitpod/workspace-base Docker digest to 45e7617 ([#2747](https://github.com/nf-core/tools/pull/2747))
- chore(deps): pin jlumbroso/free-disk-space action to 54081f1 ([#2756](https://github.com/nf-core/tools/pull/2756))
- chore(deps): update actions/github-script action to v7 ([#2766](https://github.com/nf-core/tools/pull/2766))
- chore(deps): update pre-commit hook astral-sh/ruff-pre-commit to v0.2.2 ([#2769](https://github.com/nf-core/tools/pull/2769))
- Update gitpod/workspace-base Docker digest to 728e1fa ([#2780](https://github.com/nf-core/tools/pull/2780))

## [v2.12.1 - Aluminium Wolf - Patch](https://github.com/nf-core/tools/releases/tag/2.12.1) - [2024-02-01]

### Linting

- Handle default values of type number from nextflow schema ([#2703](https://github.com/nf-core/tools/pull/2703))
- fix ignoring files_unchanged ([#2707](https://github.com/nf-core/tools/pull/2707))

### General

- Update pre-commit hook astral-sh/ruff-pre-commit to v0.1.15 ([#2705](https://github.com/nf-core/tools/pull/2705))
- use types for default value comparison ([#2712](https://github.com/nf-core/tools/pull/2712))
- fix changelog titles ([#2708](https://github.com/nf-core/tools/pull/2708))
- Print relative path not absolute path in logo cmd log output ([#2709](https://github.com/nf-core/tools/pull/2709))
- Update codecov/codecov-action action to v4 ([#2713](https://github.com/nf-core/tools/pull/2713))
- Ignore nf-core-bot in renovate PRs ([#2716](https://github.com/nf-core/tools/pull/2716))

## [v2.12 - Aluminium Wolf](https://github.com/nf-core/tools/releases/tag/2.12) - [2024-01-29]

### Template

- Add a Github Action Workflow to the pipeline template that tests a successful download with `nf-core download` ([#2618](https://github.com/nf-core/tools/pull/2618))
- Use `pre-commit` to lint files in GitHub CI ([#2635](https://github.com/nf-core/tools/pull/2635))
- Use pdiff also on gitpod for nf-test ([#2640](https://github.com/nf-core/tools/pull/2640))
- switch to new image syntax in readme ([#2645](https://github.com/nf-core/tools/pull/2645))
- Add conda channel order to nextflow.config ([#2094](https://github.com/nf-core/tools/pull/2094))
- Fix tyop in pipeline nextflow.config ([#2664](https://github.com/nf-core/tools/pull/2664))
- Remove `nfcore_external_java_deps.jar` from lib directory in pipeline template ([#2675](https://github.com/nf-core/tools/pull/2675))
- Add function to check `-profile` is well formatted ([#2678](https://github.com/nf-core/tools/pull/2678))
- Add new pipeline error message pointing to docs when 'requirement exceeds available memory' error message ([#2680](https://github.com/nf-core/tools/pull/2680))
- add 👀👍🏻🎉😕 reactions to fix-linting-bot action ([#2692](https://github.com/nf-core/tools/pull/2692))

### Linting

- Fix linting of a pipeline with patched custom module ([#2669](https://github.com/nf-core/tools/pull/2669))
- linting a pipeline also lints the installed subworkflows ([#2677](https://github.com/nf-core/tools/pull/2677))
- environment.yml name must be lowercase ([#2676](https://github.com/nf-core/tools/pull/2676))
- allow ignoring specific files when template_strings ([#2686](https://github.com/nf-core/tools/pull/2686))
- lint `nextflow.config` default values match the ones specified in `nextflow_schema.json` ([#2684](https://github.com/nf-core/tools/pull/2684))

### Modules

- Fix empty json output for `nf-core list local` ([#2668](https://github.com/nf-core/tools/pull/2668))

### General

- Run CI-pytests for nf-core tools on self-hosted runners ([#2550](https://github.com/nf-core/tools/pull/2550))
- Add Ruff linter and formatter replacing Black, isort and pyupgrade ([#2620](https://github.com/nf-core/tools/pull/2620))
- Set pdiff as nf-test differ in Docker image for Gitpod ([#2642](https://github.com/nf-core/tools/pull/2642))
- Fix Renovate Dockerfile updating issues ([#2648](https://github.com/nf-core/tools/pull/2648) and [#2651](https://github.com/nf-core/tools/pull/2651))
- Add new subcommand `nf-core tui`, which launches a TUI (terminal user interface) to intuitively explore the command line flags, built using [Trogon](https://github.com/Textualize/trogon) ([#2655](https://github.com/nf-core/tools/pull/2655))
- Add new subcommand: `nf-core logo-create` to output an nf-core logo for a pipeline (instead of going through the website) ([#2662](https://github.com/nf-core/tools/pull/2662))
- Handle api redirects from the old site ([#2672](https://github.com/nf-core/tools/pull/2672))
- Remove redundanct v in pipeline version for emails ([#2667](https://github.com/nf-core/tools/pull/2667))
- add function to check `-profile` is well formatted ([#2678](https://github.com/nf-core/tools/pull/2678))
- Update pre-commit hook astral-sh/ruff-pre-commit to v0.1.14 ([#2674](https://github.com/nf-core/tools/pull/2674))
- Update pre-commit hook pre-commit/mirrors-mypy to v1.8.0 ([#2630](https://github.com/nf-core/tools/pull/2630))
- Update mshick/add-pr-comment action to v2 ([#2632](https://github.com/nf-core/tools/pull/2632))
- update python image version in docker file ([#2636](https://github.com/nf-core/tools/pull/2636))
- Update actions/cache action to v4 ([#2666](https://github.com/nf-core/tools/pull/2666))
- Update peter-evans/create-or-update-comment action to v4 ([#2683](https://github.com/nf-core/tools/pull/2683))
- Update peter-evans/create-or-update-comment action to v4 ([#2695](https://github.com/nf-core/tools/pull/2695))

## [v2.11.1 - Magnesium Dragon Patch](https://github.com/nf-core/tools/releases/tag/2.11) - [2023-12-20]

### Template

- Rename `release-announcments.yml` to `release-announcements.yml` ([#2610](https://github.com/nf-core/tools/pull/2610))
- Fix `nextflow.config` `docker.runOptions` ([#2607](https://github.com/nf-core/tools/pull/2607))

### General

- Only dump `modules.json` when it is modified ([#2609](https://github.com/nf-core/tools/pull/2609))

## [v2.11 - Magnesium Dragon](https://github.com/nf-core/tools/releases/tag/2.11) - [2023-12-19]

### Template

- Fix writing files to a remote outdir in the NfcoreTemplate helper functions ([#2465](https://github.com/nf-core/tools/pull/2465))
- Fancier syntax highlighting for example samplesheets in the usage.md template ([#2503](https://github.com/nf-core/tools/pull/2503))
- Use closure for multiqc ext.args ([#2509](https://github.com/nf-core/tools/pull/2509))
- Fix how the modules template references the conda environment file ([#2540](https://github.com/nf-core/tools/pull/2540))
- Unset env variable JAVA_TOOL_OPTIONS in gitpod ([#2569](https://github.com/nf-core/tools/pull/2569))
- Pin the version of nf-validation ([#2579](https://github.com/nf-core/tools/pull/2579))
- Disable process selector warnings by default ([#2161](https://github.com/nf-core/tools/issues/2161))
- Remove `docker.userEmulation` from nextflow.config in pipeline template ([#2580](https://github.com/nf-core/tools/pull/2580))

### Download

- Add `docker://` prefix for absolute container URIs as well ([#2576](https://github.com/nf-core/tools/pull/2576)).
- Bugfix for AttributeError: `ContainerError` object has no attribute `absoluteURI` ([#2543](https://github.com/nf-core/tools/pull/2543)).

### Linting

- Fix incorrectly failing linting if 'modules' was not found in meta.yml ([#2447](https://github.com/nf-core/tools/pull/2447))
- Correctly pass subworkflow linting test if `COMPONENT.out.versions` is used in the script ([#2448](https://github.com/nf-core/tools/pull/2448))
- Add pyupgrade to pre-commit config and dev requirements as mentioned in [#2200](https://github.com/nf-core/tools/issues/2200)
- Check for spaces in modules container URLs ([#2452](https://github.com/nf-core/tools/issues/2452))
- Correctly ignore `timeline.enabled`, `report.enabled`, `trace.enabled`, `dag.enabled` variables when linting a pipeline. ([#2507](https://github.com/nf-core/tools/pull/2507))
- Lint nf-test main.nf.test tags include all used components in chained tests ([#2572](https://github.com/nf-core/tools/pull/2572))
- Don't fail linting if md5sum for empty files are found in a stub test ([#2571](https://github.com/nf-core/tools/pull/2571))
- Check for existence of test profile ([#2478](https://github.com/nf-core/tools/pull/2478))

### Modules

- Added stub test creation to `create_test_yml` ([#2476](https://github.com/nf-core/tools/pull/2476))
- Replace ModulePatch by ComponentPatch ([#2482](https://github.com/nf-core/tools/pull/2482))
- Fixed `nf-core modules lint` to work with new module structure for nf-test ([#2494](https://github.com/nf-core/tools/pull/2494))
- Add option `--migrate-pytest` to create a module with nf-test taking into account an existing module ([#2549](https://github.com/nf-core/tools/pull/2549))
- When installing modules and subworkflows, automatically create the `./modules` directory if it doesn't exist ([#2563](https://github.com/nf-core/tools/issues/2563))
- When `.nf-core.yml` is not found create it in the current directory instead of the root filesystem ([#2237](https://github.com/nf-core/tools/issues/2237))
- Modules `--migrate-pytest` copies template scripts ([#2568](https://github.com/nf-core/tools/pull/2568))

### Subworkflows

- Added stub test creation to `create_test_yml` ([#2476](https://github.com/nf-core/tools/pull/2476))
- Fixed `nf-core subworkflows lint` to work with new module structure for nf-test ([#2494](https://github.com/nf-core/tools/pull/2494))
- Add option `--migrate-pytest` to create a subworkflow with nf-test taking into account an existing subworkflow ([#2549](https://github.com/nf-core/tools/pull/2549))

### General

- Update `schema build` functionality to automatically update defaults which have changed in the `nextflow.config`([#2479](https://github.com/nf-core/tools/pull/2479))
- Change testing framework for modules and subworkflows from pytest to nf-test ([#2490](https://github.com/nf-core/tools/pull/2490))
- `bump_version` keeps now the indentation level of the updated version entries ([#2514](https://github.com/nf-core/tools/pull/2514))
- Add mypy to pre-commit config for the tools repo ([#2545](https://github.com/nf-core/tools/pull/2545))
- Use Path objects for ComponentCreate and update the structure of components templates ([#2551](https://github.com/nf-core/tools/pull/2551)).
- GitPod base image: swap tool installation back to `conda` from `mamba` ([#2566](https://github.com/nf-core/tools/pull/2566)).
- Sort the `installed_by` list in `modules.json` ([#2570](https://github.com/nf-core/tools/pull/2570)).
- Unset env variable JAVA_TOOL_OPTIONS in gitpod ([#2569](https://github.com/nf-core/tools/pull/2569))

## [v2.10 - Nickel Ostrich](https://github.com/nf-core/tools/releases/tag/2.10) + [2023-09-25]

### Template

- Fix links in `multiqc_config.yml` ([#2372](https://github.com/nf-core/tools/pull/2372) and [#2412](https://github.com/nf-core/tools/pull/2412))
- Remove default false from nextflow_schema.json ([#2376](https://github.com/nf-core/tools/pull/2376))
- Add module MULTIQC to modules.config ([#2377](https://github.com/nf-core/tools/pull/2377))
- Add GitHub workflow for automated release announcements ([#2382](https://github.com/nf-core/tools/pull/2382))
- Update the Code of Conduct ([#2381](https://github.com/nf-core/tools/pull/2381))
- Save template information to `.nf-core.yml` and deprecate argument `--template-yaml` for `nf-core sync` ([#2388](https://github.com/nf-core/tools/pull/2388) and [#2389](https://github.com/nf-core/tools/pull/2389))
- ([#2397](https://github.com/nf-core/tools/pull/2397)) Remove fixed Ubuntu test and added to standard testing matrix
- ([#2396](https://github.com/nf-core/tools/pull/2396)) Reduce container finding error to warning since the registries are not consistent.
- ([#2415](https://github.com/nf-core/tools/pull/2415#issuecomment-1709847086)) Add autoMounts for apptainer.
- Remove `igenomes_base` from the schema, so that nf-validation doesn't create a file path and throw errors offline for s3 objects.
- Modified devcontainer permissions so that singularity can be run in Codespaces/VS Code devcontainers ([Commit a103f44](https://github.com/CarsonJM/tools/commit/a103f4484eca8c6d668e4653a4ed8d20faf1b41d))
- Update Gitpod profile resources to reflect base environment settings.
- ([#747](https://github.com/nf-core/tools/issues/747)) Add to the template the code to dump the selected pipeline parameters into a json file.

### Download

- Improved container image resolution and prioritization of http downloads over Docker URIs ([#2364](https://github.com/nf-core/tools/pull/2364)).
- Registries provided with `-l`/`--container-library` will be ignored for modules with explicit container registry specifications ([#2403](https://github.com/nf-core/tools/pull/2403)).
- Fix unintentional downloading of containers in test for the Tower download functionality. Bug reported by @adamrtalbot and @awgymer ([#2434](https://github.com/nf-core/tools/pull/2434)).

### Linting

- Add new command `nf-core subworkflows lint` ([#2379](https://github.com/nf-core/tools/pull/2379))

### Modules

### Subworkflows

- Fix bug: missing subworkflow name when using `nf-core subworkflows create` ([#2435](https://github.com/nf-core/tools/pull/2435))

### General

- Initialise `docker_image_name` to fix `UnboundLocalError` error ([#2374](https://github.com/nf-core/tools/pull/2374))
- Fix prompt pipeline revision during launch ([#2375](https://github.com/nf-core/tools/pull/2375))
- Add a `create-params-file` command to create a YAML parameter file for a pipeline containing parameter documentation and defaults. ([#2362](https://github.com/nf-core/tools/pull/2362))
- Update the Code of Conduct ([#2381](https://github.com/nf-core/tools/pull/2381))
- Remove `--no-git` option from `nf-core create` ([#2394](https://github.com/nf-core/tools/pull/2394))
- Throw warning when custom workflow name contains special characters ([#2401](https://github.com/nf-core/tools/pull/2401))
- Bump version of nf-test snapshot files with `nf-core bump-version` ([#2410](https://github.com/nf-core/tools/pull/2410))

## [v2.9 - Chromium Falcon](https://github.com/nf-core/tools/releases/tag/2.9) + [2023-06-29]

### Template

- `params.max_multiqc_email_size` is no longer required ([#2273](https://github.com/nf-core/tools/pull/2273))
- Remove `cleanup = true` from `test_full.config` in pipeline template ([#2279](https://github.com/nf-core/tools/pull/2279))
- Fix usage docs for specifying `params.yaml` ([#2279](https://github.com/nf-core/tools/pull/2279))
- Added stub in modules template ([#2277](https://github.com/nf-core/tools/pull/2277)) [Contributed by @nvnieuwk]
- Move registry definitions out of profile scope ([#2286])(https://github.com/nf-core/tools/pull/2286)
- Remove `aws_tower` profile ([#2287])(https://github.com/nf-core/tools/pull/2287)
- Fixed the Slack report to include the pipeline name ([#2291](https://github.com/nf-core/tools/pull/2291))
- Fix link in the MultiQC report to point to exact version of output docs ([#2298](https://github.com/nf-core/tools/pull/2298))
- Updates seqeralabs/action-tower-launch to v2.0.0 ([#2301](https://github.com/nf-core/tools/pull/2301))
- Remove schema validation from `lib` folder and use Nextflow [nf-validation plugin](https://nextflow-io.github.io/nf-validation/) instead ([#1771](https://github.com/nf-core/tools/pull/1771/))
- Fix parsing of container directive when it is not typical nf-core format ([#2306](https://github.com/nf-core/tools/pull/2306))
- Add ability to specify custom registry for linting modules, defaults to quay.io ([#2313](https://github.com/nf-core/tools/pull/2313))
- Add `singularity.registry = 'quay.io'` in pipeline template ([#2305](https://github.com/nf-core/tools/pull/2305))
- Add `apptainer.registry = 'quay.io'` in pipeline template ([#2352](https://github.com/nf-core/tools/pull/2352))
- Bump minimum required NF version in pipeline template from `22.10.1` -> `23.04.0` ([#2305](https://github.com/nf-core/tools/pull/2305))
- Add ability to interpret `docker.registry` from `nextflow.config` file. If not found defaults to quay.io. ([#2318](https://github.com/nf-core/tools/pull/2318))
- Add functions to dynamically include pipeline tool citations in MultiQC methods description section for better reporting. ([#2326](https://github.com/nf-core/tools/pull/2326))
- Remove `--tracedir` parameter ([#2290](https://github.com/nf-core/tools/pull/2290))
- Incorrect config parameter warnings when customising pipeline template ([#2333](https://github.com/nf-core/tools/pull/2333))
- Use markdown syntax in the description for the meta map channels ([#2358](https://github.com/nf-core/tools/pull/2358))

### Download

- Introduce a `--tower` flag for `nf-core download` to obtain pipelines in an offline format suited for [seqeralabs® Nextflow Tower](https://cloud.tower.nf/) ([#2247](https://github.com/nf-core/tools/pull/2247)).
- Refactored the CLI for `--singularity-cache` in `nf-core download` from a flag to an argument. The prior options were renamed to `amend` (container images are only saved in the `$NXF_SINGULARITY_CACHEDIR`) and `copy` (a copy of the image is saved with the download). `remote` was newly introduced and allows to provide a table of contents of a remote cache via an additional argument `--singularity-cache-index` ([#2247](https://github.com/nf-core/tools/pull/2247)).
- Refactored the CLI parameters related to container images. Although downloading other images than those of the Singularity/Apptainer container system is not supported for the time being, a generic name for the parameters seemed preferable. So the new parameter `--singularity-cache-index` introduced in [#2247](https://github.com/nf-core/tools/pull/2247) has been renamed to `--container-cache-index` prior to release ([#2336](https://github.com/nf-core/tools/pull/2336)).
- To address issue [#2311](https://github.com/nf-core/tools/issues/2311), a new parameter `--container-library` was created allowing to specify the container library (registry) from which container images in OCI format (Docker) should be pulled ([#2336](https://github.com/nf-core/tools/pull/2336)).
- Container detection in configs was improved. This allows for DSL2-like container definitions inside the container parameter value provided to process scopes [#2346](https://github.com/nf-core/tools/pull/2346).
- Add apptainer to the list of false positve container strings ([#2353](https://github.com/nf-core/tools/pull/2353)).

#### Updated CLI parameters

| Old parameter         | New parameter                                  |
| --------------------- | ---------------------------------------------- |
| new parameter         | `-d` / `--download-configuration`              |
| new parameter         | `-t` / `--tower`                               |
| `-c`/ `--container`   | `-s` / `--container-system <VALUE>`            |
| new parameter         | `-l` / `--container-library <VALUE>`           |
| `--singularity-cache` | `-u` / `--container-cache-utilisation <VALUE>` |
| new parameter         | `-i` / `--container-cache-index <VALUE>`       |

_In addition, `-r` / `--revision` has been changed to a parameter that can be provided multiple times so several revisions can be downloaded at once._

### Linting

- Warn if container access is denied ([#2270](https://github.com/nf-core/tools/pull/2270))
- Error if module container specification has quay.io as prefix when it shouldn't have ([#2278](https://github.com/nf-core/tools/pull/2278/files)
- Detect if container is 'simple name' and try to contact quay.io server by default ([#2281](https://github.com/nf-core/tools/pull/2281))
- Warn about null/None/empty default values in `nextflow_schema.json` ([#3328](https://github.com/nf-core/tools/pull/2328))
- Fix linting when creating a pipeline skipping some parts of the template and add CI test ([#2330](https://github.com/nf-core/tools/pull/2330))

### Modules

- Don't update `modules_json` object if a module is not updated ([#2323](https://github.com/nf-core/tools/pull/2323))

### Subworkflows

### General

- GitPod base image: Always self-update to the latest version of Nextflow. Add [pre-commit](https://pre-commit.com/) dependency.
- GitPod configs: Update Nextflow as an init task, init pre-commit in pipeline config.
- Refgenie: Create `nxf_home/nf-core/refgenie_genomes.config` path if it doesn't exist ([#2312](https://github.com/nf-core/tools/pull/2312))
- Add CI tests to test running a pipeline whe it's created from a template skipping different areas

## [v2.8 - Ruthenium Monkey](https://github.com/nf-core/tools/releases/tag/2.8) - [2023-04-27]

### Template

- Explicitly disable `conda` when a container profile ([#2140](https://github.com/nf-core/tools/pull/2140))
- Turn on automatic clean up of intermediate files in `work/` on successful pipeline completion in full-test config ([#2163](https://github.com/nf-core/tools/pull/2163)) [Contributed by @jfy133]
- Add documentation to `usage.md` on how to use `params.yml` files, based on nf-core/ampliseq text ([#2173](https://github.com/nf-core/tools/pull/2173/)) [Contributed by @jfy133, @d4straub]
- Make jobs automatically resubmit for a much wider range of exit codes (now `104` and `130..145`) ([#2170](https://github.com/nf-core/tools/pull/2170))
- Add a clean-up GHA which closes issues and PRs with specific labels ([#2183](https://github.com/nf-core/tools/pull/2183))
- Remove problematic sniffer code in samplesheet_check.py that could give false positive 'missing header' errors ([https://github.com/nf-core/tools/pull/2194]) [Contributed by @Midnighter, @jfy133]
- Consistent syntax for branch checks in PRs ([#2202](https://github.com/nf-core/tools/issues/2202))
- Fixed minor Jinja2 templating bug that caused the PR template to miss a newline
- Updated AWS tests to use newly moved `seqeralabs/action-tower-launch` instead of `nf-core/tower-action`
- Remove `.cff` files from `.editorconfig` ([#2145](https://github.com/nf-core/tools/pull/2145))
- Simplify pipeline README ([#2186](https://github.com/nf-core/tools/issues/2186))
- Added support for the apptainer container engine via `-profile apptainer`. ([#2244](https://github.com/nf-core/tools/issues/2244)) [Contributed by @jfy133]
- Added config `docker.registry` to pipeline template for a configurable default container registry when using Docker containers. Defaults to `quay.io` ([#2133](https://github.com/nf-core/tools/pull/2133))
- Add tower.yml file to the pipeline template ([#2251](https://github.com/nf-core/tools/pull/2251))
- Add mastodon badge to README ([#2253](https://github.com/nf-core/tools/pull/2253))
- Removed `quay.io` from all module Docker container references as this is now supplied at pipeline level. ([#2249](https://github.com/nf-core/tools/pull/2249))
- Remove `CITATION.cff` file from pipeline template, to avoid that pipeline Zenodo entries reference the nf-core publication instead of the pipeline ([#2059](https://github.com/nf-core/tools/pull/2059)).

### Linting

- Update modules lint test to fail if enable_conda is found ([#2213](https://github.com/nf-core/tools/pull/2213))
- Read module lint configuration from `.nf-core.yml`, not `.nf-core-lint.yml` ([#2221](https://github.com/nf-core/tools/pull/2221))
- `nf-core schema lint` now defaults to linting `nextflow_schema.json` if no filename is provided ([#2225](https://github.com/nf-core/tools/pull/2225))
- Warn if `/zenodo.XXXXXX` is present in the Readme ([#2254](https://github.com/nf-core/tools/pull/2254))
- Lint all labels in a module ([#2227](https://github.com/nf-core/tools/pull/2227))

### Modules

- Add an `--empty-template` option to create a module without TODO statements or examples ([#2175](https://github.com/nf-core/tools/pull/2175) & [#2177](https://github.com/nf-core/tools/pull/2177))
- Removed the `nf-core modules mulled` command and all its code dependencies ([2199](https://github.com/nf-core/tools/pull/2199)).
- Take into accout the provided `--git_remote` URL when linting all modules ([2243](https://github.com/nf-core/tools/pull/2243)).

### Subworkflows

- Fixing problem when a module included in a subworkflow had a name change from TOOL to TOOL/SUBTOOL ([#2177](https://github.com/nf-core/tools/pull/2177))
- Fix `nf-core subworkflows test` not running subworkflow tests ([#2181](https://github.com/nf-core/tools/pull/2181))
- Add tests for `nf-core subworkflows create-test-yml` ([#2219](https://github.com/nf-core/tools/pull/2219))

### General

- Deprecate Python 3.7 support because it reaches EOL ([#2210](https://github.com/nf-core/tools/pull/2210))
- `nf-core modules/subworkflows info` now prints the include statement for the module/subworkflow ([#2182](https://github.com/nf-core/tools/pull/2182)).
- Add a clean-up GHA which closes issues and PRs with specific labels ([#2183](https://github.com/nf-core/tools/pull/2183))
- update minimum version of rich to 13.3.1 ([#2185](https://github.com/nf-core/tools/pull/2185))
- Add the Nextflow version to Gitpod container matching the minimal Nextflow version for nf-core (according to `nextflow.config`) ([#2196](https://github.com/nf-core/tools/pull/2196))
- Use `nfcore/gitpod:dev` container in the dev branch ([#2196](https://github.com/nf-core/tools/pull/2196))
- Replace requests_mock with responses in test mocks ([#2165](https://github.com/nf-core/tools/pull/2165)).
- Add warning when installing a module from an `org_path` that exists in multiple remotes in `modules.json` ([#2228](https://github.com/nf-core/tools/pull/2228) [#2239](https://github.com/nf-core/tools/pull/2239)).
- Add the possibility to translate refgenie asset aliases to the ones used in a pipeline with an alias_translations.yaml file ([#2242](https://github.com/nf-core/tools/pull/2242)).
- Add initial CHM13 support ([1988](https://github.com/nf-core/tools/issues/1988))

## [v2.7.2 - Mercury Eagle Patch](https://github.com/nf-core/tools/releases/tag/2.7.2) - [2022-12-19]

### Template

- Fix the syntax of github_output in GitHub actions ([#2114](https://github.com/nf-core/tools/pull/2114))
- Fix a bug introduced in 2.7 that made pipelines hang ([#2132](https://github.com/nf-core/tools/issues/2132))

### Linting

- Allow specifying containers in less than three lines ([#2121](https://github.com/nf-core/tools/pull/2121))
- Run prettier after dumping a json schema file ([#2124](https://github.com/nf-core/tools/pull/2124))

### General

- Only check that a pipeline name doesn't contain dashes if the name is provided by prompt of `--name`. Don't check if a template file is used. ([#2123](https://github.com/nf-core/tools/pull/2123))
- Deprecate `--enable_conda` parameter. Use `conda.enable` instead ([#2131](https://github.com/nf-core/tools/pull/2131))
- Handle `json.load()` exceptions ([#2134](https://github.com/nf-core/tools/pull/2134))

## [v2.7.1 - Mercury Eagle Patch](https://github.com/nf-core/tools/releases/tag/2.7.1) - [2022-12-08]

- Patch release to fix pipeline sync ([#2110](https://github.com/nf-core/tools/pull/2110))

## [v2.7 - Mercury Eagle](https://github.com/nf-core/tools/releases/tag/2.7) - [2022-12-07]

Another big release with lots of new features and bug fixes. Thanks to all contributors!

**Highlights**

- New `nf-core subworkflows` subcommand for creating, removing, testing, updating and finding subworkflows, see the [documentation](https://nf-co.re/tools/#subworkflows) for more information.
- Every pipeline has now it's own GitHub codespace template, which can be used to develop the pipeline directly in the browser.
- Improved handling of modules and subworkflows from other repos than nf-core/modules.
- Pre-commit is now installed as a dependency, which allows us, besides other things, to run prettier on the fly even if it is not manually installed.
- Shell completion for nf-core commands, more information [here](https://nf-co.re/tools#shell-completion).

### Template

#### Features

- Ignore files in `bin/` directory when running prettier ([#2080](https://github.com/nf-core/tools/pull/1957)).
- Add GitHub codespaces template ([#1957](https://github.com/nf-core/tools/pull/1957))
- `nextflow run <pipeline> --version` will now print the workflow version from the manifest and exit ([#1951](https://github.com/nf-core/tools/pull/1951)).
- Add profile for running `docker` with the ARM chips (including Apple silicon) ([#1942](https://github.com/nf-core/tools/pull/1942) and [#2034](https://github.com/nf-core/tools/pull/2034)).
- Flip execution order of parameter summary printing and parameter validation to prevent 'hiding' of parameter errors ([#2033](https://github.com/nf-core/tools/pull/2033)).
- Change colour of 'pipeline completed successfully, but some processes failed' from red to yellow ([#2096](https://github.com/nf-core/tools/pull/2096)).

#### Bug fixes

- Fix lint warnings for `samplesheet_check.nf` module ([#1875](https://github.com/nf-core/tools/pull/1875)).
- Check that the workflow name provided with a template doesn't contain dashes ([#1822](https://github.com/nf-core/tools/pull/1822))

### Linting

#### Features

- Add `--sort-by` option to linting which allows ordering module lint warnings/errors by either test name or module name ([#2077](https://github.com/nf-core/tools/pull/2077)).

#### Bug fixes

- Don't lint pipeline name if `manifest.name` in `.nf-core.yml` ([#2035](https://github.com/nf-core/tools/pull/2035))
- Don't check for `docker pull` commands in `actions_ci` lint test (leftover from DSL1) ([#2055](https://github.com/nf-core/tools/pull/2055)).

### General

#### Features

- Use pre-commit run prettier if prettier is not available ([#1983](https://github.com/nf-core/tools/pull/1983)) and initialize pre-commit in gitpod and codespaces ([#1957](https://github.com/nf-core/tools/pull/1957)).
- Refactor CLI flag `--hide-progress` to be at the top-level group, like `--verbose` ([#2016](https://github.com/nf-core/tools/pull/2016))
- `nf-core sync` now supports the template YAML file using `-t/--template-yaml` ([#1880](https://github.com/nf-core/tools/pull/1880)).
- The default branch can now be specified when creating a new pipeline repo [#1959](https://github.com/nf-core/tools/pull/1959).
- Only warn when checking that the pipeline directory contains a `main.nf` and a `nextflow.config` file if the pipeline is not an nf-core pipeline [#1964](https://github.com/nf-core/tools/pull/1964)
- Bump promoted Python version from 3.7 to 3.8 ([#1971](https://github.com/nf-core/tools/pull/1971)).
- Extended the chat notifications to Slack ([#1829](https://github.com/nf-core/tools/pull/1829)).
- Don't print source file + line number on logging messages (except when verbose) ([#2015](https://github.com/nf-core/tools/pull/2015))
- Automatically format `test.yml` content with Prettier ([#2078](https://github.com/nf-core/tools/pull/2078))
- Automatically format `modules.json` content with Prettier ([#2074](https://github.com/nf-core/tools/pull/2074))
- Add shell completion for nf-core tools commands([#2070](https://github.com/nf-core/tools/pull/2070))

#### Bug fixes, maintenance and tests

- Fix error in tagging GitPod docker images during releases ([#1874](https://github.com/nf-core/tools/pull/1874)).
- Fix bug when updating modules from old version in old folder structure ([#1908](https://github.com/nf-core/tools/pull/1908)).
- Don't remove local copy of modules repo, only update it with fetch ([#1881](https://github.com/nf-core/tools/pull/1881)).
- Improve test coverage of `sync.py` and `__main__.py` ([#1936](https://github.com/nf-core/tools/pull/1936), [#1965](https://github.com/nf-core/tools/pull/1965)).
- Add file `versions.yml` when generating `test.yml` with `nf-core modules create-test-yml` but don't check for md5sum [#1963](https://github.com/nf-core/tools/pull/1963).
- Mock biocontainers and anaconda api calls in modules and subworkflows tests [#1967](https://github.com/nf-core/tools/pull/1967)
- Run tests with Python 3.11 ([#1970](https://github.com/nf-core/tools/pull/1970)).
- Run test with a realistic version of git ([#2043](https://github.com/nf-core/tools/pull/2043)).
- Fix incorrect file deletion in `nf-core launch` when `--params_in` has the same name as `--params_out` ([#1986](https://github.com/nf-core/tools/pull/1986)).
- Updated GitHub actions ([#1998](https://github.com/nf-core/tools/pull/1998), [#2001](https://github.com/nf-core/tools/pull/2001))
- Code maintenance ([#1818](https://github.com/nf-core/tools/pull/1818), [#2032](https://github.com/nf-core/tools/pull/2032), [#2073](https://github.com/nf-core/tools/pull/2073)).
- Track from where modules and subworkflows are installed ([#1999](https://github.com/nf-core/tools/pull/1999)).
- Substitute ModulesCommand and SubworkflowsCommand by ComponentsCommand ([#2000](https://github.com/nf-core/tools/pull/2000)).
- Prevent installation with unsupported Python versions ([#2075](https://github.com/nf-core/tools/pull/2075)).
- Allow other remote URLs not starting with `http` ([#2061](https://github.com/nf-core/tools/pull/2061))

### Modules

- Update patch file paths if the modules directory has the old structure ([#1878](https://github.com/nf-core/tools/pull/1878)).
- Don't write to `modules.json` file when applying a patch file during `nf-core modules update` ([#2017](https://github.com/nf-core/tools/pull/2017)).

### Subworkflows

- Add subworkflow commands `create-test-yml`, `create` and `install` ([#1897](https://github.com/nf-core/tools/pull/1897)).
- Update subworkflows install so it installs also imported modules and subworkflows ([#1904](https://github.com/nf-core/tools/pull/1904)).
- `check_up_to_date()` function from `modules_json.py` also checks for subworkflows ([#1934](https://github.com/nf-core/tools/pull/1934)).
- Add tests for `nf-core subworkflows install` command ([#1996](https://github.com/nf-core/tools/pull/1996)).
- Function `create()` from `modules_json.py` adds also subworkflows to `modules.json` file ([#2005](https://github.com/nf-core/tools/pull/2005)).
- Add `nf-core subworkflows update` command ([#2019](https://github.com/nf-core/tools/pull/2019)).

## [v2.6 - Tin Octopus](https://github.com/nf-core/tools/releases/tag/2.6) - [2022-10-04]

### Template

- Add template for subworkflows
- Add `actions/upload-artifact` step to the awstest workflows, to expose the debug log file
- Add `prettier` as a requirement to Gitpod Dockerimage
- Bioconda incompatible conda channel setups now result in more informative error messages ([#1812](https://github.com/nf-core/tools/pull/1812))
- Improve template customisation documentation ([#1821](https://github.com/nf-core/tools/pull/1821))
- Update MultiQC module, update supplying MultiQC default and custom config and logo files to module
- Add a 'recommend' methods description text to MultiQC to help pipeline users report pipeline usage in publications ([#1749](https://github.com/nf-core/tools/pull/1749))
- Fix template spacing modified by JINJA ([#1830](https://github.com/nf-core/tools/pull/1830))
- Fix MultiQC execution on template ([#1855](https://github.com/nf-core/tools/pull/1855))
- Don't skip including `base.config` when skipping nf-core/configs

### Linting

- Pipelines: Check that the old renamed `lib` files are not still present:
  - `Checks.groovy` -> `Utils.groovy`
  - `Completion.groovy` -> `NfcoreTemplate.groovy`
  - `Workflow.groovy` -> `WorkflowMain.groovy`

### General

- Add function to enable chat notifications on MS Teams, accompanied by `hook_url` param to enable it.
- Schema: Remove `allOf` if no definition groups are left.
- Use contextlib to temporarily change working directories ([#1819](https://github.com/nf-core/tools/pull/1819))
- More helpful error messages if `nf-core download` can't parse a singularity image download
- Add `nf-core subworkflows create` command

### Modules

- If something is wrong with the local repo cache, offer to delete it and try again ([#1850](https://github.com/nf-core/tools/issues/1850))
- Restructure code to work with the directory restructuring in [modules](https://github.com/nf-core/modules/pull/2141) ([#1859](https://github.com/nf-core/tools/pull/1859))
- Make `label: process_single` default when creating a new module

## [v2.5.1 - Gold Otter Patch](https://github.com/nf-core/tools/releases/tag/2.5.1) - [2022-08-31]

- Patch release to fix black linting in pipelines ([#1789](https://github.com/nf-core/tools/pull/1789))
- Add isort options to pyproject.toml ([#1792](https://github.com/nf-core/tools/pull/1792))
- Lint pyproject.toml file exists and content ([#1795](https://github.com/nf-core/tools/pull/1795))
- Update GitHub PyPI package release action to v1 ([#1785](https://github.com/nf-core/tools/pull/1785))

### Template

- Update GitHub actions to use nodejs16 ([#1944](https://github.com/nf-core/tools/pull/1944))

## [v2.5 - Gold Otter](https://github.com/nf-core/tools/releases/tag/2.5) - [2022-08-30]

### Template

- Bumped Python version to 3.7 in the GitHub linting in the workflow template ([#1680](https://github.com/nf-core/tools/pull/1680))
- Fix bug in pipeline readme logo URL ([#1590](https://github.com/nf-core/tools/pull/1590))
- Switch CI to use [setup-nextflow](https://github.com/nf-core/setup-nextflow) action to install Nextflow ([#1650](https://github.com/nf-core/tools/pull/1650))
- Add `CITATION.cff` [#361](https://github.com/nf-core/tools/issues/361)
- Add Gitpod and Mamba profiles to the pipeline template ([#1673](https://github.com/nf-core/tools/pull/1673))
- Remove call to `getGenomeAttribute` in `main.nf` when running `nf-core create` without iGenomes ([#1670](https://github.com/nf-core/tools/issues/1670))
- Make `nf-core create` fail if Git default branch name is dev or TEMPLATE ([#1705](https://github.com/nf-core/tools/pull/1705))
- Convert `console` snippets to `bash` snippets in the template where applicable ([#1729](https://github.com/nf-core/tools/pull/1729))
- Add `branch` field to module entries in `modules.json` to record what branch a module was installed from ([#1728](https://github.com/nf-core/tools/issues/1728))
- Add customisation option to remove all GitHub support with `nf-core create` ([#1766](https://github.com/nf-core/tools/pull/1766))

### Linting

- Check that the `.prettierignore` file exists and that starts with the same content.
- Update `readme.py` nf version badge validation regexp to accept any signs before version number ([#1613](https://github.com/nf-core/tools/issues/1613))
- Add isort configuration and GitHub workflow ([#1538](https://github.com/nf-core/tools/pull/1538))
- Use black also to format python files in workflows ([#1563](https://github.com/nf-core/tools/pull/1563))
- Add check for mimetype in the `input` parameter. ([#1647](https://github.com/nf-core/tools/issues/1647))
- Check that the singularity and docker tags are parsable. Add `--fail-warned` flag to `nf-core modules lint` ([#1654](https://github.com/nf-core/tools/issues/1654))
- Handle exception in `nf-core modules lint` when process name doesn't start with process ([#1733](https://github.com/nf-core/tools/issues/1733))

### General

- Remove support for Python 3.6 ([#1680](https://github.com/nf-core/tools/pull/1680))
- Add support for Python 3.9 and 3.10 ([#1680](https://github.com/nf-core/tools/pull/1680))
- Invoking Python with optimizations no longer affects the program control flow ([#1685](https://github.com/nf-core/tools/pull/1685))
- Update `readme` to drop `--key` option from `nf-core modules list` and add the new pattern syntax
- Add `--fail-warned` flag to `nf-core lint` to make warnings fail ([#1593](https://github.com/nf-core/tools/pull/1593))
- Add `--fail-warned` flag to pipeline linting workflow ([#1593](https://github.com/nf-core/tools/pull/1593))
- Updated the nf-core package requirements ([#1620](https://github.com/nf-core/tools/pull/1620), [#1757](https://github.com/nf-core/tools/pull/1757), [#1756](https://github.com/nf-core/tools/pull/1756))
- Remove dependency of the mock package and use unittest.mock instead ([#1696](https://github.com/nf-core/tools/pull/1696))
- Fix and improve broken test for Singularity container download ([#1622](https://github.com/nf-core/tools/pull/1622))
- Use [`$XDG_CACHE_HOME`](https://specifications.freedesktop.org/basedir-spec/basedir-spec-latest.html) or `~/.cache` instead of `$XDG_CONFIG_HOME` or `~/config/` as base directory for API cache
- Switch CI to use [setup-nextflow](https://github.com/nf-core/setup-nextflow) action to install Nextflow ([#1650](https://github.com/nf-core/tools/pull/1650))
- Add tests for `nf-core modules update` and `ModulesJson`.
- Add CI for GitLab remote [#1646](https://github.com/nf-core/tools/issues/1646)
- Add `CITATION.cff` [#361](https://github.com/nf-core/tools/issues/361)
- Allow customization of the `nf-core` pipeline template when using `nf-core create` ([#1548](https://github.com/nf-core/tools/issues/1548))
- Add Refgenie integration: updating of nextflow config files with a refgenie database ([#1090](https://github.com/nf-core/tools/pull/1090))
- Fix `--key` option in `nf-core lint` when supplying a module lint test name ([#1681](https://github.com/nf-core/tools/issues/1681))
- Add `no_git=True` when creating a new pipeline and initialising a git repository is not needed in `nf-core lint` and `nf-core bump-version` ([#1709](https://github.com/nf-core/tools/pull/1709))
- Move `strip_ansi_code` function in lint to `utils.py`
- Simplify control flow and don't use equality comparison for `None` and booleans
- Replace use of the deprecated `distutils` Version object with that from `packaging` ([#1735](https://github.com/nf-core/tools/pull/1735))
- Add code to cancel CI run if a new run starts ([#1760](https://github.com/nf-core/tools/pull/1760))
- CI for the API docs generation now uses the ubuntu-latest base image ([#1762](https://github.com/nf-core/tools/pull/1762))
- Add option to hide progress bars in `nf-core lint` and `nf-core modules lint` with `--hide-progress`.

### Modules

- Add `--fix-version` flag to `nf-core modules lint` command to update modules to the latest version ([#1588](https://github.com/nf-core/tools/pull/1588))
- Fix a bug in the regex extracting the version from biocontainers URLs ([#1598](https://github.com/nf-core/tools/pull/1598))
- Update how we interface with git remotes. ([#1626](https://github.com/nf-core/tools/issues/1626))
- Add prompt for module name to `nf-core modules info` ([#1644](https://github.com/nf-core/tools/issues/1644))
- Update docs with example of custom git remote ([#1645](https://github.com/nf-core/tools/issues/1645))
- Command `nf-core modules test` obtains module name suggestions from installed modules ([#1624](https://github.com/nf-core/tools/pull/1624))
- Add `--base-path` flag to `nf-core modules` to specify the base path for the modules in a remote. Also refactored `modules.json` code. ([#1643](https://github.com/nf-core/tools/issues/1643)) Removed after ([#1754](https://github.com/nf-core/tools/pull/1754))
- Rename methods in `ModulesJson` to remove explicit reference to `modules.json`
- Fix inconsistencies in the `--save-diff` flag `nf-core modules update`. Refactor `nf-core modules update` ([#1536](https://github.com/nf-core/tools/pull/1536))
- Fix bug in `ModulesJson.check_up_to_date` causing it to ask for the remote of local modules
- Handle errors when updating module version with `nf-core modules update --fix-version` ([#1671](https://github.com/nf-core/tools/pull/1671))
- Make `nf-core modules update --save-diff` work when files were created or removed ([#1694](https://github.com/nf-core/tools/issues/1694))
- Get the latest common build for Docker and Singularity containers of a module ([#1702](https://github.com/nf-core/tools/pull/1702))
- Add short option for `--no-pull` option in `nf-core modules`
- Add `nf-core modules patch` command ([#1312](https://github.com/nf-core/tools/issues/1312))
- Add support for patch in `nf-core modules update` command ([#1312](https://github.com/nf-core/tools/issues/1312))
- Add support for patch in `nf-core modules lint` command ([#1312](https://github.com/nf-core/tools/issues/1312))
- Add support for custom remotes in `nf-core modules lint` ([#1715](https://github.com/nf-core/tools/issues/1715))
- Make `nf-core modules` commands work with arbitrary git remotes ([#1721](https://github.com/nf-core/tools/issues/1721))
- Add links in `README.md` for `info` and `patch` commands ([#1722](https://github.com/nf-core/tools/issues/1722)])
- Fix misc. issues with `--branch` and `--base-path` ([#1726](https://github.com/nf-core/tools/issues/1726))
- Add `branch` field to module entries in `modules.json` to record what branch a module was installed from ([#1728](https://github.com/nf-core/tools/issues/1728))
- Fix broken link in `nf-core modules info`([#1745](https://github.com/nf-core/tools/pull/1745))
- Fix unbound variable issues and minor refactoring [#1742](https://github.com/nf-core/tools/pull/1742/)
- Recreate modules.json file instead of complaining about incorrectly formatted file. ([#1741](https://github.com/nf-core/tools/pull/1741)
- Add support for patch when creating `modules.json` file ([#1752](https://github.com/nf-core/tools/pull/1752))

## [v2.4.1 - Cobolt Koala Patch](https://github.com/nf-core/tools/releases/tag/2.4) - [2022-05-16]

- Patch release to try to fix the template sync ([#1585](https://github.com/nf-core/tools/pull/1585))
- Avoid persistent temp files from pytests ([#1566](https://github.com/nf-core/tools/pull/1566))
- Add option to trigger sync manually on just nf-core/testpipeline

## [v2.4 - Cobolt Koala](https://github.com/nf-core/tools/releases/tag/2.4) - [2022-05-16]

### Template

- Read entire lines when sniffing the samplesheet format (fix [#1561](https://github.com/nf-core/tools/issues/1561))
- Add actions workflow to respond to `@nf-core-bot fix linting` comments on pipeline PRs
- Fix Prettier formatting bug in completion email HTML template ([#1509](https://github.com/nf-core/tools/issues/1509))
- Fix bug in pipeline readme logo URL
- Set the default DAG graphic output to HTML to have a default that does not depend on Graphviz being installed on the host system ([#1512](https://github.com/nf-core/tools/pull/1512)).
- Removed retry strategy for AWS tests CI, as Nextflow now handles spot instance retries itself
- Add `.prettierignore` file to stop Prettier linting tests from running over test files
- Made module template test command match the default used in `nf-core modules create-test-yml` ([#1562](https://github.com/nf-core/tools/issues/1562))
- Removed black background from Readme badges now that GitHub has a dark mode, added Tower launch badge.
- Don't save md5sum for `versions.yml` when running `nf-core modules create-test-yml` ([#1511](https://github.com/nf-core/tools/pull/1511))

### General

- Add actions workflow to respond to `@nf-core-bot fix linting` comments on nf-core/tools PRs
- Use [`$XDG_CONFIG_HOME`](https://specifications.freedesktop.org/basedir-spec/basedir-spec-latest.html) or `~/.config/nf-core` instead of `~/.nfcore` for API cache (the latter can be safely deleted)
- Consolidate GitHub API calls into a shared function that uses authentication from the [`gh` GitHub cli tool](https://cli.github.com/) or `GITHUB_AUTH_TOKEN` to avoid rate limiting ([#1499](https://github.com/nf-core/tools/pull/1499))
- Add an empty line to `modules.json`, `params.json` and `nextflow-schema.json` when dumping them to avoid prettier errors.
- Remove empty JSON schema definition groups to avoid usage errors ([#1419](https://github.com/nf-core/tools/issues/1419))
- Bumped the minimum version of `rich` from `v10` to `v10.7.0`

### Modules

- Add a new command `nf-core modules mulled` which can generate the name for a multi-tool container image.
- Add a new command `nf-core modules test` which runs pytests locally.
- Print include statement to terminal when `modules install` ([#1520](https://github.com/nf-core/tools/pull/1520))
- Allow follow links when generating `test.yml` file with `nf-core modules create-test-yml` ([1570](https://github.com/nf-core/tools/pull/1570))
- Escaped test run output before logging it, to avoid a rich `MarkupError`

### Linting

- Don't allow a `.nf-core.yaml` file, should be `.yml` ([#1515](https://github.com/nf-core/tools/pull/1515)).
- `shell` blocks now recognised to avoid error `when: condition has too many lines` ([#1557](https://github.com/nf-core/tools/issues/1557))
- Fixed error when using comments after `input` tuple lines ([#1542](https://github.com/nf-core/tools/issues/1542))
- Don't lint the `shell` block when `script` is used ([1558](https://github.com/nf-core/tools/pull/1558))
- Check that `template` is used in `script` blocks
- Tweaks to CLI output display of lint results

## [v2.3.2 - Mercury Vulture Fixed Formatting](https://github.com/nf-core/tools/releases/tag/2.3.2) - [2022-03-24]

Very minor patch release to fix the full size AWS tests and re-run the template sync, which partially failed due to GitHub pull-requests being down at the time of release.

### Template

- Updated the AWS GitHub actions to let nf-core/tower-action use it's defaults for pipeline and git sha ([#1488](https://github.com/nf-core/tools/pull/1488))
- Add prettier editor extension to `gitpod.yml` in template ([#1485](https://github.com/nf-core/tools/pull/1485))
- Remove traces of markdownlint in the template ([#1486](https://github.com/nf-core/tools/pull/1486)
- Remove accidentally added line in `CHANGELOG.md` in the template ([#1487](https://github.com/nf-core/tools/pull/1487))
- Update linting to check that `.editorconfig` is there and `.yamllint.yml` isn't.

## [v2.3.1 - Mercury Vulture Formatting](https://github.com/nf-core/tools/releases/tag/2.3.1) - [2022-03-23]

This patch release is primarily to address problems that we had in the v2.3 release with code linting.
Instead of resolving those specific issues, we chose to replace the linting tools (`markdownlint`, `yamllint`) with a new tool: [_Prettier_](https://prettier.io)

This is a fairly major change and affects a lot of files. However, it will hopefully simplify future usage.
Prettier can auto-format many different file formats (for pipelines the most relevant are markdown and YAML) and is extensible with plugins ([Nextflow](https://github.com/nf-core/prettier-plugin-nextflow), anyone?).
It tends to be a bit less strict than `markdownlint` and `yamllint` and importantly _can fix files for you_ rather than just complaining.

The sync PR may be a little big because of many major changes (whitespace, quotation mark styles etc).
To help with the merge, _**we highly recommend running Prettier on your pipeline's codebase before attempting the template merge**_.
If you take this approach, please copy `.editorconfig` and `.prettierrc.yml` from the template to your pipeline root first,
as they configure the behaviour of Prettier.

To run Prettier, go to the base of the repository where `.editorconfig` and `.prettierrc.yml` are located.
Make sure your `git status` is clean so that the changes don't affect anything you're working on and run:

```bash
prettier --write .
```

This runs Prettier and tells it to fix any issues it finds in place.

Please note that there are many excellent integrations for Prettier available, for example VSCode can be set up to automatically format files on save.

### Template

- Replace `markdownlint` and `yamllint` with [_Prettier_](https://prettier.io) for linting formatting / whitespace ([#1470](https://github.com/nf-core/tools/pull/1470))
- Add CI test using `editorconfig-checker` for other file types to look for standardised indentation and formatting ([#1476](https://github.com/nf-core/tools/pull/1476))
- Add md5sum check of `versions.yml` to `test.yml` on the modules template.
- Update bundled module wrappers to latest versions ([#1462](https://github.com/nf-core/tools/pull/1462))
- Renamed `assets/multiqc_config.yaml` to `assets/multiqc_config.yml` (`yml` not `yaml`) ([#1471](https://github.com/nf-core/tools/pull/1471))

### General

- Convert nf-core/tools API / lint test documentation to MyST ([#1245](https://github.com/nf-core/tools/pull/1245))
- Build documentation for the `nf-core modules lint` tests ([#1250](https://github.com/nf-core/tools/pull/1250))
- Fix some colours in the nf-core/tools API docs ([#1467](https://github.com/nf-core/tools/pull/1467))
- Install tools inside GitPod Docker using the repo itself and not from Conda.
- Rewrite GitHub Actions workflow for publishing the GitPod Docker image.
- Improve config for PyTest so that you can run `pytest` instead of `pytest tests/` ([#1461](https://github.com/nf-core/tools/pull/1461))
- New pipeline lint test `multiqc_config` that checks YAML structure instead of basic file contents ([#1461](https://github.com/nf-core/tools/pull/1461))
- Updates to the GitPod docker image to install the latest version of nf-core/tools

## [v2.3 - Mercury Vulture](https://github.com/nf-core/tools/releases/tag/2.3) - [2022-03-15]

### Template

- Removed mention of `--singularity_pull_docker_container` in pipeline `README.md`
- Replaced equals with ~ in nf-core headers, to stop false positive unresolved conflict errors when committing with VSCode.
- Add retry strategy for AWS megatests after releasing [nf-core/tower-action v2.2](https://github.com/nf-core/tower-action/releases/tag/v2.2)
- Added `.nf-core.yml` file with `repository_type: pipeline` for modules commands
- Update igenomes path to the `BWAIndex` to fetch the whole `version0.6.0` folder instead of only the `genome.fa` file
- Remove pinned Node version in the GitHub Actions workflows, to fix errors with `markdownlint`
- Bumped `nf-core/tower-action` to `v3` and removed `pipeline` and `revision` from the AWS workflows, which were not needed
- Add yamllint GitHub Action.
- Add `.yamllint.yml` to avoid line length and document start errors ([#1407](https://github.com/nf-core/tools/issues/1407))
- Add `--publish_dir_mode` back into the pipeline template ([nf-core/rnaseq#752](https://github.com/nf-core/rnaseq/issues/752#issuecomment-1039451607))
- Add optional loading of of pipeline-specific institutional configs to `nextflow.config`
- Make `--outdir` a mandatory parameter ([nf-core/tools#1415](https://github.com/nf-core/tools/issues/1415))
- Add pipeline description and authors between triple quotes to avoid errors with apostrophes ([#2066](https://github.com/nf-core/tools/pull/2066), [#2104](https://github.com/nf-core/tools/pull/2104))

### General

- Updated `nf-core download` to work with latest DSL2 syntax for containers ([#1379](https://github.com/nf-core/tools/issues/1379))
- Made `nf-core modules create` detect repository type with explicit `.nf-core.yml` instead of random readme stuff ([#1391](https://github.com/nf-core/tools/pull/1391))
- Added a Gitpod environment and Dockerfile ([#1384](https://github.com/nf-core/tools/pull/1384))
  - Adds conda, Nextflow, nf-core, pytest-workflow, mamba, and pip to base Gitpod Docker image.
  - Adds GH action to build and push Gitpod Docker image.
  - Adds Gitpod environment to template.
  - Adds Gitpod environment to tools with auto build of nf-core tool.
- Shiny new command-line help formatting ([#1403](https://github.com/nf-core/tools/pull/1403))
- Call the command line help with `-h` as well as `--help` (was formerly just the latter) ([#1404](https://github.com/nf-core/tools/pull/1404))
- Add `.yamllint.yml` config file to avoid line length and document start errors in the tools repo itself.
- Switch to `yamllint-github-action`to be able to configure yaml lint exceptions ([#1404](https://github.com/nf-core/tools/issues/1413))
- Prevent module linting KeyError edge case ([#1321](https://github.com/nf-core/tools/issues/1321))
- Bump-versions: Don't trim the trailing newline on files, causes editorconfig linting to fail ([#1265](https://github.com/nf-core/tools/issues/1265))
- Handle exception in `nf-core list` when a broken git repo is found ([#1273](https://github.com/nf-core/tools/issues/1273))
- Updated URL for pipeline lint test docs ([#1348](https://github.com/nf-core/tools/issues/1348))
- Updated `nf-core create` to tolerate failures and retry when fetching pipeline logos from the website ([#1369](https://github.com/nf-core/tools/issues/1369))
- Modified the CSS overriding `sphinx_rtd_theme` default colors to fix some glitches in the API documentation ([#1294](https://github.com/nf-core/tools/issues/1294))

### Modules

- New command `nf-core modules info` that prints nice documentation about a module to the terminal :sparkles: ([#1427](https://github.com/nf-core/tools/issues/1427))
- Linting a pipeline now fails instead of warning if a local copy of a module does not match the remote ([#1313](https://github.com/nf-core/tools/issues/1313))
- Fixed linting bugs where warning was incorrectly generated for:
  - `Module does not emit software version`
  - `Container versions do not match`
  - `input:` / `output:` not being specified in module
  - Allow for containers from other biocontainers resource as defined [here](https://github.com/nf-core/modules/blob/cde237e7cec07798e5754b72aeca44efe89fc6db/modules/cat/fastq/main.nf#L7-L8)
- Fixed traceback when using `stageAs` syntax as defined [here](https://github.com/nf-core/modules/blob/cde237e7cec07798e5754b72aeca44efe89fc6db/modules/cat/fastq/main.nf#L11)
- Added `nf-core schema docs` command to output pipline parameter documentation in Markdown format for inclusion in GitHub and other documentation systems ([#741](https://github.com/nf-core/tools/issues/741))
- Allow conditional process execution from the configuration file ([#1393](https://github.com/nf-core/tools/pull/1393))
- Add linting for when condition([#1397](https://github.com/nf-core/tools/pull/1397))
- Added modules ignored table to `nf-core modules bump-versions`. ([#1234](https://github.com/nf-core/tools/issues/1234))
- Added `--conda-package-version` flag for specifying version of conda package in `nf-core modules create`. ([#1238](https://github.com/nf-core/tools/issues/1238))
- Add option of writing diffs to file in `nf-core modules update` using either interactive prompts or the new `--diff-file` flag.
- Fixed edge case where module names that were substrings of other modules caused both to be installed ([#1380](https://github.com/nf-core/tools/issues/1380))
- Tweak handling of empty files when generating the test YAML ([#1376](https://github.com/nf-core/tools/issues/1376))
  - Fail linting if a md5sum for an empty file is found (instead of a warning)
  - Don't skip the md5 when generating a test file if an empty file is found (so that linting fails and can be manually checked)
- Linting checks test files for `TODO` statements as well as the main module code ([#1271](https://github.com/nf-core/tools/issues/1271))
- Handle error if `manifest` isn't set in `nextflow.config` ([#1418](https://github.com/nf-core/tools/issues/1418))

## [v2.2 - Lead Liger](https://github.com/nf-core/tools/releases/tag/2.2) - [2021-12-14]

### Template

- Update repo logos to utilize [GitHub's `#gh-light/dark-mode-only`](https://docs.github.com/en/github/writing-on-github/getting-started-with-writing-and-formatting-on-github/basic-writing-and-formatting-syntax#specifying-the-theme-an-image-is-shown-to), to switch between logos optimized for light or dark themes. The old repo logos have to be removed (in `docs/images` and `assets/`).
- Deal with authentication with private repositories
- Bump minimun Nextflow version to 21.10.3
- Convert pipeline template to updated Nextflow DSL2 syntax
- Solve circular import when importing `nf_core.modules.lint`
- Disable cache in `nf_core.utils.fetch_wf_config` while performing `test_wf_use_local_configs`.
- Modify software version channel handling to support multiple software version emissions (e.g. from mulled containers), and multiple software versions.
- Update `dumpsoftwareversion` module to correctly report versions with trailing zeros.
- Remove `params.hostnames` from the pipeline template ([#1304](https://github.com/nf-core/tools/issues/1304))
- Update `.gitattributes` to mark installed modules and subworkflows as `linguist-generated` ([#1311](https://github.com/nf-core/tools/issues/1311))
- Adding support for [Julia](https://julialang.org) package environments to `nextflow.config`([#1317](https://github.com/nf-core/tools/pull/1317))
- New YAML issue templates for pipeline bug reports and feature requests, with a much richer interface ([#1165](https://github.com/nf-core/tools/pull/1165))
- Update AWS test GitHub Actions to use v2 of [nf-core/tower-action](https://github.com/nf-core/tower-action)
- Post linting comment even when `linting.yml` fails
- Update `CONTRIBUTION.md` bullets to remove points related to `scrape_software_versions.py`
- Update AWS test to set Nextflow version to 21.10.3

### General

- Made lint check for parameters defaults stricter [[#992](https://github.com/nf-core/tools/issues/992)]
  - Default values in `nextflow.config` must match the defaults given in the schema (anything with `{` in, or in `main.nf` is ignored)
  - Defaults in `nextflow.config` must now match the variable _type_ specified in the schema
  - If you want the parameter to not have a default value, use `null`
  - Strings set to `false` or an empty string in `nextflow.config` will now fail linting
- Bump minimun Nextflow version to 21.10.3
- Changed `questionary` `ask()` to `unsafe_ask()` to not catch `KeyboardInterupts` ([#1237](https://github.com/nf-core/tools/issues/1237))
- Fixed bug in `nf-core launch` due to revisions specified with `-r` not being added to nextflow command. ([#1246](https://github.com/nf-core/tools/issues/1246))
- Update regex in `readme` test of `nf-core lint` to agree with the pipeline template ([#1260](https://github.com/nf-core/tools/issues/1260))
- Update 'fix' message in `nf-core lint` to conform to the current command line options. ([#1259](https://github.com/nf-core/tools/issues/1259))
- Fixed bug in `nf-core list` when `NXF_HOME` is set
- Run CI test used to create and lint/run the pipeline template with minimum and latest edge release of NF ([#1304](https://github.com/nf-core/tools/issues/1304))
- New YAML issue templates for tools bug reports and feature requests, with a much richer interface ([#1165](https://github.com/nf-core/tools/pull/1165))
- Handle synax errors in Nextflow config nicely when running `nf-core schema build` ([#1267](https://github.com/nf-core/tools/pull/1267))
- Erase temporary files and folders while performing Python tests (pytest)
- Remove base `Dockerfile` used for DSL1 pipeline container builds
- Run tests with Python 3.10
- [#1363](https://github.com/nf-core/tools/pull/1363) Fix tools CI workflow nextflow versions.

### Modules

- Fixed typo in `modules_utils.py`.
- Fixed failing lint test when process section was missing from module. Also added the local failing tests to the warned section of the output table. ([#1235](https://github.com/nf-core/tools/issues/1235))
- Added `--diff` flag to `nf-core modules update` which shows the diff between the installed files and the versions
- Update `nf-core modules create` help texts which were not changed with the introduction of the `--dir` flag
- Check if README is from modules repo
- Update module template to DSL2 v2.0 (remove `functions.nf` from modules template and updating `main.nf` ([#1289](https://github.com/nf-core/tools/pull/))
- Substitute get process/module name custom functions in module `main.nf` using template replacement ([#1284](https://github.com/nf-core/tools/issues/1284))
- Check test YML file for md5sums corresponding to empty files ([#1302](https://github.com/nf-core/tools/issues/1302))
- Exit with an error if empty files are found when generating the test YAML file ([#1302](https://github.com/nf-core/tools/issues/1302))

## [v2.1 - Zinc Zebra](https://github.com/nf-core/tools/releases/tag/2.1) - [2021-07-27]

### Template

- Correct regex pattern for file names in `nextflow_schema.json`
- Remove `.` from nf-core/tools command examples
- Update Nextflow installation link in pipeline template ([#1201](https://github.com/nf-core/tools/issues/1201))
- Command `hostname` is not portable [[#1212](https://github.com/nf-core/tools/pull/1212)]
- Changed how singularity and docker links are written in template to avoid duplicate links

### General

- Changed names of some flags with `-r` as short options to make the flags more consistent between commands.

### Modules

- Added consistency checks between installed modules and `modules.json` ([#1199](https://github.com/nf-core/tools/issues/1199))
- Added support excluding or specifying version of modules in `.nf-core.yml` when updating with `nf-core modules install --all` ([#1204](https://github.com/nf-core/tools/issues/1204))
- Created `nf-core modules update` and removed updating options from `nf-core modules install`
- Added missing function call to `nf-core lint` ([#1198](https://github.com/nf-core/tools/issues/1198))
- Fix `nf-core lint` not filtering modules test when run with `--key` ([#1203](https://github.com/nf-core/tools/issues/1203))
- Fixed `nf-core modules install` not working when installing from branch with `-b` ([#1218](https://github.com/nf-core/tools/issues/1218))
- Added prompt to choose between updating all modules or named module in `nf-core modules update`
- Check if modules is installed before trying to update in `nf-core modules update`
- Verify that a commit SHA provided with `--sha` exists for `install/update` commands
- Add new-line to `main.nf` after `bump-versions` command to make ECLint happy

## [v2.0.1 - Palladium Platypus Junior](https://github.com/nf-core/tools/releases/tag/2.0.1) - [2021-07-13]

### Template

- Critical tweak to add `--dir` declaration to `nf-core lint` GitHub Actions `linting.yml` workflow

### General

- Add `--dir` declaration to `nf-core sync` GitHub Actions `sync.yml` workflow

## [v2.0 - Palladium Platypus](https://github.com/nf-core/tools/releases/tag/2.0) - [2021-07-13]

### :warning: Major enhancements & breaking changes

This marks the first Nextflow DSL2-centric release of `tools` which means that some commands won't work in full with DSL1 pipelines anymore. Please use a `v1.x` version of `tools` for such pipelines or better yet join us to improve our DSL2 efforts! Here are the most important changes:

- The pipeline template has been completely re-written in DSL2
- A module template has been added to auto-create best-practice DSL2 modules to speed up development
- A whole suite of commands have been added to streamline the creation, installation, removal, linting and version bumping of DSL2 modules either installed within pipelines or the nf-core/modules repo

### Template

- Move TODO item of `contains:` map in a YAML string [[#1082](https://github.com/nf-core/tools/issues/1082)]
- Trigger AWS tests via Tower API [[#1160](https://github.com/nf-core/tools/pull/1160)]

### General

- Fixed a bug in the Docker image build for tools that failed due to an extra hyphen. [[#1069](https://github.com/nf-core/tools/pull/1069)]
- Regular release sync fix - this time it was to do with JSON serialisation [[#1072](https://github.com/nf-core/tools/pull/1072)]
- Fixed bug in schema validation that ignores upper/lower-case typos in parameters [[#1087](https://github.com/nf-core/tools/issues/1087)]
- Bugfix: Download should use path relative to workflow for configs
- Remove lint checks for files related to conda and docker as not needed anymore for DSL2
- Removed `params_used` lint check because of incompatibility with DSL2
- Added`modules bump-versions` command to `README.md`
- Update docs for v2.0 release

### Modules

- Update comment style of modules `functions.nf` template file [[#1076](https://github.com/nf-core/tools/issues/1076)]
- Changed working directory to temporary directory for `nf-core modules create-test-yml` [[#908](https://github.com/nf-core/tools/issues/908)]
- Use Biocontainers API instead of quayi.io API for `nf-core modules create` [[#875](https://github.com/nf-core/tools/issues/875)]
- Update `nf-core modules install` to handle different versions of modules [#1116](https://github.com/nf-core/tools/pull/1116)
- Added `nf-core modules bump-versions` command to update all versions in the `nf-core/modules` repository [[#1123](https://github.com/nf-core/tools/issues/1123)]
- Updated `nf-core modules lint` to check whether a `git_sha` exists in the `modules.json` file or whether a new version is available [[#1114](https://github.com/nf-core/tools/issues/1114)]
- Refactored `nf-core modules` command into one file per command [#1124](https://github.com/nf-core/tools/pull/1124)
- Updated `nf-core modules remove` to also remove entry in `modules.json` file ([#1115](https://github.com/nf-core/tools/issues/1115))
- Bugfix: Interactive prompt for `nf-core modules install` was receiving too few arguments
- Added progress bar to creation of 'modules.json'
- Updated `nf-core modules list` to show versions of local modules
- Improved exit behavior by replacing `sys.exit` with exceptions
- Updated `nf-core modules remove` to remove module entry in `modules.json` if module directory is missing
- Create extra tempdir as work directory for `nf-core modules create-test-yml` to avoid adding the temporary files to the `test.yml`
- Refactored passing of command line arguments to `nf-core` commands and subcommands ([#1139](https://github.com/nf-core/tools/issues/1139), [#1140](https://github.com/nf-core/tools/issues/1140))
- Check for `modules.json` for entries of modules that are not actually installed in the pipeline [[#1141](https://github.com/nf-core/tools/issues/1141)]
- Added `<keywords>` argument to `nf-core modules list` for filtering the listed modules. ([#1139](https://github.com/nf-core/tools/issues/1139)
- Added support for a `bump-versions` configuration file [[#1142](https://github.com/nf-core/tools/issues/1142)]
- Fixed `nf-core modules create-test-yml` so it doesn't break when the output directory is supplied [[#1148](https://github.com/nf-core/tools/issues/1148)]
- Updated `nf-core modules lint` to work with new directory structure [[#1159](https://github.com/nf-core/tools/issues/1159)]
- Updated `nf-core modules install` and `modules.json` to work with new directory structure ([#1159](https://github.com/nf-core/tools/issues/1159))
- Updated `nf-core modules remove` to work with new directory structure [[#1159](https://github.com/nf-core/tools/issues/1159)]
- Restructured code and removed old table style in `nf-core modules list`
- Fixed bug causing `modules.json` creation to loop indefinitly
- Added `--all` flag to `nf-core modules install`
- Added `remote` and `local` subcommands to `nf-core modules list`
- Fix bug due to restructuring in modules template
- Added checks for verifying that the remote repository is well formed
- Added checks to `ModulesCommand` for verifying validity of remote repositories
- Misc. changes to `modules install`: check that module exist in remote, `--all` is has `--latest` by default.

#### Sync

- Don't set the default value to `"null"` when a parameter is initialised as `null` in the config [[#1074](https://github.com/nf-core/tools/pull/1074)]

#### Tests

- Added a test for the `version_consistency` lint check
- Refactored modules tests into separate files, and removed direct comparisons with number of tests in `lint` tests ([#1158](https://github.com/nf-core/tools/issues/1158))

## [v1.14 - Brass Chicken :chicken:](https://github.com/nf-core/tools/releases/tag/1.14) - [2021-05-11]

### Template

- Add the implicit workflow declaration to `main.nf` DSL2 template [[#1056](https://github.com/nf-core/tools/issues/1056)]
- Fixed an issue regarding explicit disabling of unused container engines [[#972](https://github.com/nf-core/tools/pull/972)]
- Removed trailing slash from `params.igenomes_base` to yield valid s3 paths (previous paths work with Nextflow but not aws cli)
- Added a timestamp to the trace + timetime + report + dag filenames to fix overwrite issue on AWS
- Rewrite the `params_summary_log()` function to properly ignore unset params and have nicer formatting [[#971](https://github.com/nf-core/tools/issues/971)]
- Fix overly strict `--max_time` formatting regex in template schema [[#973](https://github.com/nf-core/tools/issues/973)]
- Convert `d` to `day` in the `cleanParameters` function to make Duration objects like `2d` pass the validation [[#858](https://github.com/nf-core/tools/issues/858)]
- Added nextflow version to quick start section and adjusted `nf-core bump-version` [[#1032](https://github.com/nf-core/tools/issues/1032)]
- Use latest stable Nextflow version `21.04.0` for CI tests instead of the `-edge` release

### Download

- Fix bug in `nf-core download` where image names were getting a hyphen in `nf-core` which was breaking things.
- Extensive new interactive prompts for all command line flags [[#1027](https://github.com/nf-core/tools/issues/1027)]
  - It is now recommended to run `nf-core download` without any cli options and follow prompts (though flags can be used to run non-interactively if you wish)
- New helper code to set `$NXF_SINGULARITY_CACHEDIR` and add to `.bashrc` if desired [[#1027](https://github.com/nf-core/tools/issues/1027)]

### Launch

- Strip values from `nf-core launch` web response which are `False` and have no default in the schema [[#976](https://github.com/nf-core/tools/issues/976)]
- Improve API caching code when polling the website, fixes noisy log message when waiting for a response [[#1029](https://github.com/nf-core/tools/issues/1029)]
- New interactive prompts for pipeline name [[#1027](https://github.com/nf-core/tools/issues/1027)]

### Modules

- Added `tool_name_underscore` to the module template to allow TOOL_SUBTOOL in `main.nf` [[#1011](https://github.com/nf-core/tools/issues/1011)]
- Added `--conda-name` flag to `nf-core modules create` command to allow sidestepping questionary [[#988](https://github.com/nf-core/tools/issues/988)]
- Extended `nf-core modules lint` functionality to check tags in `test.yml` and to look for a entry in the `pytest_software.yml` file
- Update `modules` commands to use new test tag format `tool/subtool`
- New modules lint test comparing the `functions.nf` file to the template version
- Modules installed from alternative sources are put in folders based on the name of the source repository

### Linting

- Fix bug in nf-core lint config skipping for the `nextflow_config` test [[#1019](https://github.com/nf-core/tools/issues/1019)]
- New `-k`/`--key` cli option for `nf-core lint` to allow you to run only named lint tests, for faster local debugging
- Merge markers lint test - ignore binary files, allow config to ignore specific files [[#1040](https://github.com/nf-core/tools/pull/1040)]
- New lint test to check if all defined pipeline parameters are mentioned in `main.nf` [[#1038](https://github.com/nf-core/tools/issues/1038)]
- Added fix to remove warnings about params that get converted from camelCase to camel-case [[#1035](https://github.com/nf-core/tools/issues/1035)]
- Added pipeline schema lint checks for missing parameter description and parameters outside of groups [[#1017](https://github.com/nf-core/tools/issues/1017)]

### General

- Try to fix the fix for the automated sync when we submit too many PRs at once [[#970](https://github.com/nf-core/tools/issues/970)]
- Rewrite how the tools documentation is deployed to the website, to allow multiple versions
- Created new Docker image for the tools cli package - see installation docs for details [[#917](https://github.com/nf-core/tools/issues/917)]
- Ignore permission errors for setting up requests cache directories to allow starting with an invalid or read-only `HOME` directory

## [v1.13.3 - Copper Crocodile Resurrection :crocodile:](https://github.com/nf-core/tools/releases/tag/1.13.2) - [2021-03-24]

- Running tests twice with `nf-core modules create-test-yml` to catch unreproducible md5 sums [[#890](https://github.com/nf-core/tools/issues/890)]
- Fix sync error again where the Nextflow edge release needs to be used for some pipelines
- Fix bug with `nf-core lint --release` (`NameError: name 'os' is not defined`)
- Added linebreak to linting comment so that markdown header renders on PR comment properly
- `nf-core modules create` command - if no bioconda package is found, prompt user for a different bioconda package name
- Updated module template `main.nf` with new test data paths

## [v1.13.2 - Copper Crocodile CPR :crocodile: :face_with_head_bandage:](https://github.com/nf-core/tools/releases/tag/1.13.2) - [2021-03-23]

- Make module template pass the EC linter [[#953](https://github.com/nf-core/tools/pull/953)]
- Added better logging message if a user doesn't specificy the directory correctly with `nf-core modules` commands [[#942](https://github.com/nf-core/tools/pull/942)]
- Fixed parameter validation bug caused by JSONObject [[#937](https://github.com/nf-core/tools/issues/937)]
- Fixed template creation error regarding file permissions [[#932](https://github.com/nf-core/tools/issues/932)]
- Split the `create-lint-wf` tests up into separate steps in GitHub Actions to make the CI results easier to read
- Added automated PR comments to the Markdown, YAML and Python lint CI tests to explain failures (tools and pipeline template)
- Make `nf-core lint` summary table borders coloured according to overall pass / fail status
- Attempted a fix for the automated sync when we submit too many PRs at once [[#911](https://github.com/nf-core/tools/issues/911)]

## [v1.13.1 - Copper Crocodile Patch :crocodile: :pirate_flag:](https://github.com/nf-core/tools/releases/tag/1.13.1) - [2021-03-19]

- Fixed bug in pipeline linting markdown output that gets posted to PR comments [[#914]](https://github.com/nf-core/tools/issues/914)
- Made text for the PR branch CI check less verbose with a TLDR in bold at the top
- A number of minor tweaks to the new `nf-core modules lint` code

## [v1.13 - Copper Crocodile](https://github.com/nf-core/tools/releases/tag/1.13) - [2021-03-18]

### Template

- **Major new feature** - Validation of pipeline parameters [[#426]](https://github.com/nf-core/tools/issues/426)
  - The addition runs as soon as the pipeline launches and checks the pipeline input parameters two main things:
    - No parameters are supplied that share a name with core Nextflow options (eg. `--resume` instead of `-resume`)
    - Supplied parameters validate against the pipeline JSON schema (eg. correct variable types, required values)
  - If either parameter validation fails or the pipeline has errors, a warning is given about any unexpected parameters found which are not described in the pipeline schema.
  - This behaviour can be disabled by using `--validate_params false`
- Added profiles to support the [Charliecloud](https://hpc.github.io/charliecloud/) and [Shifter](https://nersc.gitlab.io/development/shifter/how-to-use/) container engines [[#824](https://github.com/nf-core/tools/issues/824)]
  - Note that Charliecloud requires Nextflow version `v21.03.0-edge` or later.
- Profiles for container engines now explicitly _disable_ all other engines [[#867](https://github.com/nf-core/tools/issues/867)]
- Fixed typo in nf-core-lint CI that prevented the markdown summary from being automatically posted on PRs as a comment.
- Changed default for `--input` from `data/*{1,2}.fastq.gz` to `null`, as this is now validated by the schema as a required value.
- Removed support for `--name` parameter for custom run names.
  - The same functionality for MultiQC still exists with the core Nextflow `-name` option.
- Added to template docs about how to identify process name for resource customisation
- The parameters `--max_memory` and `--max_time` are now validated against a regular expression [[#793](https://github.com/nf-core/tools/issues/793)]
  - Must be written in the format `123.GB` / `456.h` with any of the prefixes listed in the [Nextflow docs](https://www.nextflow.io/docs/latest/process.html#memory)
  - Bare numbers no longer allowed, avoiding people from trying to specify GB and actually specifying bytes.
- Switched from cookiecutter to Jinja2 [[#880]](https://github.com/nf-core/tools/pull/880)
- Finally dropped the wonderful [cookiecutter](https://github.com/cookiecutter/cookiecutter) library that was behind the first pipeline template that led to nf-core [[#880](https://github.com/nf-core/tools/pull/880)]
  - Now rendering templates directly using [Jinja](https://jinja.palletsprojects.com/), which is what cookiecutter was doing anyway

### Modules

Initial addition of a number of new helper commands for working with DSL2 modules:

- `modules list` - List available modules
- `modules install` - Install a module from nf-core/modules
- `modules remove` - Remove a module from a pipeline
- `modules create` - Create a module from the template
- `modules create-test-yml` - Create the `test.yml` file for a module with md5 sums, tags, commands and names added
- `modules lint` - Check a module against nf-core guidelines

You can read more about each of these commands in the main tools documentation (see `README.md` or <https://nf-co.re/tools>)

### Tools helper code

- Fixed some bugs in the command line interface for `nf-core launch` and improved formatting [[#829](https://github.com/nf-core/tools/pull/829)]
- New functionality for `nf-core download` to make it compatible with DSL2 pipelines [[#832](https://github.com/nf-core/tools/pull/832)]
  - Singularity images in module files are now discovered and fetched
  - Direct downloads of Singularity images in python allowed (much faster than running `singularity pull`)
  - Downloads now work with `$NXF_SINGULARITY_CACHEDIR` so that pipelines sharing containers have efficient downloads
- Changed behaviour of `nf-core sync` command [[#787](https://github.com/nf-core/tools/issues/787)]
  - Instead of opening or updating a PR from `TEMPLATE` directly to `dev`, a new branch is now created from `TEMPLATE` and a PR opened from this to `dev`.
  - This is to make it easier to fix merge conflicts without accidentally bringing the entire pipeline history back into the `TEMPLATE` branch (which makes subsequent sync merges much more difficult)

### Linting

- Major refactor and rewrite of pipieline linting code
  - Much better code organisation and maintainability
  - New automatically generated documentation using Sphinx
  - Numerous new tests and functions, removal of some unnecessary tests
- Added lint check for merge markers [[#321]](https://github.com/nf-core/tools/issues/321)
- Added new option `--fix` to automatically correct some problems detected by linting
- Added validation of default params to `nf-core schema lint` [[#823](https://github.com/nf-core/tools/issues/823)]
- Added schema validation of GitHub action workflows to lint function [[#795](https://github.com/nf-core/tools/issues/795)]
- Fixed bug in schema title and description validation
- Added second progress bar for conda dependencies lint check, as it can be slow [[#299](https://github.com/nf-core/tools/issues/299)]
- Added new lint test to check files that should be unchanged from the pipeline.
- Added the possibility to ignore lint tests using a `nf-core-lint.yml` config file [[#809](https://github.com/nf-core/tools/pull/809)]

## [v1.12.1 - Silver Dolphin](https://github.com/nf-core/tools/releases/tag/1.12.1) - [2020-12-03]

### Template

- Finished switch from `$baseDir` to `$projectDir` in `iGenomes.conf` and `main.nf`
  - Main fix is for `smail_fields` which was a bug introduced in the previous release. Sorry about that!
- Ported a number of small content tweaks from nf-core/eager to the template [[#786](https://github.com/nf-core/tools/issues/786)]
  - Better contributing documentation, more placeholders in documentation files, more relaxed markdownlint exceptions for certain HTML tags, more content for the PR and issue templates.

### Tools helper code

- Pipeline schema: make parameters of type `range` to `number`. [[#738](https://github.com/nf-core/tools/issues/738)]
- Respect `$NXF_HOME` when looking for pipelines with `nf-core list` [[#798](https://github.com/nf-core/tools/issues/798)]
- Swapped PyInquirer with questionary for command line questions in `launch.py` [[#726](https://github.com/nf-core/tools/issues/726)]
  - This should fix conda installation issues that some people had been hitting
  - The change also allows other improvements to the UI
- Fix linting crash when a file deleted but not yet staged in git [[#796](https://github.com/nf-core/tools/issues/796)]

## [v1.12 - Mercury Weasel](https://github.com/nf-core/tools/releases/tag/1.12) - [2020-11-19]

### Tools helper code

- Updated `nf_core` documentation generator for building [https://nf-co.re/tools-docs/](https://nf-co.re/tools-docs/)

### Template

- Make CI comments work with PRs from forks [[#765](https://github.com/nf-core/tools/issues/765)]
  - Branch protection and linting results should now show on all PRs
- Updated GitHub issue templates, which had stopped working
- Refactored GitHub Actions so that the AWS full-scale tests are triggered after docker build is finished
  - DockerHub push workflow split into two - one for dev, one for releases
- Updated actions to no longer use `set-env` which is now depreciating [[#739](https://github.com/nf-core/tools/issues/739)]
- Added config import for `test_full` in `nextflow.config`
- Switched depreciated `$baseDir` to `$projectDir`
- Updated minimum Nextflow version to `20.04.10`
- Make Nextflow installation less verbose in GitHub Actions [[#780](https://github.com/nf-core/tools/pull/780)]

### Linting

- Updated code to display colours in GitHub Actions log output
- Allow tests to pass with `dev` version of nf-core/tools (previous failure due to base image version)
- Lint code no longer tries to post GitHub PR comments. This is now done in a GitHub Action only.

## [v1.11 - Iron Tiger](https://github.com/nf-core/tools/releases/tag/1.11) - [2020-10-27]

### Template

- Fix command error in `awstest.yml` GitHub Action workflow.
- Allow manual triggering of AWS test GitHub Action workflows.
- Remove TODO item, which was proposing the usage of additional files beside `usage.md` and `output.md` for documentation.
- Added a Podman profile, which enables Podman as container.
- Updated linting for GitHub actions AWS tests workflows.

### Linting

- Made a base-level `Dockerfile` a warning instead of failure
- Added a lint failure if the old `bin/markdown_to_html.r` script is found
- Update `rich` package dependency and use new markup escaping to change `[[!]]` back to `[!]` again

### Other

- Pipeline sync - fetch full repo when checking out before sync
- Sync - Add GitHub actions manual trigger option

## [v1.10.2 - Copper Camel _(brought back from the dead)_](https://github.com/nf-core/tools/releases/tag/1.10.2) - [2020-07-31]

Second patch release to address some small errors discovered in the pipeline template.
Apologies for the inconvenience.

- Fix syntax error in `/push_dockerhub.yml` GitHub Action workflow
- Change `params.readPaths` -> `params.input_paths` in `test_full.config`
- Check results when posting the lint results as a GitHub comment
  - This feature is unfortunately not possible when making PRs from forks outside of the nf-core organisation for now.
- More major refactoring of the automated pipeline sync
  - New GitHub Actions matrix parallelisation of sync jobs across pipelines [[#673](https://github.com/nf-core/tools/issues/673)]
  - Removed the `--all` behaviour from `nf-core sync` as we no longer need it
  - Sync now uses a new list of pipelines on the website which does not include archived pipelines [[#712](https://github.com/nf-core/tools/issues/712)]
  - When making a PR it checks if a PR already exists - if so it updates it [[#710](https://github.com/nf-core/tools/issues/710)]
  - More tests and code refactoring for more stable code. Hopefully fixes 404 error [[#711](https://github.com/nf-core/tools/issues/711)]

## [v1.10.1 - Copper Camel _(patch)_](https://github.com/nf-core/tools/releases/tag/1.10.1) - [2020-07-30]

Patch release to fix the automatic template synchronisation, which failed in the v1.10 release.

- Improved logging: `nf-core --log-file log.txt` now saves a verbose log to disk.
- nf-core/tools GitHub Actions pipeline sync now uploads verbose log as an artifact.
- Sync - fixed several minor bugs, made logging less verbose.
- Python Rich library updated to `>=4.2.1`
- Hopefully fix git config for pipeline sync so that commit comes from @nf-core-bot
- Fix sync auto-PR text indentation so that it doesn't all show as code
- Added explicit flag `--show-passed` for `nf-core lint` instead of taking logging verbosity

## [v1.10 - Copper Camel](https://github.com/nf-core/tools/releases/tag/1.10) - [2020-07-30]

### Pipeline schema

This release of nf-core/tools introduces a major change / new feature: pipeline schema.
These are [JSON Schema](https://json-schema.org/) files that describe all of the parameters for a given
pipeline with their ID, a description, a longer help text, an optional default value, a variable _type_
(eg. `string` or `boolean`) and more.

The files will be used in a number of places:

- Automatic validation of supplied parameters when running pipelines
  - Pipeline execution can be immediately stopped if a required `param` is missing,
    or does not conform to the patterns / allowed values in the schema.
- Generation of pipeline command-line help
  - Running `nextflow run <pipeline> --help` will use the schema to generate a help text automatically
- Building online documentation on the [nf-core website](https://nf-co.re)
- Integration with 3rd party graphical user interfaces

To support these new schema files, nf-core/tools now comes with a new set of commands: `nf-core schema`.

- Pipeline schema can be generated or updated using `nf-core schema build` - this takes the parameters from
  the pipeline config file and prompts the developer for any mismatch between schema and pipeline.
  - Once a skeleton Schema file has been built, the command makes use of a new nf-core website tool to provide
    a user friendly graphical interface for developers to add content to their schema: [https://nf-co.re/pipeline_schema_builder](https://nf-co.re/pipeline_schema_builder)
- Pipelines will be automatically tested for valid schema that describe all pipeline parameters using the
  `nf-core schema lint` command (also included as part of the main `nf-core lint` command).
- Users can validate their set of pipeline inputs using the `nf-core schema validate` command.

In addition to the new schema commands, the `nf-core launch` command has been completely rewritten from
scratch to make use of the new pipeline schema. This command can use either an interactive command-line
prompt or a rich web interface to help users set parameters for a pipeline run.

The parameter descriptions and help text are fully used and embedded into the launch interfaces to make
this process as user-friendly as possible. We hope that it's particularly well suited to those new to nf-core.

Whilst we appreciate that this new feature will add a little work for pipeline developers, we're excited at
the possibilities that it brings. If you have any feedback or suggestions, please let us know either here on
GitHub or on the nf-core [`#json-schema` Slack channel](https://nfcore.slack.com/channels/json-schema).

### Python code formatting

We have adopted the use of the [Black Python code formatter](https://black.readthedocs.io/en/stable/).
This ensures a harmonised code formatting style throughout the package, from all contributors.
If you are editing any Python code in nf-core/tools you must now pass the files through Black when
making a pull-request. See [`.github/CONTRIBUTING.md`](.github/CONTRIBUTING.md) for details.

### Template

- Add `--publish_dir_mode` parameter [#585](https://github.com/nf-core/tools/issues/585)
- Isolate R library paths to those in container [#541](https://github.com/nf-core/tools/issues/541)
- Added new style of pipeline parameters JSON schema to pipeline template
- Add ability to attach MultiQC reports to completion emails when using `mail`
- Update `output.md` and add in 'Pipeline information' section describing standard NF and pipeline reporting.
- Build Docker image using GitHub Actions, then push to Docker Hub (instead of building on Docker Hub)
- Add Slack channel badge in pipeline README
- Allow multiple container tags in `ci.yml` if performing multiple tests in parallel
- Add AWS CI tests and full tests GitHub Actions workflows
- Update AWS CI tests and full tests secrets names
- Added `macs_gsize` for danRer10, based on [this post](https://biostar.galaxyproject.org/p/18272/)
- Add information about config files used for workflow execution (`workflow.configFiles`) to summary
- Fix `markdown_to_html.py` to work with Python 2 and 3.
- Change `params.reads` -> `params.input`
- Adding TODOs and MultiQC process in DSL2 template
- Change `params.readPaths` -> `params.input_paths`
- Added a `.github/.dockstore.yml` config file for automatic workflow registration with [dockstore.org](https://dockstore.org/)

### Linting

- Refactored PR branch tests to be a little clearer.
- Linting error docs explain how to add an additional branch protecton rule to the `branch.yml` GitHub Actions workflow.
- Adapted linting docs to the new PR branch tests.
- Failure for missing the readme bioconda badge is now a warn, in case this badge is not relevant
- Added test for template `{{ cookiecutter.var }}` placeholders
- Fix failure when providing version along with build id for Conda packages
- New `--json` and `--markdown` options to print lint results to JSON / markdown files
- Linting code now automatically posts warning / failing results to GitHub PRs as a comment if it can
- Added AWS GitHub Actions workflows linting
- Fail if `params.input` isn't defined.
- Beautiful new progress bar to look at whilst linting is running and awesome new formatted output on the command line :heart_eyes:
  - All made using the excellent [`rich` python library](https://github.com/willmcgugan/rich) - check it out!
- Tests looking for `TODO` strings should now ignore editor backup files. [#477](https://github.com/nf-core/tools/issues/477)

### nf-core/tools Continuous Integration

- Added CI test to check for PRs against `master` in tools repo
- CI PR branch tests fixed & now automatically add a comment on the PR if failing, explaining what is wrong
- Move some of the issue and PR templates into HTML `<!-- comments -->` so that they don't show in issues / PRs

### Other

- Describe alternative installation method via conda with `conda env create`
- nf-core/tools version number now printed underneath header artwork
- Bumped Conda version shipped with nfcore/base to 4.8.2
- Added log message when creating new pipelines that people should talk to the community about their plans
- Fixed 'on completion' emails sent using the `mail` command not containing body text.
- Improved command-line help text for nf-core/tools
- `nf-core list` now hides archived pipelines unless `--show_archived` flag is set
- Command line tools now checks if there is a new version of nf-core/tools available
  - Disable this by setting the environment variable `NFCORE_NO_VERSION_CHECK`, eg. `export NFCORE_NO_VERSION_CHECK=1`
- Better command-line output formatting of nearly all `nf-core` commands using [`rich`](https://github.com/willmcgugan/rich)

## [v1.9 - Platinum Pigeon](https://github.com/nf-core/tools/releases/tag/1.9) - [2020-02-20]

### Continuous integration

- Travis CI tests are now deprecated in favor of GitHub Actions within the pipeline template.
  - `nf-core bump-version` support has been removed for `.travis.yml`
  - `nf-core lint` now fails if a `.travis.yml` file is found
- Ported nf-core/tools Travis CI automation to GitHub Actions.
- Fixed the build for the nf-core/tools API documentation on the website

### Template

- Rewrote the documentation markdown > HTML conversion in Python instead of R
- Fixed rendering of images in output documentation [#391](https://github.com/nf-core/tools/issues/391)
- Removed the requirement for R in the conda environment
- Make `params.multiqc_config` give an _additional_ MultiQC config file instead of replacing the one that ships with the pipeline
- Ignore only `tests/` and `testing/` directories in `.gitignore` to avoid ignoring `test.config` configuration file
- Rephrase docs to promote usage of containers over Conda to ensure reproducibility
- Stage the workflow summary YAML file within MultiQC work directory

### Linting

- Removed linting for CircleCI
- Allow any one of `params.reads` or `params.input` or `params.design` before warning
- Added whitespace padding to lint error URLs
- Improved documentation for lint errors
- Allow either `>=` or `!>=` in nextflow version checks (the latter exits with an error instead of just warning) [#506](https://github.com/nf-core/tools/issues/506)
- Check that `manifest.version` ends in `dev` and throw a warning if not
  - If running with `--release` check the opposite and fail if not
- Tidied up error messages and syntax for linting GitHub actions branch tests
- Add YAML validator
- Don't print test results if we have a critical error

### Other

- Fix automatic synchronisation of the template after releases of nf-core/tools
- Improve documentation for installing `nf-core/tools`
- Replace preprint by the new nf-core publication in Nature Biotechnology :champagne:
- Use `stderr` instead of `stdout` for header artwork
- Tolerate unexpected output from `nextflow config` command
- Add social preview image
- Added a [release checklist](.github/RELEASE_CHECKLIST.md) for the tools repo

## [v1.8 - Black Sheep](https://github.com/nf-core/tools/releases/tag/1.8) - [2020-01-27]

### Continuous integration

- GitHub Actions CI workflows are now included in the template pipeline
  - Please update these files to match the existing tests that you have in `.travis.yml`
- Travis CI tests will be deprecated from the next `tools` release
- Linting will generate a warning if GitHub Actions workflows do not exist and if applicable to remove Travis CI workflow file i.e. `.travis.yml`.

### Tools helper code

- Refactored the template synchronisation code to be part of the main nf-core tool
- `nf-core bump-version` now also bumps the version string of the exported conda environment in the Dockerfile
- Updated Blacklist of synced pipelines
- Ignore pre-releases in `nf-core list`
- Updated documentation for `nf-core download`
- Fixed typo in `nf-core launch` final command
- Handle missing pipeline descriptions in `nf-core list`
- Migrate tools package CI to GitHub Actions

### Linting

- Adjusted linting to enable `patch` branches from being tested
- Warn if GitHub Actions workflows do not exist, warn if `.travis.yml` and circleCI are there
- Lint for `Singularity` file and raise error if found [#458](https://github.com/nf-core/tools/issues/458)
- Added linting of GitHub Actions workflows `linting.yml`, `ci.yml` and `branch.yml`
- Warn if pipeline name contains upper case letters or non alphabetical characters [#85](https://github.com/nf-core/tools/issues/85)
- Make CI tests of lint code pass for releases

### Template pipeline

- Fixed incorrect paths in iGenomes config as described in issue [#418](https://github.com/nf-core/tools/issues/418)
- Fixed incorrect usage of non-existent parameter in the template [#446](https://github.com/nf-core/tools/issues/446)
- Add UCSC genomes to `igenomes.config` and add paths to all genome indices
- Change `maxMultiqcEmailFileSize` parameter to `max_multiqc_email_size`
- Export conda environment in Docker file [#349](https://github.com/nf-core/tools/issues/349)
- Change remaining parameters from `camelCase` to `snake_case` [#39](https://github.com/nf-core/hic/issues/39)
  - `--singleEnd` to `--single_end`
  - `--igenomesIgnore` to `--igenomes_ignore`
  - Having the old camelCase versions of these will now throw an error
- Add `autoMounts=true` to default singularity profile
- Add in `markdownlint` checks that were being ignored by default
- Disable ansi logging in the travis CI tests
- Move `params`section from `base.config` to `nextflow.config`
- Use `env` scope to export `PYTHONNOUSERSITE` in `nextflow.config` to prevent conflicts with host Python environment
- Bump minimum Nextflow version to `19.10.0` - required to properly use `env` scope in `nextflow.config`
- Added support for nf-tower in the travis tests, using public mailbox <nf-core@mailinator.com>
- Add link to [Keep a Changelog](http://keepachangelog.com/en/1.0.0/) and [Semantic Versioning](http://semver.org/spec/v2.0.0.html) to CHANGELOG
- Adjusted `.travis.yml` checks to allow for `patch` branches to be tested
- Add Python 3.7 dependency to the `environment.yml` file
- Remove `awsbatch` profile cf [nf-core/configs#71](https://github.com/nf-core/configs/pull/71)
- Make `scrape_software_versions.py` compatible with Python3 to enable miniconda3 in [base image PR](https://github.com/nf-core/tools/pull/462)
- Add GitHub Actions workflows and respective linting
- Add `NXF_ANSI_LOG` as global environment variable to template GitHub Actions CI workflow
- Fixed global environment variable in GitHub Actions CI workflow
- Add `--awscli` parameter
- Add `README.txt` path for genomes in `igenomes.config` [nf-core/atacseq#75](https://github.com/nf-core/atacseq/issues/75)
- Fix buggy ANSI codes in pipeline summary log messages
- Add a `TODO` line in the new GitHub Actions CI test files

### Base Docker image

- Use miniconda3 instead of miniconda for a Python 3k base environment
  - If you still need Python 2 for your pipeline, add `conda-forge::python=2.7.4` to the dependencies in your `environment.yml`
- Update conda version to 4.7.12

### Other

- Updated Base Dockerfile to Conda 4.7.10
- Entirely switched from Travis-Ci.org to Travis-Ci.com for template and tools
- Improved core documentation (`-profile`)

## [v1.7 - Titanium Kangaroo](https://github.com/nf-core/tools/releases/tag/1.7) - [2019-10-07]

### Tools helper code

- The tools `create` command now sets up a `TEMPLATE` and a `dev` branch for syncing
- Fixed issue [379](https://github.com/nf-core/tools/issues/379)
- nf-core launch now uses stable parameter schema version 0.1.0
- Check that PR from patch or dev branch is acceptable by linting
- Made code compatible with Python 3.7
- The `download` command now also fetches institutional configs from nf-core/configs
- When listing pipelines, a nicer message is given for the rare case of a detached `HEAD` ref in a locally pulled pipeline. [#297](https://github.com/nf-core/tools/issues/297)
- The `download` command can now compress files into a single archive.
- `nf-core create` now fetches a logo for the pipeline from the nf-core website
- The readme should now be rendered properly on PyPI.

### Syncing

- Can now sync a targeted pipeline via command-line
- Updated Blacklist of synced pipelines
- Removed `chipseq` from Blacklist of synced pipelines
- Fixed issue [#314](https://github.com/nf-core/tools/issues/314)

### Linting

- If the container slug does not contain the nf-core organisation (for example during development on a fork), linting will raise a warning, and an error with release mode on

### Template pipeline

- Add new code for Travis CI to allow PRs from patch branches too
- Fix small typo in central readme of tools for future releases
- Small code polishing + typo fix in the template main.nf file
- Header ANSI codes no longer print `[2m` to console when using `-with-ansi`
- Switched to yaml.safe_load() to fix PyYAML warning that was thrown because of a possible [exploit](<https://github.com/yaml/pyyaml/wiki/PyYAML-yaml.load(input)-Deprecation>)
- Add `nf-core` citation
- Add proper `nf-core` logo for tools
- Add `Quick Start` section to main README of template
- Fix [Docker RunOptions](https://github.com/nf-core/tools/pull/351) to get UID and GID set in the template
- `Dockerfile` now specifically uses the proper release tag of the nfcore/base image
- Use [`file`](https://github.com/nf-core/tools/pull/354) instead of `new File`
  to avoid weird behavior such as making an `s3:/` directory locally when using
  an AWS S3 bucket as the `--outdir`.
- Fix workflow.onComplete() message when finishing pipeline
- Update URL for joining the nf-core slack to [https://nf-co.re/join/slack](https://nf-co.re/join/slack)
- Add GitHub Action for CI and Linting
- [Increased default time limit](https://github.com/nf-core/tools/issues/370) to 4h
- Add direct link to the pipeline slack channel in the contribution guidelines
- Add contributions and support heading with links to contribution guidelines and link to the pipeline slack channel in the main README
- Fix Parameters JSON due to new versionized structure
- Added conda-forge::r-markdown=1.1 and conda-forge::r-base=3.6.1 to environment
- Plain-text email template now has nf-core ASCII artwork
- Template configured to use logo fetched from website
- New option `--email_on_fail` which only sends emails if the workflow is not successful
- Add file existence check when checking software versions
- Fixed issue [#165](https://github.com/nf-core/tools/issues/165) - Use `checkIfExists`
- Consistent spacing for `if` statements
- Add sensible resource labels to `base.config`

### Other

- Bump `conda` to 4.6.14 in base nf-core Dockerfile
- Added a Code of Conduct to nf-core/tools, as only the template had this before
- TravisCI tests will now also start for PRs from `patch` branches, [to allow fixing critical issues](https://github.com/nf-core/tools/pull/392) without making a new major release

## [v1.6 - Brass Walrus](https://github.com/nf-core/tools/releases/tag/1.6) - [2020-04-09]

### Syncing

- Code refactoring to make the script more readable
- No travis build failure anymore on sync errors
- More verbose logging

### Template pipeline

- awsbatch `work-dir` checking moved to nextflow itself. Removed unsatisfiable check in main.nf template.
- Fixed markdown linting
- Tools CI testing now runs markdown lint on compiled template pipeline
- Migrated large portions of documentation to the [nf-core website](https://github.com/nf-core/nf-co.re/pull/93)
- Removed Gitter references in `.github/` directories for `tools/` and pipeline template.
- Changed `scrape_software_versions.py` to output `.csv` file
- Added `export_plots` parameter to multiqc config
- Corrected some typos as listed [here](https://github.com/nf-core/tools/issues/348) to Guidelines

### Tools helper code

- Drop [nf-core/rnaseq](https://github.com/nf-core/rnaseq]) from `blacklist.json` to make template sync available
- Updated main help command to sort the subcommands in a more logical order
- Updated readme to describe the new `nf-core launch` command
- Fix bugs in `nf-core download`
  - The _latest_ release is now fetched by default if not specified
  - Downloaded pipeline files are now properly executable.
- Fixed bugs in `nf-core list`
  - Sorting now works again
  - Output is partially coloured (better highlighting out of date pipelines)
  - Improved documentation
- Fixed bugs in `nf-core lint`
  - The order of conda channels is now correct, avoiding occasional erroneous errors that packages weren't found ([#207](https://github.com/nf-core/tools/issues/207))
  - Allow edge versions in nf-core pipelines
- Add reporting of ignored errored process
  - As a solution for [#103](https://github.com/nf-core/tools/issues/103))
- Add Bowtie2 and BWA in iGenome config file template

## [v1.5 - Iron Shark](https://github.com/nf-core/tools/releases/tag/1.5) - [2019-03-13]

### Template pipeline

- Dropped Singularity file
- Summary now logs details of the cluster profile used if from [nf-core/configs](https://github.com/nf-core/configs)
- Dockerhub is used in favor of Singularity Hub for pulling when using the Singularity profile
- Changed default container tag from latest to dev
- Brought the logo to life
- Change the default filenames for the pipeline trace files
- Remote fetch of nf-core/configs profiles fails gracefully if offline
- Remove `params.container` and just directly define `process.container` now
- Completion email now includes MultiQC report if not too big
- `params.genome` is now checked if set, to ensure that it's a valid iGenomes key
- Together with nf-core/configs, helper function now checks hostname and suggests a valid config profile
- `awsbatch` executor requires the `tracedir` not to be set to an `s3` bucket.

### Tools helper code

- New `nf-core launch` command to interactively launch nf-core pipelines from command-line
  - Works with a `parameters.settings.json` file shipped with each pipeline
  - Discovers additional `params` from the pipeline dynamically
- Drop Python 3.4 support
- `nf-core list` now only shows a value for _"is local latest version"_ column if there is a local copy.
- Lint markdown formatting in automated tests
  - Added `markdownlint-cli` for checking Markdown syntax in pipelines and tools repo
- Syncing now reads from a `blacklist.json` in order to exclude pipelines from being synced if necessary.
- Added nf-core tools API description to assist developers with the classes and functions available.
  - Docs are automatically built by Travis CI and updated on the nf-co.re website.
- Introduced test for filtering remote workflows by keyword.
- Build tools python API docs

  - Use Travis job for api doc generation and publish

- `nf-core bump-version` now stops before making changes if the linting fails
- Code test coverage
  - Introduced test for filtering remote workflows by keyword
- Linting updates
  - Now properly searches for conda packages in default channels
  - Now correctly validates version pinning for packages from PyPI
  - Updates for changes to `process.container` definition

### Other

- Bump `conda` to 4.6.7 in base nf-core Dockerfile

## [v1.4 - Tantalum Butterfly](https://github.com/nf-core/tools/releases/tag/1.4) - [2018-12-12]

### Template pipeline

- Institutional custom config profiles moved to github `nf-core/configs`
  - These will now be maintained centrally as opposed to being shipped with the pipelines in `conf/`
  - Load `base.config` by default for all profiles
  - Removed profiles named `standard` and `none`
  - Added parameter `--igenomesIgnore` so `igenomes.config` is not loaded if parameter clashes are observed
  - Added parameter `--custom_config_version` for custom config version control. Can use this parameter to provide commit id for reproducibility. Defaults to `master`
  - Deleted custom configs from template in `conf/` directory i.e. `uzh.config`, `binac.config` and `cfc.config`
- `multiqc_config` and `output_md` are now put into channels instead of using the files directly (see issue [#222](https://github.com/nf-core/tools/issues/222))
- Added `local.md` to cookiecutter template in `docs/configuration/`. This was referenced in `README.md` but not present.
- Major overhaul of docs to add/remove parameters, unify linking of files and added description for providing custom configs where necessary
- Travis: Pull the `dev` tagged docker image for testing
- Removed UPPMAX-specific documentation from the template.

### Tools helper code

- Make Travis CI tests fail on pull requests if the `CHANGELOG.md` file hasn't been updated
- Minor bugfixing in Python code (eg. removing unused import statements)
- Made the web requests caching work on multi-user installations
- Handle exception if nextflow isn't installed
- Linting: Update for Travis: Pull the `dev` tagged docker image for testing

## [v1.3 - Citreous Swordfish](https://github.com/nf-core/tools/releases/tag/1.3) - [2018-11-21]

- `nf-core create` command line interface updated
  - Interactive prompts for required arguments if not given
  - New flag for workflow author
- Updated channel order for bioconda/conda-forge channels in environment.yaml
- Increased code coverage for sub command `create` and `licenses`
- Fixed nasty dependency hell issue between `pytest` and `py` package in Python 3.4.x
- Introduced `.coveragerc` for pytest-cov configuration, which excludes the pipeline template now from being reported
- Fix [189](https://github.com/nf-core/tools/issues/189): Check for given conda and PyPi package dependencies, if their versions exist
- Added profiles for `cfc`,`binac`, `uzh` that can be synced across pipelines
  - Ordering alphabetically for profiles now
- Added `pip install --upgrade pip` to `.travis.yml` to update pip in the Travis CI environment

## [v1.2](https://github.com/nf-core/tools/releases/tag/1.2) - [2018-10-01]

- Updated the `nf-core release` command
  - Now called `nf-core bump-versions` instead
  - New flag `--nextflow` to change the required nextflow version instead
- Template updates
  - Simpler installation of the `nf-core` helper tool, now directly from PyPI
  - Bump minimum nextflow version to `0.32.0` - required for built in `manifest.nextflowVersion` check and access to `workflow.manifest` variables from within nextflow scripts
  - New `withName` syntax for configs
  - Travis tests fail if PRs come against the `master` branch, slightly refactored
  - Improved GitHub contributing instructions and pull request / issue templates
- New lint tests
  - `.travis.yml` test for PRs made against the `master` branch
  - Automatic `--release` option not used if the travis repo is `nf-core/tools`
  - Warnings if depreciated variables `params.version` and `params.nf_required_version` are found
- New `nf-core licences` subcommand to show licence for each conda package in a workflow
- `nf-core list` now has options for sorting pipeline nicely
- Latest version of conda used in nf-core base docker image
- Updated PyPI deployment to correctly parse the markdown readme (hopefully!)
- New GitHub contributing instructions and pull request template

## [v1.1](https://github.com/nf-core/tools/releases/tag/1.1) - [2018-08-14]

Very large release containing lots of work from the first nf-core hackathon, held in SciLifeLab Stockholm.

- The [Cookiecutter template](https://github.com/nf-core/cookiecutter) has been merged into tools
  - The old repo above has been archived
  - New pipelines are now created using the command `nf-core create`
  - The nf-core template and associated linting are now controlled under the same version system
- Large number of template updates and associated linting changes
  - New simplified cookiecutter variable usage
  - Refactored documentation - simplified and reduced duplication
  - Better `manifest` variables instead of `params` for pipeline name and version
  - New integrated nextflow version checking
  - Updated travis docker pull command to use tagging to allow release tests to pass
  - Reverted Docker and Singularity syntax to use `ENV` hack again
- Improved Python readme parsing for PyPI
- Updated Travis tests to check that the correct `dev` branch is being targeted
- New sync tool to automate pipeline updates
  - Once initial merges are complete, a nf-core bot account will create PRs for future template updates

## [v1.0.1](https://github.com/nf-core/tools/releases/tag/1.0.1) - [2018-07-18]

The version 1.0 of nf-core tools cannot be installed from PyPi. This patch fixes it, by getting rid of the requirements.txt plus declaring the dependent modules in the setup.py directly.

## [v1.0](https://github.com/nf-core/tools/releases/tag/1.0) - [2018-06-12]

Initial release of the nf-core helper tools package. Currently includes four subcommands:

- `nf-core list`: List nf-core pipelines with local info
- `nf-core download`: Download a pipeline and singularity container
- `nf-core lint`: Check pipeline against nf-core guidelines
- `nf-core release`: Update nf-core pipeline version number<|MERGE_RESOLUTION|>--- conflicted
+++ resolved
@@ -14,13 +14,9 @@
 
 ### General
 
-<<<<<<< HEAD
 - Fix update github action for components in pipeline template ([#2968](https://github.com/nf-core/tools/pull/2968))
 
-## [v2.14.0 - Tantalum Toad](https://github.com/nf-core/tools/releases/tag/2.14) - [2024-05-07]
-=======
 ## [v2.14.0 - Tantalum Toad](https://github.com/nf-core/tools/releases/tag/2.14.0) - [2024-05-08]
->>>>>>> fe1818ce
 
 ### Template
 
