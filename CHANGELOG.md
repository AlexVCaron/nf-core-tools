# nf-core/tools: Changelog

## v1.8dev

### Tools helper code

<<<<<<< HEAD
* Refactored the template synchronisation code to be part of the main nf-core tool
=======
* `nf-core bump-version` now also bumps the version string of the exported conda environment in the Dockerfile
* Updated Blacklist of synced pipelines
* Ignore pre-releases in `nf-core list`
* Lint for `Singularity` file [and remove it](https://github.com/nf-core/tools/issues/458)
* Updated documentation for `nf-core download`
* Fixed typo in `nf-core launch` final command

### Linting

* Adjusted linting to enable `patch` branches from being tested
>>>>>>> 4840c89b

### Template

* Fixed incorrect paths in iGenomes config as described in issue [#418](https://github.com/nf-core/tools/issues/418)
* Fixed [incorrect usage of non-existant parameter](https://github.com/nf-core/tools/issues/446) in the template
* Add UCSC genomes to `igenomes.config` and add paths to all genome indices
* Change `maxMultiqcEmailFileSize` parameter to `max_multiqc_email_size`
* Export conda environment in Docker file [#349](https://github.com/nf-core/tools/issues/349)
* Change remaining parameters from `camelCase` to `snakeCase` [#39](https://github.com/nf-core/hic/issues/39)
  * `--singleEnd` to `--single_end`
  * `--igenomesIgnore` to `--igenomes_ignore`
  * Having the old camelCase versions of these will now throw an error
* Add `autoMounts=true` to default singularity profile
* Add in `markdownlint` checks that were being ignored by default
* Disable ansi logging in the travis CI tests.
* Move `params`section from `base.config` to `nextflow.config`
* Use `env` scope to export `PYTHONNOUSERSITE` in `nextflow.config` to prevent conflicts with host Python environment.
* Bump minimum Nextflow version to `19.10.0` - required to properly use `env` scope in `nextflow.config`
* Added support for nf-tower in the travis tests, using public mailbox nf-core@mailinator.com
* Add link to [Keep a Changelog](http://keepachangelog.com/en/1.0.0/) and [Semantic Versioning](http://semver.org/spec/v2.0.0.html) to CHANGELOG
* Adjusted `.travis.yml` checks to allow for `patch` branches to be tested
* Remove awsbatch profile cf [nf-core/configs#71](https://github.com/nf-core/configs/pull/71)

### Other

* Updated Base Dockerfile to Conda 4.7.10
* Entirely switched from Travis-Ci.org to Travis-Ci.com for template and tools
* Improved core documentation (`-profile`)

## v1.7

### Tools helper code

* The tools `create` command now sets up a `TEMPLATE` and a `dev` branch for syncing
* Fixed issue [379](https://github.com/nf-core/tools/issues/379)
* nf-core launch now uses stable parameter schema version 0.1.0
* Check that PR from patch or dev branch is acceptable by linting
* Made code compatible with Python 3.7
* The `download` command now also fetches institutional configs from nf-core/configs
* When listing pipelines, a nicer message is given for the rare case of a detached `HEAD` ref in a locally pulled pipeline. [#297](https://github.com/nf-core/tools/issues/297)
* The `download` command can now compress files into a single archive.
* `nf-core create` now fetches a logo for the pipeline from the nf-core website
* The readme should now be rendered properly on PyPI.

### Syncing

* Can now sync a targeted pipeline via command-line
* Updated Blacklist of synced pipelines
* Removed `chipseq` from Blacklist of synced pipelines
* Fixed issue [#314](https://github.com/nf-core/tools/issues/314)

### Linting

* If the container slug does not contain the nf-core organisation (for example during development on a fork), linting will raise a warning, and an error with release mode on

### Template

* Add new code for Travis CI to allow PRs from patch branches too
* Fix small typo in central readme of tools for future releases
* Small code polishing + typo fix in the template main.nf file
* Header ANSI codes no longer print `[2m` to console when using `-with-ansi`
* Switched to yaml.safe_load() to fix PyYAML warning that was thrown because of a possible [exploit](https://github.com/yaml/pyyaml/wiki/PyYAML-yaml.load(input)-Deprecation)
* Add `nf-core` citation
* Add proper `nf-core` logo for tools
* Add `Quick Start` section to main README of template
* Fix [Docker RunOptions](https://github.com/nf-core/tools/pull/351) to get UID and GID set in the template
* `Dockerfile` now specifically uses the proper release tag of the nfcore/base image
* Use [`file`](https://github.com/nf-core/tools/pull/354) instead of `new File`
  to avoid weird behavior such as making an `s3:/` directory locally when using
  an AWS S3 bucket as the `--outdir`.
* Fix workflow.onComplete() message when finishing pipeline
* Update URL for joining the nf-core slack to https://nf-co.re/join/slack
* Add GitHub Action for CI and Linting
* [Increased default time limit](https://github.com/nf-core/tools/issues/370) to 4h
* Add direct link to the pipeline slack channel in the contribution guidelines
* Add contributions and support heading with links to contribution guidelines and link to the pipeline slack channel in the main README
* Fix Parameters JSON due to new versionized structure
* Added conda-forge::r-markdown=1.1 and conda-forge::r-base=3.6.1 to environment
* Plain-text email template now has nf-core ASCII artwork
* Template configured to use logo fetched from website
* New option `--email_on_fail` which only sends emails if the workflow is not successful
* Add file existence check when checking software versions
* Fixed issue [https://github.com/nf-core/tools/issues/165] - Use `checkIfExists`
* Consistent spacing for `if` statements
* Add sensible resource labels to `base.config`

### Other

* Bump `conda` to 4.6.14 in base nf-core Dockerfile
* Added a Code of Conduct to nf-core/tools, as only the template had this before
* TravisCI tests will now also start for PRs from `patch` branches, [to allow fixing critical issues](https://github.com/nf-core/tools/pull/392) without making a new major release

## v1.6

### Syncing

* Code refactoring to make the script more readable
* No travis build failure anymore on sync errors
* More verbose logging

### Template pipeline

* awsbatch `work-dir` checking moved to nextflow itself. Removed unsatisfiable check in main.nf template.
* Fixed markdown linting
* Tools CI testing now runs markdown lint on compiled template pipeline
* Migrated large portions of documentation to the [nf-core website](https://github.com/nf-core/nf-co.re/pull/93)
* Removed Gitter references in `.github/` directories for `tools/` and pipeline template.
* Changed `scrape_software_versions.py` to output `.csv` file
* Added `export_plots` parameter to multiqc config
* Corrected some typos as listed [here](https://github.com/nf-core/tools/issues/348) to Guidelines

### Tools helper code

* Drop [nf-core/rnaseq](https://github.com/nf-core/rnaseq]) from `blacklist.json` to make template sync available
* Updated main help command to sort the subcommands in a more logical order
* Updated readme to describe the new `nf-core launch` command
* Fix bugs in `nf-core download`
  * The _latest_ release is now fetched by default if not specified
  * Downloaded pipeline files are now properly executable.
* Fixed bugs in `nf-core list`
  * Sorting now works again
  * Output is partially coloured (better highlighting out of date pipelines)
  * Improved documentation
* Fixed bugs in `nf-core lint`
  * The order of conda channels is now correct, avoiding occasional erroneous errors that packages weren't found ([#207](https://github.com/nf-core/tools/issues/207))
  * Allow edge versions in nf-core pipelines
* Add reporting of ignored errored process
  * As a solution for [#103](https://github.com/nf-core/tools/issues/103))
* Add Bowtie2 and BWA in iGenome config file template

## [v1.5](https://github.com/nf-core/tools/releases/tag/1.5) - 2019-03-13 Iron Shark

### Template pipeline

* Dropped Singularity file
* Summary now logs details of the cluster profile used if from [nf-core/configs](https://github.com/nf-core/configs)
* Dockerhub is used in favor of Singularity Hub for pulling when using the Singularity profile
* Changed default container tag from latest to dev
* Brought the logo to life
* Change the default filenames for the pipeline trace files
* Remote fetch of nf-core/configs profiles fails gracefully if offline
* Remove `params.container` and just directly define `process.container` now
* Completion email now includes MultiQC report if not too big
* `params.genome` is now checked if set, to ensure that it's a valid iGenomes key
* Together with nf-core/configs, helper function now checks hostname and suggests a valid config profile
* `awsbatch` executor requires the `tracedir` not to be set to an `s3` bucket.

### Tools helper code

* New `nf-core launch` command to interactively launch nf-core pipelines from command-line
  * Works with a `parameters.settings.json` file shipped with each pipeline
  * Discovers additional `params` from the pipeline dynamically
* Drop Python 3.4 support
* `nf-core list` now only shows a value for _"is local latest version"_ column if there is a local copy.
* Lint markdown formatting in automated tests
  * Added `markdownlint-cli` for checking Markdown syntax in pipelines and tools repo
* Syncing now reads from a `blacklist.json` in order to exclude pipelines from being synced if necessary.
* Added nf-core tools API description to assist developers with the classes and functions available.
  * Docs are automatically built by Travis CI and updated on the nf-co.re website.
* Introduced test for filtering remote workflows by keyword.
* Build tools python API docs
  * Use Travis job for api doc generation and publish

* `nf-core bump-version` now stops before making changes if the linting fails
* Code test coverage
  * Introduced test for filtering remote workflows by keyword
* Linting updates
  * Now properly searches for conda packages in default channels
  * Now correctly validates version pinning for packages from PyPI
  * Updates for changes to `process.container` definition

### Other

* Bump `conda` to 4.6.7 in base nf-core Dockerfile

## [v1.4](https://github.com/nf-core/tools/releases/tag/1.4) - 2018-12-12 Tantalum Butterfly

### Template pipeline

* Institutional custom config profiles moved to github `nf-core/configs`
  * These will now be maintained centrally as opposed to being shipped with the pipelines in `conf/`
  * Load `base.config` by default for all profiles
  * Removed profiles named `standard` and `none`
  * Added parameter `--igenomesIgnore` so `igenomes.config` is not loaded if parameter clashes are observed
  * Added parameter `--custom_config_version` for custom config version control. Can use this parameter to provide commit id for reproducibility. Defaults to `master`
  * Deleted custom configs from template in `conf/` directory i.e. `uzh.config`, `binac.config` and `cfc.config`
* `multiqc_config` and `output_md` are now put into channels instead of using the files directly (see issue [#222](https://github.com/nf-core/tools/issues/222))
* Added `local.md` to cookiecutter template in `docs/configuration/`. This was referenced in `README.md` but not present.
* Major overhaul of docs to add/remove parameters, unify linking of files and added description for providing custom configs where necessary
* Travis: Pull the `dev` tagged docker image for testing
* Removed UPPMAX-specific documentation from the template.

### Tools helper code

* Make Travis CI tests fail on pull requests if the `CHANGELOG.md` file hasn't been updated
* Minor bugfixing in Python code (eg. removing unused import statements)
* Made the web requests caching work on multi-user installations
* Handle exception if nextflow isn't installed
* Linting: Update for Travis: Pull the `dev` tagged docker image for testing

## [v1.3](https://github.com/nf-core/tools/releases/tag/1.3) - 2018-11-21

* `nf-core create` command line interface updated
  * Interactive prompts for required arguments if not given
  * New flag for workflow author
* Updated channel order for bioconda/conda-forge channels in environment.yaml
* Increased code coverage for sub command `create` and `licenses`
* Fixed nasty dependency hell issue between `pytest` and `py` package in Python 3.4.x
* Introduced `.coveragerc` for pytest-cov configuration, which excludes the pipeline template now from being reported
* Fix [189](https://github.com/nf-core/tools/issues/189): Check for given conda and PyPi package dependencies, if their versions exist
* Added profiles for `cfc`,`binac`, `uzh` that can be synced across pipelines
  * Ordering alphabetically for profiles now
* Added `pip install --upgrade pip` to `.travis.yml` to update pip in the Travis CI environment

## [v1.2](https://github.com/nf-core/tools/releases/tag/1.2) - 2018-10-01

* Updated the `nf-core release` command
  * Now called `nf-core bump-versions` instead
  * New flag `--nextflow` to change the required nextflow version instead
* Template updates
  * Simpler installation of the `nf-core` helper tool, now directly from PyPI
  * Bump minimum nextflow version to `0.32.0` - required for built in `manifest.nextflowVersion` check and access to `workflow.manifest` variables from within nextflow scripts
  * New `withName` syntax for configs
  * Travis tests fail if PRs come against the `master` branch, slightly refactored
  * Improved GitHub contributing instructions and pull request / issue templates
* New lint tests
  * `.travis.yml` test for PRs made against the `master` branch
  * Automatic `--release` option not used if the travis repo is `nf-core/tools`
  * Warnings if depreciated variables `params.version` and `params.nf_required_version` are found
* New `nf-core licences` subcommand to show licence for each conda package in a workflow
* `nf-core list` now has options for sorting pipeline nicely
* Latest version of conda used in nf-core base docker image
* Updated PyPI deployment to  correctly parse the markdown readme (hopefully!)
* New GitHub contributing instructions and pull request template

## [v1.1](https://github.com/nf-core/tools/releases/tag/1.1) - 2018-08-14

Very large release containing lots of work from the first nf-core hackathon, held in SciLifeLab Stockholm.

* The [Cookiecutter template](https://github.com/nf-core/cookiecutter) has been merged into tools
  * The old repo above has been archived
  * New pipelines are now created using the command `nf-core create`
  * The nf-core template and associated linting are now controlled under the same version system
* Large number of template updates and associated linting changes
  * New simplified cookiecutter variable usage
  * Refactored documentation - simplified and reduced duplication
  * Better `manifest` variables instead of `params` for pipeline name and version
  * New integrated nextflow version checking
  * Updated travis docker pull command to use tagging to allow release tests to pass
  * Reverted Docker and Singularity syntax to use `ENV` hack again
* Improved Python readme parsing for PyPI
* Updated Travis tests to check that the correct `dev` branch is being targeted
* New sync tool to automate pipeline updates
  * Once initial merges are complete, a nf-core bot account will create PRs for future template updates

## [v1.0.1](https://github.com/nf-core/tools/releases/tag/1.0.1) - 2018-07-18

The version 1.0 of nf-core tools cannot be installed from PyPi. This patch fixes it, by getting rid of the requirements.txt plus declaring the dependent modules in the setup.py directly.

## [v1.0](https://github.com/nf-core/tools/releases/tag/1.0) - 2018-06-12

Initial release of the nf-core helper tools package. Currently includes four subcommands:

* `nf-core list`: List nf-core pipelines with local info
* `nf-core download`: Download a pipeline and singularity container
* `nf-core lint`: Check pipeline against nf-core guidelines
* `nf-core release`: Update nf-core pipeline version number<|MERGE_RESOLUTION|>--- conflicted
+++ resolved
@@ -4,9 +4,7 @@
 
 ### Tools helper code
 
-<<<<<<< HEAD
 * Refactored the template synchronisation code to be part of the main nf-core tool
-=======
 * `nf-core bump-version` now also bumps the version string of the exported conda environment in the Dockerfile
 * Updated Blacklist of synced pipelines
 * Ignore pre-releases in `nf-core list`
@@ -17,7 +15,6 @@
 ### Linting
 
 * Adjusted linting to enable `patch` branches from being tested
->>>>>>> 4840c89b
 
 ### Template
 
