# nf-core/tools: Changelog

## v1.9dev

### Linting

<<<<<<< HEAD
* Removed linting for circleci
* Added whitespace padding to lint error URLs
=======
* Removed linting for CircleCI
>>>>>>> e7ecde88

## v1.8

### Continuous integration

* GitHub Actions CI workflows are now included in the template pipeline
  * Please update these files to match the existing tests that you have in `.travis.yml`
* Travis CI tests will be deprecated from the next `tools` release
* Linting will generate a warning if GitHub Actions workflows do not exist and if applicable to remove Travis CI workflow file i.e. `.travis.yml`.

### Tools helper code

* Refactored the template synchronisation code to be part of the main nf-core tool
* `nf-core bump-version` now also bumps the version string of the exported conda environment in the Dockerfile
* Updated Blacklist of synced pipelines
* Ignore pre-releases in `nf-core list`
* Updated documentation for `nf-core download`
* Fixed typo in `nf-core launch` final command
* Handle missing pipeline descriptions in `nf-core list`

### Linting

* Adjusted linting to enable `patch` branches from being tested
* Warn if GitHub Actions workflows do not exist, warn if `.travis.yml` and circleCI are there
* Lint for `Singularity` file and raise error if found [#458](https://github.com/nf-core/tools/issues/458)
* Added linting of GitHub Actions workflows `linting.yml`, `ci.yml` and `branch.yml`
* Warn if pipeline name contains upper case letters or non alphabetical characters [#85](https://github.com/nf-core/tools/issues/85)
* Make CI tests of lint code pass for releases

### Template pipeline

* Fixed incorrect paths in iGenomes config as described in issue [#418](https://github.com/nf-core/tools/issues/418)
* Fixed incorrect usage of non-existent parameter in the template [#446](https://github.com/nf-core/tools/issues/446)
* Add UCSC genomes to `igenomes.config` and add paths to all genome indices
* Change `maxMultiqcEmailFileSize` parameter to `max_multiqc_email_size`
* Export conda environment in Docker file [#349](https://github.com/nf-core/tools/issues/349)
* Change remaining parameters from `camelCase` to `snake_case` [#39](https://github.com/nf-core/hic/issues/39)
  * `--singleEnd` to `--single_end`
  * `--igenomesIgnore` to `--igenomes_ignore`
  * Having the old camelCase versions of these will now throw an error
* Add `autoMounts=true` to default singularity profile
* Add in `markdownlint` checks that were being ignored by default
* Disable ansi logging in the travis CI tests
* Move `params`section from `base.config` to `nextflow.config`
* Use `env` scope to export `PYTHONNOUSERSITE` in `nextflow.config` to prevent conflicts with host Python environment
* Bump minimum Nextflow version to `19.10.0` - required to properly use `env` scope in `nextflow.config`
* Added support for nf-tower in the travis tests, using public mailbox nf-core@mailinator.com
* Add link to [Keep a Changelog](http://keepachangelog.com/en/1.0.0/) and [Semantic Versioning](http://semver.org/spec/v2.0.0.html) to CHANGELOG
* Adjusted `.travis.yml` checks to allow for `patch` branches to be tested
* Add Python 3.7 dependency to the `environment.yml` file
* Remove `awsbatch` profile cf [nf-core/configs#71](https://github.com/nf-core/configs/pull/71)
* Make `scrape_software_versions.py` compatible with Python3 to enable miniconda3 in    [base image PR](https://github.com/nf-core/tools/pull/462)
* Add GitHub Actions workflows and respective linting
* Add `NXF_ANSI_LOG` as global environment variable to template GitHub Actions CI workflow
* Fixed global environment variable in GitHub Actions CI workflow
* Add `--awscli` parameter
* Add `README.txt` path for genomes in `igenomes.config` [nf-core/atacseq#75](https://github.com/nf-core/atacseq/issues/75)
* Fix buggy ANSI codes in pipeline summary log messages
* Add a `TODO` line in the new GitHub Actions CI test files

### Base Docker image

* Use miniconda3 instead of miniconda for a Python 3k base environment
  * If you still need Python 2 for your pipeline, add `conda-forge::python=2.7.4` to the dependencies in your `environment.yml`
* Update conda version to 4.7.12

### Other

* Updated Base Dockerfile to Conda 4.7.10
* Entirely switched from Travis-Ci.org to Travis-Ci.com for template and tools
* Improved core documentation (`-profile`)

## v1.7

### Tools helper code

* The tools `create` command now sets up a `TEMPLATE` and a `dev` branch for syncing
* Fixed issue [379](https://github.com/nf-core/tools/issues/379)
* nf-core launch now uses stable parameter schema version 0.1.0
* Check that PR from patch or dev branch is acceptable by linting
* Made code compatible with Python 3.7
* The `download` command now also fetches institutional configs from nf-core/configs
* When listing pipelines, a nicer message is given for the rare case of a detached `HEAD` ref in a locally pulled pipeline. [#297](https://github.com/nf-core/tools/issues/297)
* The `download` command can now compress files into a single archive.
* `nf-core create` now fetches a logo for the pipeline from the nf-core website
* The readme should now be rendered properly on PyPI.

### Syncing

* Can now sync a targeted pipeline via command-line
* Updated Blacklist of synced pipelines
* Removed `chipseq` from Blacklist of synced pipelines
* Fixed issue [#314](https://github.com/nf-core/tools/issues/314)

### Linting

* If the container slug does not contain the nf-core organisation (for example during development on a fork), linting will raise a warning, and an error with release mode on

### Template pipeline

* Add new code for Travis CI to allow PRs from patch branches too
* Fix small typo in central readme of tools for future releases
* Small code polishing + typo fix in the template main.nf file
* Header ANSI codes no longer print `[2m` to console when using `-with-ansi`
* Switched to yaml.safe_load() to fix PyYAML warning that was thrown because of a possible [exploit](https://github.com/yaml/pyyaml/wiki/PyYAML-yaml.load(input)-Deprecation)
* Add `nf-core` citation
* Add proper `nf-core` logo for tools
* Add `Quick Start` section to main README of template
* Fix [Docker RunOptions](https://github.com/nf-core/tools/pull/351) to get UID and GID set in the template
* `Dockerfile` now specifically uses the proper release tag of the nfcore/base image
* Use [`file`](https://github.com/nf-core/tools/pull/354) instead of `new File`
  to avoid weird behavior such as making an `s3:/` directory locally when using
  an AWS S3 bucket as the `--outdir`.
* Fix workflow.onComplete() message when finishing pipeline
* Update URL for joining the nf-core slack to https://nf-co.re/join/slack
* Add GitHub Action for CI and Linting
* [Increased default time limit](https://github.com/nf-core/tools/issues/370) to 4h
* Add direct link to the pipeline slack channel in the contribution guidelines
* Add contributions and support heading with links to contribution guidelines and link to the pipeline slack channel in the main README
* Fix Parameters JSON due to new versionized structure
* Added conda-forge::r-markdown=1.1 and conda-forge::r-base=3.6.1 to environment
* Plain-text email template now has nf-core ASCII artwork
* Template configured to use logo fetched from website
* New option `--email_on_fail` which only sends emails if the workflow is not successful
* Add file existence check when checking software versions
* Fixed issue [https://github.com/nf-core/tools/issues/165] - Use `checkIfExists`
* Consistent spacing for `if` statements
* Add sensible resource labels to `base.config`

### Other

* Bump `conda` to 4.6.14 in base nf-core Dockerfile
* Added a Code of Conduct to nf-core/tools, as only the template had this before
* TravisCI tests will now also start for PRs from `patch` branches, [to allow fixing critical issues](https://github.com/nf-core/tools/pull/392) without making a new major release

## v1.6

### Syncing

* Code refactoring to make the script more readable
* No travis build failure anymore on sync errors
* More verbose logging

### Template pipeline

* awsbatch `work-dir` checking moved to nextflow itself. Removed unsatisfiable check in main.nf template.
* Fixed markdown linting
* Tools CI testing now runs markdown lint on compiled template pipeline
* Migrated large portions of documentation to the [nf-core website](https://github.com/nf-core/nf-co.re/pull/93)
* Removed Gitter references in `.github/` directories for `tools/` and pipeline template.
* Changed `scrape_software_versions.py` to output `.csv` file
* Added `export_plots` parameter to multiqc config
* Corrected some typos as listed [here](https://github.com/nf-core/tools/issues/348) to Guidelines

### Tools helper code

* Drop [nf-core/rnaseq](https://github.com/nf-core/rnaseq]) from `blacklist.json` to make template sync available
* Updated main help command to sort the subcommands in a more logical order
* Updated readme to describe the new `nf-core launch` command
* Fix bugs in `nf-core download`
  * The _latest_ release is now fetched by default if not specified
  * Downloaded pipeline files are now properly executable.
* Fixed bugs in `nf-core list`
  * Sorting now works again
  * Output is partially coloured (better highlighting out of date pipelines)
  * Improved documentation
* Fixed bugs in `nf-core lint`
  * The order of conda channels is now correct, avoiding occasional erroneous errors that packages weren't found ([#207](https://github.com/nf-core/tools/issues/207))
  * Allow edge versions in nf-core pipelines
* Add reporting of ignored errored process
  * As a solution for [#103](https://github.com/nf-core/tools/issues/103))
* Add Bowtie2 and BWA in iGenome config file template

## [v1.5](https://github.com/nf-core/tools/releases/tag/1.5) - 2019-03-13 Iron Shark

### Template pipeline

* Dropped Singularity file
* Summary now logs details of the cluster profile used if from [nf-core/configs](https://github.com/nf-core/configs)
* Dockerhub is used in favor of Singularity Hub for pulling when using the Singularity profile
* Changed default container tag from latest to dev
* Brought the logo to life
* Change the default filenames for the pipeline trace files
* Remote fetch of nf-core/configs profiles fails gracefully if offline
* Remove `params.container` and just directly define `process.container` now
* Completion email now includes MultiQC report if not too big
* `params.genome` is now checked if set, to ensure that it's a valid iGenomes key
* Together with nf-core/configs, helper function now checks hostname and suggests a valid config profile
* `awsbatch` executor requires the `tracedir` not to be set to an `s3` bucket.

### Tools helper code

* New `nf-core launch` command to interactively launch nf-core pipelines from command-line
  * Works with a `parameters.settings.json` file shipped with each pipeline
  * Discovers additional `params` from the pipeline dynamically
* Drop Python 3.4 support
* `nf-core list` now only shows a value for _"is local latest version"_ column if there is a local copy.
* Lint markdown formatting in automated tests
  * Added `markdownlint-cli` for checking Markdown syntax in pipelines and tools repo
* Syncing now reads from a `blacklist.json` in order to exclude pipelines from being synced if necessary.
* Added nf-core tools API description to assist developers with the classes and functions available.
  * Docs are automatically built by Travis CI and updated on the nf-co.re website.
* Introduced test for filtering remote workflows by keyword.
* Build tools python API docs
  * Use Travis job for api doc generation and publish

* `nf-core bump-version` now stops before making changes if the linting fails
* Code test coverage
  * Introduced test for filtering remote workflows by keyword
* Linting updates
  * Now properly searches for conda packages in default channels
  * Now correctly validates version pinning for packages from PyPI
  * Updates for changes to `process.container` definition

### Other

* Bump `conda` to 4.6.7 in base nf-core Dockerfile

## [v1.4](https://github.com/nf-core/tools/releases/tag/1.4) - 2018-12-12 Tantalum Butterfly

### Template pipeline

* Institutional custom config profiles moved to github `nf-core/configs`
  * These will now be maintained centrally as opposed to being shipped with the pipelines in `conf/`
  * Load `base.config` by default for all profiles
  * Removed profiles named `standard` and `none`
  * Added parameter `--igenomesIgnore` so `igenomes.config` is not loaded if parameter clashes are observed
  * Added parameter `--custom_config_version` for custom config version control. Can use this parameter to provide commit id for reproducibility. Defaults to `master`
  * Deleted custom configs from template in `conf/` directory i.e. `uzh.config`, `binac.config` and `cfc.config`
* `multiqc_config` and `output_md` are now put into channels instead of using the files directly (see issue [#222](https://github.com/nf-core/tools/issues/222))
* Added `local.md` to cookiecutter template in `docs/configuration/`. This was referenced in `README.md` but not present.
* Major overhaul of docs to add/remove parameters, unify linking of files and added description for providing custom configs where necessary
* Travis: Pull the `dev` tagged docker image for testing
* Removed UPPMAX-specific documentation from the template.

### Tools helper code

* Make Travis CI tests fail on pull requests if the `CHANGELOG.md` file hasn't been updated
* Minor bugfixing in Python code (eg. removing unused import statements)
* Made the web requests caching work on multi-user installations
* Handle exception if nextflow isn't installed
* Linting: Update for Travis: Pull the `dev` tagged docker image for testing

## [v1.3](https://github.com/nf-core/tools/releases/tag/1.3) - 2018-11-21

* `nf-core create` command line interface updated
  * Interactive prompts for required arguments if not given
  * New flag for workflow author
* Updated channel order for bioconda/conda-forge channels in environment.yaml
* Increased code coverage for sub command `create` and `licenses`
* Fixed nasty dependency hell issue between `pytest` and `py` package in Python 3.4.x
* Introduced `.coveragerc` for pytest-cov configuration, which excludes the pipeline template now from being reported
* Fix [189](https://github.com/nf-core/tools/issues/189): Check for given conda and PyPi package dependencies, if their versions exist
* Added profiles for `cfc`,`binac`, `uzh` that can be synced across pipelines
  * Ordering alphabetically for profiles now
* Added `pip install --upgrade pip` to `.travis.yml` to update pip in the Travis CI environment

## [v1.2](https://github.com/nf-core/tools/releases/tag/1.2) - 2018-10-01

* Updated the `nf-core release` command
  * Now called `nf-core bump-versions` instead
  * New flag `--nextflow` to change the required nextflow version instead
* Template updates
  * Simpler installation of the `nf-core` helper tool, now directly from PyPI
  * Bump minimum nextflow version to `0.32.0` - required for built in `manifest.nextflowVersion` check and access to `workflow.manifest` variables from within nextflow scripts
  * New `withName` syntax for configs
  * Travis tests fail if PRs come against the `master` branch, slightly refactored
  * Improved GitHub contributing instructions and pull request / issue templates
* New lint tests
  * `.travis.yml` test for PRs made against the `master` branch
  * Automatic `--release` option not used if the travis repo is `nf-core/tools`
  * Warnings if depreciated variables `params.version` and `params.nf_required_version` are found
* New `nf-core licences` subcommand to show licence for each conda package in a workflow
* `nf-core list` now has options for sorting pipeline nicely
* Latest version of conda used in nf-core base docker image
* Updated PyPI deployment to  correctly parse the markdown readme (hopefully!)
* New GitHub contributing instructions and pull request template

## [v1.1](https://github.com/nf-core/tools/releases/tag/1.1) - 2018-08-14

Very large release containing lots of work from the first nf-core hackathon, held in SciLifeLab Stockholm.

* The [Cookiecutter template](https://github.com/nf-core/cookiecutter) has been merged into tools
  * The old repo above has been archived
  * New pipelines are now created using the command `nf-core create`
  * The nf-core template and associated linting are now controlled under the same version system
* Large number of template updates and associated linting changes
  * New simplified cookiecutter variable usage
  * Refactored documentation - simplified and reduced duplication
  * Better `manifest` variables instead of `params` for pipeline name and version
  * New integrated nextflow version checking
  * Updated travis docker pull command to use tagging to allow release tests to pass
  * Reverted Docker and Singularity syntax to use `ENV` hack again
* Improved Python readme parsing for PyPI
* Updated Travis tests to check that the correct `dev` branch is being targeted
* New sync tool to automate pipeline updates
  * Once initial merges are complete, a nf-core bot account will create PRs for future template updates

## [v1.0.1](https://github.com/nf-core/tools/releases/tag/1.0.1) - 2018-07-18

The version 1.0 of nf-core tools cannot be installed from PyPi. This patch fixes it, by getting rid of the requirements.txt plus declaring the dependent modules in the setup.py directly.

## [v1.0](https://github.com/nf-core/tools/releases/tag/1.0) - 2018-06-12

Initial release of the nf-core helper tools package. Currently includes four subcommands:

* `nf-core list`: List nf-core pipelines with local info
* `nf-core download`: Download a pipeline and singularity container
* `nf-core lint`: Check pipeline against nf-core guidelines
* `nf-core release`: Update nf-core pipeline version number<|MERGE_RESOLUTION|>--- conflicted
+++ resolved
@@ -4,12 +4,8 @@
 
 ### Linting
 
-<<<<<<< HEAD
-* Removed linting for circleci
+* Removed linting for CircleCI
 * Added whitespace padding to lint error URLs
-=======
-* Removed linting for CircleCI
->>>>>>> e7ecde88
 
 ## v1.8
 
