# nf-core/tools: Changelog

## v2.4dev

### Template

- Set the default DAG graphic output to HTML to have a default that does not depend on Graphviz being installed on the host system ([#1512](https://github.com/nf-core/tools/pull/1512)).
- Fix bug in pipeline readme logo URL
- Fix Prettier formatting bug in completion email HTML template ([#1509](https://github.com/nf-core/tools/issues/1509))
- Removed retry strategy for AWS tests CI, as Nextflow now handles spot instance retries itself
- Add `.prettierignore` file to stop Prettier linting tests from running over test files
- Add actions workflow to respond to `@nf-core-bot fix linting` comments on pipeline PRs

### General

- Bumped the minimum version of `rich` from `v10` to `v10.7.0`
- Add an empty line to `modules.json`, `params.json` and `nextflow-schema.json` when dumping them to avoid prettier errors.
- Add actions workflow to respond to `@nf-core-bot fix linting` comments on nf-core/tools PRs
- Linting: Don't allow a `.nf-core.yaml` file, should be `.yml` ([#1515](https://github.com/nf-core/tools/pull/1515)).
- Remove empty JSON schema definition groups to avoid usage errors ([#1419](https://github.com/nf-core/tools/issues/1419))
- Print include statement to terminal when `modules install` ([#1520](https://github.com/nf-core/tools/pull/1520))
- Use [`$XDG_CONFIG_HOME`](https://specifications.freedesktop.org/basedir-spec/basedir-spec-latest.html) or `~/.config/nf-core` instead of `~/.nfcore` for API cache (the latter can be safely deleted)
- Consolidate GitHub API calls into a shared function that uses authentication from the [`gh` GitHub cli tool](https://cli.github.com/) or `GITHUB_AUTH_TOKEN` to avoid rate limiting ([#1499](https://github.com/nf-core/tools/pull/1499))

### Modules

- Escaped test run output before logging it, to avoid a rich ` MarkupError`
- Add a new command `nf-core modules mulled` which can generate the name for a multi-tool container image.
- Add a new command `nf-core modules test` which runs pytests locally.
<<<<<<< HEAD
- Allow follow links when generating `test.yml` file with `nf-core modules create-test-yml` ([1570](https://github.com/nf-core/tools/pull/1570))
=======
- Linting now recognised `shell` blocks to avoid error `when: condition has too many lines` ([#1557](https://github.com/nf-core/tools/issues/1557))
>>>>>>> 8f5989dc

## [v2.3.2 - Mercury Vulture Fixed Formatting](https://github.com/nf-core/tools/releases/tag/2.3.2) - [2022-03-24]

Very minor patch release to fix the full size AWS tests and re-run the template sync, which partially failed due to GitHub pull-requests being down at the time of release.

### Template

- Updated the AWS GitHub actions to let nf-core/tower-action use it's defaults for pipeline and git sha ([#1488](https://github.com/nf-core/tools/pull/1488))
- Add prettier editor extension to `gitpod.yml` in template ([#1485](https://github.com/nf-core/tools/pull/1485))
- Remove traces of markdownlint in the template ([#1486](https://github.com/nf-core/tools/pull/1486)
- Remove accidentally added line in `CHANGELOG.md` in the template ([#1487](https://github.com/nf-core/tools/pull/1487))
- Update linting to check that `.editorconfig` is there and `.yamllint.yml` isn't.
- Don't save md5sum for `versions.yml` when running `nf-core modules create-test-yml` ([#1511](https://github.com/nf-core/tools/pull/1511))

## [v2.3.1 - Mercury Vulture Formatting](https://github.com/nf-core/tools/releases/tag/2.3.1) - [2022-03-23]

This patch release is primarily to address problems that we had in the v2.3 release with code linting.
Instead of resolving those specific issues, we chose to replace the linting tools (`markdownlint`, `yamllint`) with a new tool: [_Prettier_](https://prettier.io)

This is a fairly major change and affects a lot of files. However, it will hopefully simplify future usage.
Prettier can auto-format many different file formats (for pipelines the most relevant are markdown and YAML) and is extensible with plugins ([Nextflow](https://github.com/nf-core/prettier-plugin-nextflow), anyone?).
It tends to be a bit less strict than `markdownlint` and `yamllint` and importantly _can fix files for you_ rather than just complaining.

The sync PR may be a little big because of many major changes (whitespace, quotation mark styles etc).
To help with the merge, _**we highly recommend running Prettier on your pipeline's codebase before attempting the template merge**_.
If you take this approach, please copy `.editorconfig` and `.prettierrc.yml` from the template to your pipeline root first,
as they configure the behaviour of Prettier.

To run Prettier, go to the base of the repository where `.editorconfig` and `.prettierrc.yml` are located.
Make sure your `git status` is clean so that the changes don't affect anything you're working on and run:

```bash
prettier --write .
```

This runs Prettier and tells it to fix any issues it finds in place.

Please note that there are many excellent integrations for Prettier available, for example VSCode can be set up to automatically format files on save.

### Template

- Replace `markdownlint` and `yamllint` with [_Prettier_](https://prettier.io) for linting formatting / whitespace ([#1470](https://github.com/nf-core/tools/pull/1470))
- Add CI test using `editorconfig-checker` for other file types to look for standardised indentation and formatting ([#1476](https://github.com/nf-core/tools/pull/1476))
- Add md5sum check of `versions.yml` to `test.yml` on the modules template.
- Update bundled module wrappers to latest versions ([#1462](https://github.com/nf-core/tools/pull/1462))
- Renamed `assets/multiqc_config.yaml` to `assets/multiqc_config.yml` (`yml` not `yaml`) ([#1471](https://github.com/nf-core/tools/pull/1471))

### General

- Convert nf-core/tools API / lint test documentation to MyST ([#1245](https://github.com/nf-core/tools/pull/1245))
- Build documentation for the `nf-core modules lint` tests ([#1250](https://github.com/nf-core/tools/pull/1250))
- Fix some colours in the nf-core/tools API docs ([#1467](https://github.com/nf-core/tools/pull/1467))
- Install tools inside GitPod Docker using the repo itself and not from Conda.
- Rewrite GitHub Actions workflow for publishing the GitPod Docker image.
- Improve config for PyTest so that you can run `pytest` instead of `pytest tests/` ([#1461](https://github.com/nf-core/tools/pull/1461))
- New pipeline lint test `multiqc_config` that checks YAML structure instead of basic file contents ([#1461](https://github.com/nf-core/tools/pull/1461))
- Updates to the GitPod docker image to install the latest version of nf-core/tools

## [v2.3 - Mercury Vulture](https://github.com/nf-core/tools/releases/tag/2.3) - [2022-03-15]

### Template

- Removed mention of `--singularity_pull_docker_container` in pipeline `README.md`
- Replaced equals with ~ in nf-core headers, to stop false positive unresolved conflict errors when committing with VSCode.
- Add retry strategy for AWS megatests after releasing [nf-core/tower-action v2.2](https://github.com/nf-core/tower-action/releases/tag/v2.2)
- Added `.nf-core.yml` file with `repository_type: pipeline` for modules commands
- Update igenomes path to the `BWAIndex` to fetch the whole `version0.6.0` folder instead of only the `genome.fa` file
- Remove pinned Node version in the GitHub Actions workflows, to fix errors with `markdownlint`
- Bumped `nf-core/tower-action` to `v3` and removed `pipeline` and `revision` from the AWS workflows, which were not needed
- Add yamllint GitHub Action.
- Add `.yamllint.yml` to avoid line length and document start errors ([#1407](https://github.com/nf-core/tools/issues/1407))
- Add `--publish_dir_mode` back into the pipeline template ([nf-core/rnaseq#752](https://github.com/nf-core/rnaseq/issues/752#issuecomment-1039451607))
- Add optional loading of of pipeline-specific institutional configs to `nextflow.config`
- Make `--outdir` a mandatory parameter ([nf-core/tools#1415](https://github.com/nf-core/tools/issues/1415))

### General

- Updated `nf-core download` to work with latest DSL2 syntax for containers ([#1379](https://github.com/nf-core/tools/issues/1379))
- Made `nf-core modules create` detect repository type with explicit `.nf-core.yml` instead of random readme stuff ([#1391](https://github.com/nf-core/tools/pull/1391))
- Added a Gitpod environment and Dockerfile ([#1384](https://github.com/nf-core/tools/pull/1384))
  - Adds conda, Nextflow, nf-core, pytest-workflow, mamba, and pip to base Gitpod Docker image.
  - Adds GH action to build and push Gitpod Docker image.
  - Adds Gitpod environment to template.
  - Adds Gitpod environment to tools with auto build of nf-core tool.
- Shiny new command-line help formatting ([#1403](https://github.com/nf-core/tools/pull/1403))
- Call the command line help with `-h` as well as `--help` (was formerly just the latter) ([#1404](https://github.com/nf-core/tools/pull/1404))
- Add `.yamllint.yml` config file to avoid line length and document start errors in the tools repo itself.
- Switch to `yamllint-github-action`to be able to configure yaml lint exceptions ([#1404](https://github.com/nf-core/tools/issues/1413))
- Prevent module linting KeyError edge case ([#1321](https://github.com/nf-core/tools/issues/1321))
- Bump-versions: Don't trim the trailing newline on files, causes editorconfig linting to fail ([#1265](https://github.com/nf-core/tools/issues/1265))
- Handle exception in `nf-core list` when a broken git repo is found ([#1273](https://github.com/nf-core/tools/issues/1273))
- Updated URL for pipeline lint test docs ([#1348](https://github.com/nf-core/tools/issues/1348))
- Updated `nf-core create` to tolerate failures and retry when fetching pipeline logos from the website ([#1369](https://github.com/nf-core/tools/issues/1369))
- Modified the CSS overriding `sphinx_rtd_theme` default colors to fix some glitches in the API documentation ([#1294](https://github.com/nf-core/tools/issues/1294))

### Modules

- New command `nf-core modules info` that prints nice documentation about a module to the terminal :sparkles: ([#1427](https://github.com/nf-core/tools/issues/1427))
- Linting a pipeline now fails instead of warning if a local copy of a module does not match the remote ([#1313](https://github.com/nf-core/tools/issues/1313))
- Fixed linting bugs where warning was incorrectly generated for:
  - `Module does not emit software version`
  - `Container versions do not match`
  - `input:` / `output:` not being specified in module
  - Allow for containers from other biocontainers resource as defined [here](https://github.com/nf-core/modules/blob/cde237e7cec07798e5754b72aeca44efe89fc6db/modules/cat/fastq/main.nf#L7-L8)
- Fixed traceback when using `stageAs` syntax as defined [here](https://github.com/nf-core/modules/blob/cde237e7cec07798e5754b72aeca44efe89fc6db/modules/cat/fastq/main.nf#L11)
- Added `nf-core schema docs` command to output pipline parameter documentation in Markdown format for inclusion in GitHub and other documentation systems ([#741](https://github.com/nf-core/tools/issues/741))
- Allow conditional process execution from the configuration file ([#1393](https://github.com/nf-core/tools/pull/1393))
- Add linting for when condition([#1397](https://github.com/nf-core/tools/pull/1397))
- Added modules ignored table to `nf-core modules bump-versions`. ([#1234](https://github.com/nf-core/tools/issues/1234))
- Added `--conda-package-version` flag for specifying version of conda package in `nf-core modules create`. ([#1238](https://github.com/nf-core/tools/issues/1238))
- Add option of writing diffs to file in `nf-core modules update` using either interactive prompts or the new `--diff-file` flag.
- Fixed edge case where module names that were substrings of other modules caused both to be installed ([#1380](https://github.com/nf-core/tools/issues/1380))
- Tweak handling of empty files when generating the test YAML ([#1376](https://github.com/nf-core/tools/issues/1376))
  - Fail linting if a md5sum for an empty file is found (instead of a warning)
  - Don't skip the md5 when generating a test file if an empty file is found (so that linting fails and can be manually checked)
- Linting checks test files for `TODO` statements as well as the main module code ([#1271](https://github.com/nf-core/tools/issues/1271))
- Handle error if `manifest` isn't set in `nextflow.config` ([#1418](https://github.com/nf-core/tools/issues/1418))

## [v2.2 - Lead Liger](https://github.com/nf-core/tools/releases/tag/2.2) - [2021-12-14]

### Template

- Update repo logos to utilize [GitHub's `#gh-light/dark-mode-only`](https://docs.github.com/en/github/writing-on-github/getting-started-with-writing-and-formatting-on-github/basic-writing-and-formatting-syntax#specifying-the-theme-an-image-is-shown-to), to switch between logos optimized for light or dark themes. The old repo logos have to be removed (in `docs/images` and `assets/`).
- Deal with authentication with private repositories
- Bump minimun Nextflow version to 21.10.3
- Convert pipeline template to updated Nextflow DSL2 syntax
- Solve circular import when importing `nf_core.modules.lint`
- Disable cache in `nf_core.utils.fetch_wf_config` while performing `test_wf_use_local_configs`.
- Modify software version channel handling to support multiple software version emissions (e.g. from mulled containers), and multiple software versions.
- Update `dumpsoftwareversion` module to correctly report versions with trailing zeros.
- Remove `params.hostnames` from the pipeline template ([#1304](https://github.com/nf-core/tools/issues/1304))
- Update `.gitattributes` to mark installed modules and subworkflows as `linguist-generated` ([#1311](https://github.com/nf-core/tools/issues/1311))
- Adding support for [Julia](https://julialang.org) package environments to `nextflow.config`([#1317](https://github.com/nf-core/tools/pull/1317))
- New YAML issue templates for pipeline bug reports and feature requests, with a much richer interface ([#1165](https://github.com/nf-core/tools/pull/1165))
- Update AWS test GitHub Actions to use v2 of [nf-core/tower-action](https://github.com/nf-core/tower-action)
- Post linting comment even when `linting.yml` fails
- Update `CONTRIBUTION.md` bullets to remove points related to `scrape_software_versions.py`
- Update AWS test to set Nextflow version to 21.10.3

### General

- Made lint check for parameters defaults stricter [[#992](https://github.com/nf-core/tools/issues/992)]
  - Default values in `nextflow.config` must match the defaults given in the schema (anything with `{` in, or in `main.nf` is ignored)
  - Defaults in `nextflow.config` must now match the variable _type_ specified in the schema
  - If you want the parameter to not have a default value, use `null`
  - Strings set to `false` or an empty string in `nextflow.config` will now fail linting
- Bump minimun Nextflow version to 21.10.3
- Changed `questionary` `ask()` to `unsafe_ask()` to not catch `KeyboardInterupts` ([#1237](https://github.com/nf-core/tools/issues/1237))
- Fixed bug in `nf-core launch` due to revisions specified with `-r` not being added to nextflow command. ([#1246](https://github.com/nf-core/tools/issues/1246))
- Update regex in `readme` test of `nf-core lint` to agree with the pipeline template ([#1260](https://github.com/nf-core/tools/issues/1260))
- Update 'fix' message in `nf-core lint` to conform to the current command line options. ([#1259](https://github.com/nf-core/tools/issues/1259))
- Fixed bug in `nf-core list` when `NXF_HOME` is set
- Run CI test used to create and lint/run the pipeline template with minimum and latest edge release of NF ([#1304](https://github.com/nf-core/tools/issues/1304))
- New YAML issue templates for tools bug reports and feature requests, with a much richer interface ([#1165](https://github.com/nf-core/tools/pull/1165))
- Handle synax errors in Nextflow config nicely when running `nf-core schema build` ([#1267](https://github.com/nf-core/tools/pull/1267))
- Erase temporary files and folders while performing Python tests (pytest)
- Remove base `Dockerfile` used for DSL1 pipeline container builds
- Run tests with Python 3.10
- [#1363](https://github.com/nf-core/tools/pull/1363) Fix tools CI workflow nextflow versions.

### Modules

- Fixed typo in `module_utils.py`.
- Fixed failing lint test when process section was missing from module. Also added the local failing tests to the warned section of the output table. ([#1235](https://github.com/nf-core/tools/issues/1235))
- Added `--diff` flag to `nf-core modules update` which shows the diff between the installed files and the versions
- Update `nf-core modules create` help texts which were not changed with the introduction of the `--dir` flag
- Check if README is from modules repo
- Update module template to DSL2 v2.0 (remove `functions.nf` from modules template and updating `main.nf` ([#1289](https://github.com/nf-core/tools/pull/))
- Substitute get process/module name custom functions in module `main.nf` using template replacement ([#1284](https://github.com/nf-core/tools/issues/1284))
- Check test YML file for md5sums corresponding to empty files ([#1302](https://github.com/nf-core/tools/issues/1302))
- Exit with an error if empty files are found when generating the test YAML file ([#1302](https://github.com/nf-core/tools/issues/1302))

## [v2.1 - Zinc Zebra](https://github.com/nf-core/tools/releases/tag/2.1) - [2021-07-27]

### Template

- Correct regex pattern for file names in `nextflow_schema.json`
- Remove `.` from nf-core/tools command examples
- Update Nextflow installation link in pipeline template ([#1201](https://github.com/nf-core/tools/issues/1201))
- Command `hostname` is not portable [[#1212](https://github.com/nf-core/tools/pull/1212)]
- Changed how singularity and docker links are written in template to avoid duplicate links

### General

- Changed names of some flags with `-r` as short options to make the flags more consistent between commands.

### Modules

- Added consistency checks between installed modules and `modules.json` ([#1199](https://github.com/nf-core/tools/issues/1199))
- Added support excluding or specifying version of modules in `.nf-core.yml` when updating with `nf-core modules install --all` ([#1204](https://github.com/nf-core/tools/issues/1204))
- Created `nf-core modules update` and removed updating options from `nf-core modules install`
- Added missing function call to `nf-core lint` ([#1198](https://github.com/nf-core/tools/issues/1198))
- Fix `nf-core lint` not filtering modules test when run with `--key` ([#1203](https://github.com/nf-core/tools/issues/1203))
- Fixed `nf-core modules install` not working when installing from branch with `-b` ([#1218](https://github.com/nf-core/tools/issues/1218))
- Added prompt to choose between updating all modules or named module in `nf-core modules update`
- Check if modules is installed before trying to update in `nf-core modules update`
- Verify that a commit SHA provided with `--sha` exists for `install/update` commands
- Add new-line to `main.nf` after `bump-versions` command to make ECLint happy

## [v2.0.1 - Palladium Platypus Junior](https://github.com/nf-core/tools/releases/tag/2.0.1) - [2021-07-13]

### Template

- Critical tweak to add `--dir` declaration to `nf-core lint` GitHub Actions `linting.yml` workflow

### General

- Add `--dir` declaration to `nf-core sync` GitHub Actions `sync.yml` workflow

## [v2.0 - Palladium Platypus](https://github.com/nf-core/tools/releases/tag/2.0) - [2021-07-13]

### :warning: Major enhancements & breaking changes

This marks the first Nextflow DSL2-centric release of `tools` which means that some commands won't work in full with DSL1 pipelines anymore. Please use a `v1.x` version of `tools` for such pipelines or better yet join us to improve our DSL2 efforts! Here are the most important changes:

- The pipeline template has been completely re-written in DSL2
- A module template has been added to auto-create best-practice DSL2 modules to speed up development
- A whole suite of commands have been added to streamline the creation, installation, removal, linting and version bumping of DSL2 modules either installed within pipelines or the nf-core/modules repo

### Template

- Move TODO item of `contains:` map in a YAML string [[#1082](https://github.com/nf-core/tools/issues/1082)]
- Trigger AWS tests via Tower API [[#1160](https://github.com/nf-core/tools/pull/1160)]

### General

- Fixed a bug in the Docker image build for tools that failed due to an extra hyphen. [[#1069](https://github.com/nf-core/tools/pull/1069)]
- Regular release sync fix - this time it was to do with JSON serialisation [[#1072](https://github.com/nf-core/tools/pull/1072)]
- Fixed bug in schema validation that ignores upper/lower-case typos in parameters [[#1087](https://github.com/nf-core/tools/issues/1087)]
- Bugfix: Download should use path relative to workflow for configs
- Remove lint checks for files related to conda and docker as not needed anymore for DSL2
- Removed `params_used` lint check because of incompatibility with DSL2
- Added`modules bump-versions` command to `README.md`
- Update docs for v2.0 release

### Modules

- Update comment style of modules `functions.nf` template file [[#1076](https://github.com/nf-core/tools/issues/1076)]
- Changed working directory to temporary directory for `nf-core modules create-test-yml` [[#908](https://github.com/nf-core/tools/issues/908)]
- Use Biocontainers API instead of quayi.io API for `nf-core modules create` [[#875](https://github.com/nf-core/tools/issues/875)]
- Update `nf-core modules install` to handle different versions of modules [#1116](https://github.com/nf-core/tools/pull/1116)
- Added `nf-core modules bump-versions` command to update all versions in the `nf-core/modules` repository [[#1123](https://github.com/nf-core/tools/issues/1123)]
- Updated `nf-core modules lint` to check whether a `git_sha` exists in the `modules.json` file or whether a new version is available [[#1114](https://github.com/nf-core/tools/issues/1114)]
- Refactored `nf-core modules` command into one file per command [#1124](https://github.com/nf-core/tools/pull/1124)
- Updated `nf-core modules remove` to also remove entry in `modules.json` file ([#1115](https://github.com/nf-core/tools/issues/1115))
- Bugfix: Interactive prompt for `nf-core modules install` was receiving too few arguments
- Added progress bar to creation of 'modules.json'
- Updated `nf-core modules list` to show versions of local modules
- Improved exit behavior by replacing `sys.exit` with exceptions
- Updated `nf-core modules remove` to remove module entry in `modules.json` if module directory is missing
- Create extra tempdir as work directory for `nf-core modules create-test-yml` to avoid adding the temporary files to the `test.yml`
- Refactored passing of command line arguments to `nf-core` commands and subcommands ([#1139](https://github.com/nf-core/tools/issues/1139), [#1140](https://github.com/nf-core/tools/issues/1140))
- Check for `modules.json` for entries of modules that are not actually installed in the pipeline [[#1141](https://github.com/nf-core/tools/issues/1141)]
- Added `<keywords>` argument to `nf-core modules list` for filtering the listed modules. ([#1139](https://github.com/nf-core/tools/issues/1139)
- Added support for a `bump-versions` configuration file [[#1142](https://github.com/nf-core/tools/issues/1142)]
- Fixed `nf-core modules create-test-yml` so it doesn't break when the output directory is supplied [[#1148](https://github.com/nf-core/tools/issues/1148)]
- Updated `nf-core modules lint` to work with new directory structure [[#1159](https://github.com/nf-core/tools/issues/1159)]
- Updated `nf-core modules install` and `modules.json` to work with new directory structure ([#1159](https://github.com/nf-core/tools/issues/1159))
- Updated `nf-core modules remove` to work with new directory structure [[#1159](https://github.com/nf-core/tools/issues/1159)]
- Restructured code and removed old table style in `nf-core modules list`
- Fixed bug causing `modules.json` creation to loop indefinitly
- Added `--all` flag to `nf-core modules install`
- Added `remote` and `local` subcommands to `nf-core modules list`
- Fix bug due to restructuring in modules template
- Added checks for verifying that the remote repository is well formed
- Added checks to `ModulesCommand` for verifying validity of remote repositories
- Misc. changes to `modules install`: check that module exist in remote, `--all` is has `--latest` by default.

#### Sync

- Don't set the default value to `"null"` when a parameter is initialised as `null` in the config [[#1074](https://github.com/nf-core/tools/pull/1074)]

#### Tests

- Added a test for the `version_consistency` lint check
- Refactored modules tests into separate files, and removed direct comparisons with number of tests in `lint` tests ([#1158](https://github.com/nf-core/tools/issues/1158))

## [v1.14 - Brass Chicken :chicken:](https://github.com/nf-core/tools/releases/tag/1.14) - [2021-05-11]

### Template

- Add the implicit workflow declaration to `main.nf` DSL2 template [[#1056](https://github.com/nf-core/tools/issues/1056)]
- Fixed an issue regarding explicit disabling of unused container engines [[#972](https://github.com/nf-core/tools/pull/972)]
- Removed trailing slash from `params.igenomes_base` to yield valid s3 paths (previous paths work with Nextflow but not aws cli)
- Added a timestamp to the trace + timetime + report + dag filenames to fix overwrite issue on AWS
- Rewrite the `params_summary_log()` function to properly ignore unset params and have nicer formatting [[#971](https://github.com/nf-core/tools/issues/971)]
- Fix overly strict `--max_time` formatting regex in template schema [[#973](https://github.com/nf-core/tools/issues/973)]
- Convert `d` to `day` in the `cleanParameters` function to make Duration objects like `2d` pass the validation [[#858](https://github.com/nf-core/tools/issues/858)]
- Added nextflow version to quick start section and adjusted `nf-core bump-version` [[#1032](https://github.com/nf-core/tools/issues/1032)]
- Use latest stable Nextflow version `21.04.0` for CI tests instead of the `-edge` release

### Download

- Fix bug in `nf-core download` where image names were getting a hyphen in `nf-core` which was breaking things.
- Extensive new interactive prompts for all command line flags [[#1027](https://github.com/nf-core/tools/issues/1027)]
  - It is now recommended to run `nf-core download` without any cli options and follow prompts (though flags can be used to run non-interactively if you wish)
- New helper code to set `$NXF_SINGULARITY_CACHEDIR` and add to `.bashrc` if desired [[#1027](https://github.com/nf-core/tools/issues/1027)]

### Launch

- Strip values from `nf-core launch` web response which are `False` and have no default in the schema [[#976](https://github.com/nf-core/tools/issues/976)]
- Improve API caching code when polling the website, fixes noisy log message when waiting for a response [[#1029](https://github.com/nf-core/tools/issues/1029)]
- New interactive prompts for pipeline name [[#1027](https://github.com/nf-core/tools/issues/1027)]

### Modules

- Added `tool_name_underscore` to the module template to allow TOOL_SUBTOOL in `main.nf` [[#1011](https://github.com/nf-core/tools/issues/1011)]
- Added `--conda-name` flag to `nf-core modules create` command to allow sidestepping questionary [[#988](https://github.com/nf-core/tools/issues/988)]
- Extended `nf-core modules lint` functionality to check tags in `test.yml` and to look for a entry in the `pytest_software.yml` file
- Update `modules` commands to use new test tag format `tool/subtool`
- New modules lint test comparing the `functions.nf` file to the template version
- Modules installed from alternative sources are put in folders based on the name of the source repository

### Linting

- Fix bug in nf-core lint config skipping for the `nextflow_config` test [[#1019](https://github.com/nf-core/tools/issues/1019)]
- New `-k`/`--key` cli option for `nf-core lint` to allow you to run only named lint tests, for faster local debugging
- Merge markers lint test - ignore binary files, allow config to ignore specific files [[#1040](https://github.com/nf-core/tools/pull/1040)]
- New lint test to check if all defined pipeline parameters are mentioned in `main.nf` [[#1038](https://github.com/nf-core/tools/issues/1038)]
- Added fix to remove warnings about params that get converted from camelCase to camel-case [[#1035](https://github.com/nf-core/tools/issues/1035)]
- Added pipeline schema lint checks for missing parameter description and parameters outside of groups [[#1017](https://github.com/nf-core/tools/issues/1017)]

### General

- Try to fix the fix for the automated sync when we submit too many PRs at once [[#970](https://github.com/nf-core/tools/issues/970)]
- Rewrite how the tools documentation is deployed to the website, to allow multiple versions
- Created new Docker image for the tools cli package - see installation docs for details [[#917](https://github.com/nf-core/tools/issues/917)]
- Ignore permission errors for setting up requests cache directories to allow starting with an invalid or read-only `HOME` directory

## [v1.13.3 - Copper Crocodile Resurrection :crocodile:](https://github.com/nf-core/tools/releases/tag/1.13.2) - [2021-03-24]

- Running tests twice with `nf-core modules create-test-yml` to catch unreproducible md5 sums [[#890](https://github.com/nf-core/tools/issues/890)]
- Fix sync error again where the Nextflow edge release needs to be used for some pipelines
- Fix bug with `nf-core lint --release` (`NameError: name 'os' is not defined`)
- Added linebreak to linting comment so that markdown header renders on PR comment properly
- `nf-core modules create` command - if no bioconda package is found, prompt user for a different bioconda package name
- Updated module template `main.nf` with new test data paths

## [v1.13.2 - Copper Crocodile CPR :crocodile: :face_with_head_bandage:](https://github.com/nf-core/tools/releases/tag/1.13.2) - [2021-03-23]

- Make module template pass the EC linter [[#953](https://github.com/nf-core/tools/pull/953)]
- Added better logging message if a user doesn't specificy the directory correctly with `nf-core modules` commands [[#942](https://github.com/nf-core/tools/pull/942)]
- Fixed parameter validation bug caused by JSONObject [[#937](https://github.com/nf-core/tools/issues/937)]
- Fixed template creation error regarding file permissions [[#932](https://github.com/nf-core/tools/issues/932)]
- Split the `create-lint-wf` tests up into separate steps in GitHub Actions to make the CI results easier to read
- Added automated PR comments to the Markdown, YAML and Python lint CI tests to explain failures (tools and pipeline template)
- Make `nf-core lint` summary table borders coloured according to overall pass / fail status
- Attempted a fix for the automated sync when we submit too many PRs at once [[#911](https://github.com/nf-core/tools/issues/911)]

## [v1.13.1 - Copper Crocodile Patch :crocodile: :pirate_flag:](https://github.com/nf-core/tools/releases/tag/1.13.1) - [2021-03-19]

- Fixed bug in pipeline linting markdown output that gets posted to PR comments [[#914]](https://github.com/nf-core/tools/issues/914)
- Made text for the PR branch CI check less verbose with a TLDR in bold at the top
- A number of minor tweaks to the new `nf-core modules lint` code

## [v1.13 - Copper Crocodile](https://github.com/nf-core/tools/releases/tag/1.13) - [2021-03-18]

### Template

- **Major new feature** - Validation of pipeline parameters [[#426]](https://github.com/nf-core/tools/issues/426)
  - The addition runs as soon as the pipeline launches and checks the pipeline input parameters two main things:
    - No parameters are supplied that share a name with core Nextflow options (eg. `--resume` instead of `-resume`)
    - Supplied parameters validate against the pipeline JSON schema (eg. correct variable types, required values)
  - If either parameter validation fails or the pipeline has errors, a warning is given about any unexpected parameters found which are not described in the pipeline schema.
  - This behaviour can be disabled by using `--validate_params false`
- Added profiles to support the [Charliecloud](https://hpc.github.io/charliecloud/) and [Shifter](https://nersc.gitlab.io/development/shifter/how-to-use/) container engines [[#824](https://github.com/nf-core/tools/issues/824)]
  - Note that Charliecloud requires Nextflow version `v21.03.0-edge` or later.
- Profiles for container engines now explicitly _disable_ all other engines [[#867](https://github.com/nf-core/tools/issues/867)]
- Fixed typo in nf-core-lint CI that prevented the markdown summary from being automatically posted on PRs as a comment.
- Changed default for `--input` from `data/*{1,2}.fastq.gz` to `null`, as this is now validated by the schema as a required value.
- Removed support for `--name` parameter for custom run names.
  - The same functionality for MultiQC still exists with the core Nextflow `-name` option.
- Added to template docs about how to identify process name for resource customisation
- The parameters `--max_memory` and `--max_time` are now validated against a regular expression [[#793](https://github.com/nf-core/tools/issues/793)]
  - Must be written in the format `123.GB` / `456.h` with any of the prefixes listed in the [Nextflow docs](https://www.nextflow.io/docs/latest/process.html#memory)
  - Bare numbers no longer allowed, avoiding people from trying to specify GB and actually specifying bytes.
- Switched from cookiecutter to Jinja2 [[#880]](https://github.com/nf-core/tools/pull/880)
- Finally dropped the wonderful [cookiecutter](https://github.com/cookiecutter/cookiecutter) library that was behind the first pipeline template that led to nf-core [[#880](https://github.com/nf-core/tools/pull/880)]
  - Now rendering templates directly using [Jinja](https://jinja.palletsprojects.com/), which is what cookiecutter was doing anyway

### Modules

Initial addition of a number of new helper commands for working with DSL2 modules:

- `modules list` - List available modules
- `modules install` - Install a module from nf-core/modules
- `modules remove` - Remove a module from a pipeline
- `modules create` - Create a module from the template
- `modules create-test-yml` - Create the `test.yml` file for a module with md5 sums, tags, commands and names added
- `modules lint` - Check a module against nf-core guidelines

You can read more about each of these commands in the main tools documentation (see `README.md` or <https://nf-co.re/tools>)

### Tools helper code

- Fixed some bugs in the command line interface for `nf-core launch` and improved formatting [[#829](https://github.com/nf-core/tools/pull/829)]
- New functionality for `nf-core download` to make it compatible with DSL2 pipelines [[#832](https://github.com/nf-core/tools/pull/832)]
  - Singularity images in module files are now discovered and fetched
  - Direct downloads of Singularity images in python allowed (much faster than running `singularity pull`)
  - Downloads now work with `$NXF_SINGULARITY_CACHEDIR` so that pipelines sharing containers have efficient downloads
- Changed behaviour of `nf-core sync` command [[#787](https://github.com/nf-core/tools/issues/787)]
  - Instead of opening or updating a PR from `TEMPLATE` directly to `dev`, a new branch is now created from `TEMPLATE` and a PR opened from this to `dev`.
  - This is to make it easier to fix merge conflicts without accidentally bringing the entire pipeline history back into the `TEMPLATE` branch (which makes subsequent sync merges much more difficult)

### Linting

- Major refactor and rewrite of pipieline linting code
  - Much better code organisation and maintainability
  - New automatically generated documentation using Sphinx
  - Numerous new tests and functions, removal of some unnecessary tests
- Added lint check for merge markers [[#321]](https://github.com/nf-core/tools/issues/321)
- Added new option `--fix` to automatically correct some problems detected by linting
- Added validation of default params to `nf-core schema lint` [[#823](https://github.com/nf-core/tools/issues/823)]
- Added schema validation of GitHub action workflows to lint function [[#795](https://github.com/nf-core/tools/issues/795)]
- Fixed bug in schema title and description validation
- Added second progress bar for conda dependencies lint check, as it can be slow [[#299](https://github.com/nf-core/tools/issues/299)]
- Added new lint test to check files that should be unchanged from the pipeline.
- Added the possibility to ignore lint tests using a `nf-core-lint.yml` config file [[#809](https://github.com/nf-core/tools/pull/809)]

## [v1.12.1 - Silver Dolphin](https://github.com/nf-core/tools/releases/tag/1.12.1) - [2020-12-03]

### Template

- Finished switch from `$baseDir` to `$projectDir` in `iGenomes.conf` and `main.nf`
  - Main fix is for `smail_fields` which was a bug introduced in the previous release. Sorry about that!
- Ported a number of small content tweaks from nf-core/eager to the template [[#786](https://github.com/nf-core/tools/issues/786)]
  - Better contributing documentation, more placeholders in documentation files, more relaxed markdownlint exceptions for certain HTML tags, more content for the PR and issue templates.

### Tools helper code

- Pipeline schema: make parameters of type `range` to `number`. [[#738](https://github.com/nf-core/tools/issues/738)]
- Respect `$NXF_HOME` when looking for pipelines with `nf-core list` [[#798](https://github.com/nf-core/tools/issues/798)]
- Swapped PyInquirer with questionary for command line questions in `launch.py` [[#726](https://github.com/nf-core/tools/issues/726)]
  - This should fix conda installation issues that some people had been hitting
  - The change also allows other improvements to the UI
- Fix linting crash when a file deleted but not yet staged in git [[#796](https://github.com/nf-core/tools/issues/796)]

## [v1.12 - Mercury Weasel](https://github.com/nf-core/tools/releases/tag/1.12) - [2020-11-19]

### Tools helper code

- Updated `nf_core` documentation generator for building [https://nf-co.re/tools-docs/](https://nf-co.re/tools-docs/)

### Template

- Make CI comments work with PRs from forks [[#765](https://github.com/nf-core/tools/issues/765)]
  - Branch protection and linting results should now show on all PRs
- Updated GitHub issue templates, which had stopped working
- Refactored GitHub Actions so that the AWS full-scale tests are triggered after docker build is finished
  - DockerHub push workflow split into two - one for dev, one for releases
- Updated actions to no longer use `set-env` which is now depreciating [[#739](https://github.com/nf-core/tools/issues/739)]
- Added config import for `test_full` in `nextflow.config`
- Switched depreciated `$baseDir` to `$projectDir`
- Updated minimum Nextflow version to `20.04.10`
- Make Nextflow installation less verbose in GitHub Actions [[#780](https://github.com/nf-core/tools/pull/780)]

### Linting

- Updated code to display colours in GitHub Actions log output
- Allow tests to pass with `dev` version of nf-core/tools (previous failure due to base image version)
- Lint code no longer tries to post GitHub PR comments. This is now done in a GitHub Action only.

## [v1.11 - Iron Tiger](https://github.com/nf-core/tools/releases/tag/1.11) - [2020-10-27]

### Template

- Fix command error in `awstest.yml` GitHub Action workflow.
- Allow manual triggering of AWS test GitHub Action workflows.
- Remove TODO item, which was proposing the usage of additional files beside `usage.md` and `output.md` for documentation.
- Added a Podman profile, which enables Podman as container.
- Updated linting for GitHub actions AWS tests workflows.

### Linting

- Made a base-level `Dockerfile` a warning instead of failure
- Added a lint failure if the old `bin/markdown_to_html.r` script is found
- Update `rich` package dependency and use new markup escaping to change `[[!]]` back to `[!]` again

### Other

- Pipeline sync - fetch full repo when checking out before sync
- Sync - Add GitHub actions manual trigger option

## [v1.10.2 - Copper Camel _(brought back from the dead)_](https://github.com/nf-core/tools/releases/tag/1.10.2) - [2020-07-31]

Second patch release to address some small errors discovered in the pipeline template.
Apologies for the inconvenience.

- Fix syntax error in `/push_dockerhub.yml` GitHub Action workflow
- Change `params.readPaths` -> `params.input_paths` in `test_full.config`
- Check results when posting the lint results as a GitHub comment
  - This feature is unfortunately not possible when making PRs from forks outside of the nf-core organisation for now.
- More major refactoring of the automated pipeline sync
  - New GitHub Actions matrix parallelisation of sync jobs across pipelines [[#673](https://github.com/nf-core/tools/issues/673)]
  - Removed the `--all` behaviour from `nf-core sync` as we no longer need it
  - Sync now uses a new list of pipelines on the website which does not include archived pipelines [[#712](https://github.com/nf-core/tools/issues/712)]
  - When making a PR it checks if a PR already exists - if so it updates it [[#710](https://github.com/nf-core/tools/issues/710)]
  - More tests and code refactoring for more stable code. Hopefully fixes 404 error [[#711](https://github.com/nf-core/tools/issues/711)]

## [v1.10.1 - Copper Camel _(patch)_](https://github.com/nf-core/tools/releases/tag/1.10.1) - [2020-07-30]

Patch release to fix the automatic template synchronisation, which failed in the v1.10 release.

- Improved logging: `nf-core --log-file log.txt` now saves a verbose log to disk.
- nf-core/tools GitHub Actions pipeline sync now uploads verbose log as an artifact.
- Sync - fixed several minor bugs, made logging less verbose.
- Python Rich library updated to `>=4.2.1`
- Hopefully fix git config for pipeline sync so that commit comes from @nf-core-bot
- Fix sync auto-PR text indentation so that it doesn't all show as code
- Added explicit flag `--show-passed` for `nf-core lint` instead of taking logging verbosity

## [v1.10 - Copper Camel](https://github.com/nf-core/tools/releases/tag/1.10) - [2020-07-30]

### Pipeline schema

This release of nf-core/tools introduces a major change / new feature: pipeline schema.
These are [JSON Schema](https://json-schema.org/) files that describe all of the parameters for a given
pipeline with their ID, a description, a longer help text, an optional default value, a variable _type_
(eg. `string` or `boolean`) and more.

The files will be used in a number of places:

- Automatic validation of supplied parameters when running pipelines
  - Pipeline execution can be immediately stopped if a required `param` is missing,
    or does not conform to the patterns / allowed values in the schema.
- Generation of pipeline command-line help
  - Running `nextflow run <pipeline> --help` will use the schema to generate a help text automatically
- Building online documentation on the [nf-core website](https://nf-co.re)
- Integration with 3rd party graphical user interfaces

To support these new schema files, nf-core/tools now comes with a new set of commands: `nf-core schema`.

- Pipeline schema can be generated or updated using `nf-core schema build` - this takes the parameters from
  the pipeline config file and prompts the developer for any mismatch between schema and pipeline.
  - Once a skeleton Schema file has been built, the command makes use of a new nf-core website tool to provide
    a user friendly graphical interface for developers to add content to their schema: [https://nf-co.re/pipeline_schema_builder](https://nf-co.re/pipeline_schema_builder)
- Pipelines will be automatically tested for valid schema that describe all pipeline parameters using the
  `nf-core schema lint` command (also included as part of the main `nf-core lint` command).
- Users can validate their set of pipeline inputs using the `nf-core schema validate` command.

In addition to the new schema commands, the `nf-core launch` command has been completely rewritten from
scratch to make use of the new pipeline schema. This command can use either an interactive command-line
prompt or a rich web interface to help users set parameters for a pipeline run.

The parameter descriptions and help text are fully used and embedded into the launch interfaces to make
this process as user-friendly as possible. We hope that it's particularly well suited to those new to nf-core.

Whilst we appreciate that this new feature will add a little work for pipeline developers, we're excited at
the possibilities that it brings. If you have any feedback or suggestions, please let us know either here on
GitHub or on the nf-core [`#json-schema` Slack channel](https://nfcore.slack.com/channels/json-schema).

### Python code formatting

We have adopted the use of the [Black Python code formatter](https://black.readthedocs.io/en/stable/).
This ensures a harmonised code formatting style throughout the package, from all contributors.
If you are editing any Python code in nf-core/tools you must now pass the files through Black when
making a pull-request. See [`.github/CONTRIBUTING.md`](.github/CONTRIBUTING.md) for details.

### Template

- Add `--publish_dir_mode` parameter [#585](https://github.com/nf-core/tools/issues/585)
- Isolate R library paths to those in container [#541](https://github.com/nf-core/tools/issues/541)
- Added new style of pipeline parameters JSON schema to pipeline template
- Add ability to attach MultiQC reports to completion emails when using `mail`
- Update `output.md` and add in 'Pipeline information' section describing standard NF and pipeline reporting.
- Build Docker image using GitHub Actions, then push to Docker Hub (instead of building on Docker Hub)
- Add Slack channel badge in pipeline README
- Allow multiple container tags in `ci.yml` if performing multiple tests in parallel
- Add AWS CI tests and full tests GitHub Actions workflows
- Update AWS CI tests and full tests secrets names
- Added `macs_gsize` for danRer10, based on [this post](https://biostar.galaxyproject.org/p/18272/)
- Add information about config files used for workflow execution (`workflow.configFiles`) to summary
- Fix `markdown_to_html.py` to work with Python 2 and 3.
- Change `params.reads` -> `params.input`
- Adding TODOs and MultiQC process in DSL2 template
- Change `params.readPaths` -> `params.input_paths`
- Added a `.github/.dockstore.yml` config file for automatic workflow registration with [dockstore.org](https://dockstore.org/)

### Linting

- Refactored PR branch tests to be a little clearer.
- Linting error docs explain how to add an additional branch protecton rule to the `branch.yml` GitHub Actions workflow.
- Adapted linting docs to the new PR branch tests.
- Failure for missing the readme bioconda badge is now a warn, in case this badge is not relevant
- Added test for template `{{ cookiecutter.var }}` placeholders
- Fix failure when providing version along with build id for Conda packages
- New `--json` and `--markdown` options to print lint results to JSON / markdown files
- Linting code now automatically posts warning / failing results to GitHub PRs as a comment if it can
- Added AWS GitHub Actions workflows linting
- Fail if `params.input` isn't defined.
- Beautiful new progress bar to look at whilst linting is running and awesome new formatted output on the command line :heart_eyes:
  - All made using the excellent [`rich` python library](https://github.com/willmcgugan/rich) - check it out!
- Tests looking for `TODO` strings should now ignore editor backup files. [#477](https://github.com/nf-core/tools/issues/477)

### nf-core/tools Continuous Integration

- Added CI test to check for PRs against `master` in tools repo
- CI PR branch tests fixed & now automatically add a comment on the PR if failing, explaining what is wrong
- Move some of the issue and PR templates into HTML `<!-- comments -->` so that they don't show in issues / PRs

### Other

- Describe alternative installation method via conda with `conda env create`
- nf-core/tools version number now printed underneath header artwork
- Bumped Conda version shipped with nfcore/base to 4.8.2
- Added log message when creating new pipelines that people should talk to the community about their plans
- Fixed 'on completion' emails sent using the `mail` command not containing body text.
- Improved command-line help text for nf-core/tools
- `nf-core list` now hides archived pipelines unless `--show_archived` flag is set
- Command line tools now checks if there is a new version of nf-core/tools available
  - Disable this by setting the environment variable `NFCORE_NO_VERSION_CHECK`, eg. `export NFCORE_NO_VERSION_CHECK=1`
- Better command-line output formatting of nearly all `nf-core` commands using [`rich`](https://github.com/willmcgugan/rich)

## [v1.9 - Platinum Pigeon](https://github.com/nf-core/tools/releases/tag/1.9) - [2020-02-20]

### Continuous integration

- Travis CI tests are now deprecated in favor of GitHub Actions within the pipeline template.
  - `nf-core bump-version` support has been removed for `.travis.yml`
  - `nf-core lint` now fails if a `.travis.yml` file is found
- Ported nf-core/tools Travis CI automation to GitHub Actions.
- Fixed the build for the nf-core/tools API documentation on the website

### Template

- Rewrote the documentation markdown > HTML conversion in Python instead of R
- Fixed rendering of images in output documentation [#391](https://github.com/nf-core/tools/issues/391)
- Removed the requirement for R in the conda environment
- Make `params.multiqc_config` give an _additional_ MultiQC config file instead of replacing the one that ships with the pipeline
- Ignore only `tests/` and `testing/` directories in `.gitignore` to avoid ignoring `test.config` configuration file
- Rephrase docs to promote usage of containers over Conda to ensure reproducibility
- Stage the workflow summary YAML file within MultiQC work directory

### Linting

- Removed linting for CircleCI
- Allow any one of `params.reads` or `params.input` or `params.design` before warning
- Added whitespace padding to lint error URLs
- Improved documentation for lint errors
- Allow either `>=` or `!>=` in nextflow version checks (the latter exits with an error instead of just warning) [#506](https://github.com/nf-core/tools/issues/506)
- Check that `manifest.version` ends in `dev` and throw a warning if not
  - If running with `--release` check the opposite and fail if not
- Tidied up error messages and syntax for linting GitHub actions branch tests
- Add YAML validator
- Don't print test results if we have a critical error

### Other

- Fix automatic synchronisation of the template after releases of nf-core/tools
- Improve documentation for installing `nf-core/tools`
- Replace preprint by the new nf-core publication in Nature Biotechnology :champagne:
- Use `stderr` instead of `stdout` for header artwork
- Tolerate unexpected output from `nextflow config` command
- Add social preview image
- Added a [release checklist](.github/RELEASE_CHECKLIST.md) for the tools repo

## [v1.8 - Black Sheep](https://github.com/nf-core/tools/releases/tag/1.8) - [2020-01-27]

### Continuous integration

- GitHub Actions CI workflows are now included in the template pipeline
  - Please update these files to match the existing tests that you have in `.travis.yml`
- Travis CI tests will be deprecated from the next `tools` release
- Linting will generate a warning if GitHub Actions workflows do not exist and if applicable to remove Travis CI workflow file i.e. `.travis.yml`.

### Tools helper code

- Refactored the template synchronisation code to be part of the main nf-core tool
- `nf-core bump-version` now also bumps the version string of the exported conda environment in the Dockerfile
- Updated Blacklist of synced pipelines
- Ignore pre-releases in `nf-core list`
- Updated documentation for `nf-core download`
- Fixed typo in `nf-core launch` final command
- Handle missing pipeline descriptions in `nf-core list`
- Migrate tools package CI to GitHub Actions

### Linting

- Adjusted linting to enable `patch` branches from being tested
- Warn if GitHub Actions workflows do not exist, warn if `.travis.yml` and circleCI are there
- Lint for `Singularity` file and raise error if found [#458](https://github.com/nf-core/tools/issues/458)
- Added linting of GitHub Actions workflows `linting.yml`, `ci.yml` and `branch.yml`
- Warn if pipeline name contains upper case letters or non alphabetical characters [#85](https://github.com/nf-core/tools/issues/85)
- Make CI tests of lint code pass for releases

### Template pipeline

- Fixed incorrect paths in iGenomes config as described in issue [#418](https://github.com/nf-core/tools/issues/418)
- Fixed incorrect usage of non-existent parameter in the template [#446](https://github.com/nf-core/tools/issues/446)
- Add UCSC genomes to `igenomes.config` and add paths to all genome indices
- Change `maxMultiqcEmailFileSize` parameter to `max_multiqc_email_size`
- Export conda environment in Docker file [#349](https://github.com/nf-core/tools/issues/349)
- Change remaining parameters from `camelCase` to `snake_case` [#39](https://github.com/nf-core/hic/issues/39)
  - `--singleEnd` to `--single_end`
  - `--igenomesIgnore` to `--igenomes_ignore`
  - Having the old camelCase versions of these will now throw an error
- Add `autoMounts=true` to default singularity profile
- Add in `markdownlint` checks that were being ignored by default
- Disable ansi logging in the travis CI tests
- Move `params`section from `base.config` to `nextflow.config`
- Use `env` scope to export `PYTHONNOUSERSITE` in `nextflow.config` to prevent conflicts with host Python environment
- Bump minimum Nextflow version to `19.10.0` - required to properly use `env` scope in `nextflow.config`
- Added support for nf-tower in the travis tests, using public mailbox nf-core@mailinator.com
- Add link to [Keep a Changelog](http://keepachangelog.com/en/1.0.0/) and [Semantic Versioning](http://semver.org/spec/v2.0.0.html) to CHANGELOG
- Adjusted `.travis.yml` checks to allow for `patch` branches to be tested
- Add Python 3.7 dependency to the `environment.yml` file
- Remove `awsbatch` profile cf [nf-core/configs#71](https://github.com/nf-core/configs/pull/71)
- Make `scrape_software_versions.py` compatible with Python3 to enable miniconda3 in [base image PR](https://github.com/nf-core/tools/pull/462)
- Add GitHub Actions workflows and respective linting
- Add `NXF_ANSI_LOG` as global environment variable to template GitHub Actions CI workflow
- Fixed global environment variable in GitHub Actions CI workflow
- Add `--awscli` parameter
- Add `README.txt` path for genomes in `igenomes.config` [nf-core/atacseq#75](https://github.com/nf-core/atacseq/issues/75)
- Fix buggy ANSI codes in pipeline summary log messages
- Add a `TODO` line in the new GitHub Actions CI test files

### Base Docker image

- Use miniconda3 instead of miniconda for a Python 3k base environment
  - If you still need Python 2 for your pipeline, add `conda-forge::python=2.7.4` to the dependencies in your `environment.yml`
- Update conda version to 4.7.12

### Other

- Updated Base Dockerfile to Conda 4.7.10
- Entirely switched from Travis-Ci.org to Travis-Ci.com for template and tools
- Improved core documentation (`-profile`)

## [v1.7 - Titanium Kangaroo](https://github.com/nf-core/tools/releases/tag/1.7) - [2019-10-07]

### Tools helper code

- The tools `create` command now sets up a `TEMPLATE` and a `dev` branch for syncing
- Fixed issue [379](https://github.com/nf-core/tools/issues/379)
- nf-core launch now uses stable parameter schema version 0.1.0
- Check that PR from patch or dev branch is acceptable by linting
- Made code compatible with Python 3.7
- The `download` command now also fetches institutional configs from nf-core/configs
- When listing pipelines, a nicer message is given for the rare case of a detached `HEAD` ref in a locally pulled pipeline. [#297](https://github.com/nf-core/tools/issues/297)
- The `download` command can now compress files into a single archive.
- `nf-core create` now fetches a logo for the pipeline from the nf-core website
- The readme should now be rendered properly on PyPI.

### Syncing

- Can now sync a targeted pipeline via command-line
- Updated Blacklist of synced pipelines
- Removed `chipseq` from Blacklist of synced pipelines
- Fixed issue [#314](https://github.com/nf-core/tools/issues/314)

### Linting

- If the container slug does not contain the nf-core organisation (for example during development on a fork), linting will raise a warning, and an error with release mode on

### Template pipeline

- Add new code for Travis CI to allow PRs from patch branches too
- Fix small typo in central readme of tools for future releases
- Small code polishing + typo fix in the template main.nf file
- Header ANSI codes no longer print `[2m` to console when using `-with-ansi`
- Switched to yaml.safe_load() to fix PyYAML warning that was thrown because of a possible [exploit](<https://github.com/yaml/pyyaml/wiki/PyYAML-yaml.load(input)-Deprecation>)
- Add `nf-core` citation
- Add proper `nf-core` logo for tools
- Add `Quick Start` section to main README of template
- Fix [Docker RunOptions](https://github.com/nf-core/tools/pull/351) to get UID and GID set in the template
- `Dockerfile` now specifically uses the proper release tag of the nfcore/base image
- Use [`file`](https://github.com/nf-core/tools/pull/354) instead of `new File`
  to avoid weird behavior such as making an `s3:/` directory locally when using
  an AWS S3 bucket as the `--outdir`.
- Fix workflow.onComplete() message when finishing pipeline
- Update URL for joining the nf-core slack to [https://nf-co.re/join/slack](https://nf-co.re/join/slack)
- Add GitHub Action for CI and Linting
- [Increased default time limit](https://github.com/nf-core/tools/issues/370) to 4h
- Add direct link to the pipeline slack channel in the contribution guidelines
- Add contributions and support heading with links to contribution guidelines and link to the pipeline slack channel in the main README
- Fix Parameters JSON due to new versionized structure
- Added conda-forge::r-markdown=1.1 and conda-forge::r-base=3.6.1 to environment
- Plain-text email template now has nf-core ASCII artwork
- Template configured to use logo fetched from website
- New option `--email_on_fail` which only sends emails if the workflow is not successful
- Add file existence check when checking software versions
- Fixed issue [#165](https://github.com/nf-core/tools/issues/165) - Use `checkIfExists`
- Consistent spacing for `if` statements
- Add sensible resource labels to `base.config`

### Other

- Bump `conda` to 4.6.14 in base nf-core Dockerfile
- Added a Code of Conduct to nf-core/tools, as only the template had this before
- TravisCI tests will now also start for PRs from `patch` branches, [to allow fixing critical issues](https://github.com/nf-core/tools/pull/392) without making a new major release

## [v1.6 - Brass Walrus](https://github.com/nf-core/tools/releases/tag/1.6) - [2020-04-09]

### Syncing

- Code refactoring to make the script more readable
- No travis build failure anymore on sync errors
- More verbose logging

### Template pipeline

- awsbatch `work-dir` checking moved to nextflow itself. Removed unsatisfiable check in main.nf template.
- Fixed markdown linting
- Tools CI testing now runs markdown lint on compiled template pipeline
- Migrated large portions of documentation to the [nf-core website](https://github.com/nf-core/nf-co.re/pull/93)
- Removed Gitter references in `.github/` directories for `tools/` and pipeline template.
- Changed `scrape_software_versions.py` to output `.csv` file
- Added `export_plots` parameter to multiqc config
- Corrected some typos as listed [here](https://github.com/nf-core/tools/issues/348) to Guidelines

### Tools helper code

- Drop [nf-core/rnaseq](https://github.com/nf-core/rnaseq]) from `blacklist.json` to make template sync available
- Updated main help command to sort the subcommands in a more logical order
- Updated readme to describe the new `nf-core launch` command
- Fix bugs in `nf-core download`
  - The _latest_ release is now fetched by default if not specified
  - Downloaded pipeline files are now properly executable.
- Fixed bugs in `nf-core list`
  - Sorting now works again
  - Output is partially coloured (better highlighting out of date pipelines)
  - Improved documentation
- Fixed bugs in `nf-core lint`
  - The order of conda channels is now correct, avoiding occasional erroneous errors that packages weren't found ([#207](https://github.com/nf-core/tools/issues/207))
  - Allow edge versions in nf-core pipelines
- Add reporting of ignored errored process
  - As a solution for [#103](https://github.com/nf-core/tools/issues/103))
- Add Bowtie2 and BWA in iGenome config file template

## [v1.5 - Iron Shark](https://github.com/nf-core/tools/releases/tag/1.5) - [2019-03-13]

### Template pipeline

- Dropped Singularity file
- Summary now logs details of the cluster profile used if from [nf-core/configs](https://github.com/nf-core/configs)
- Dockerhub is used in favor of Singularity Hub for pulling when using the Singularity profile
- Changed default container tag from latest to dev
- Brought the logo to life
- Change the default filenames for the pipeline trace files
- Remote fetch of nf-core/configs profiles fails gracefully if offline
- Remove `params.container` and just directly define `process.container` now
- Completion email now includes MultiQC report if not too big
- `params.genome` is now checked if set, to ensure that it's a valid iGenomes key
- Together with nf-core/configs, helper function now checks hostname and suggests a valid config profile
- `awsbatch` executor requires the `tracedir` not to be set to an `s3` bucket.

### Tools helper code

- New `nf-core launch` command to interactively launch nf-core pipelines from command-line
  - Works with a `parameters.settings.json` file shipped with each pipeline
  - Discovers additional `params` from the pipeline dynamically
- Drop Python 3.4 support
- `nf-core list` now only shows a value for _"is local latest version"_ column if there is a local copy.
- Lint markdown formatting in automated tests
  - Added `markdownlint-cli` for checking Markdown syntax in pipelines and tools repo
- Syncing now reads from a `blacklist.json` in order to exclude pipelines from being synced if necessary.
- Added nf-core tools API description to assist developers with the classes and functions available.
  - Docs are automatically built by Travis CI and updated on the nf-co.re website.
- Introduced test for filtering remote workflows by keyword.
- Build tools python API docs

  - Use Travis job for api doc generation and publish

- `nf-core bump-version` now stops before making changes if the linting fails
- Code test coverage
  - Introduced test for filtering remote workflows by keyword
- Linting updates
  - Now properly searches for conda packages in default channels
  - Now correctly validates version pinning for packages from PyPI
  - Updates for changes to `process.container` definition

### Other

- Bump `conda` to 4.6.7 in base nf-core Dockerfile

## [v1.4 - Tantalum Butterfly](https://github.com/nf-core/tools/releases/tag/1.4) - [2018-12-12]

### Template pipeline

- Institutional custom config profiles moved to github `nf-core/configs`
  - These will now be maintained centrally as opposed to being shipped with the pipelines in `conf/`
  - Load `base.config` by default for all profiles
  - Removed profiles named `standard` and `none`
  - Added parameter `--igenomesIgnore` so `igenomes.config` is not loaded if parameter clashes are observed
  - Added parameter `--custom_config_version` for custom config version control. Can use this parameter to provide commit id for reproducibility. Defaults to `master`
  - Deleted custom configs from template in `conf/` directory i.e. `uzh.config`, `binac.config` and `cfc.config`
- `multiqc_config` and `output_md` are now put into channels instead of using the files directly (see issue [#222](https://github.com/nf-core/tools/issues/222))
- Added `local.md` to cookiecutter template in `docs/configuration/`. This was referenced in `README.md` but not present.
- Major overhaul of docs to add/remove parameters, unify linking of files and added description for providing custom configs where necessary
- Travis: Pull the `dev` tagged docker image for testing
- Removed UPPMAX-specific documentation from the template.

### Tools helper code

- Make Travis CI tests fail on pull requests if the `CHANGELOG.md` file hasn't been updated
- Minor bugfixing in Python code (eg. removing unused import statements)
- Made the web requests caching work on multi-user installations
- Handle exception if nextflow isn't installed
- Linting: Update for Travis: Pull the `dev` tagged docker image for testing

## [v1.3 - Citreous Swordfish](https://github.com/nf-core/tools/releases/tag/1.3) - [2018-11-21]

- `nf-core create` command line interface updated
  - Interactive prompts for required arguments if not given
  - New flag for workflow author
- Updated channel order for bioconda/conda-forge channels in environment.yaml
- Increased code coverage for sub command `create` and `licenses`
- Fixed nasty dependency hell issue between `pytest` and `py` package in Python 3.4.x
- Introduced `.coveragerc` for pytest-cov configuration, which excludes the pipeline template now from being reported
- Fix [189](https://github.com/nf-core/tools/issues/189): Check for given conda and PyPi package dependencies, if their versions exist
- Added profiles for `cfc`,`binac`, `uzh` that can be synced across pipelines
  - Ordering alphabetically for profiles now
- Added `pip install --upgrade pip` to `.travis.yml` to update pip in the Travis CI environment

## [v1.2](https://github.com/nf-core/tools/releases/tag/1.2) - [2018-10-01]

- Updated the `nf-core release` command
  - Now called `nf-core bump-versions` instead
  - New flag `--nextflow` to change the required nextflow version instead
- Template updates
  - Simpler installation of the `nf-core` helper tool, now directly from PyPI
  - Bump minimum nextflow version to `0.32.0` - required for built in `manifest.nextflowVersion` check and access to `workflow.manifest` variables from within nextflow scripts
  - New `withName` syntax for configs
  - Travis tests fail if PRs come against the `master` branch, slightly refactored
  - Improved GitHub contributing instructions and pull request / issue templates
- New lint tests
  - `.travis.yml` test for PRs made against the `master` branch
  - Automatic `--release` option not used if the travis repo is `nf-core/tools`
  - Warnings if depreciated variables `params.version` and `params.nf_required_version` are found
- New `nf-core licences` subcommand to show licence for each conda package in a workflow
- `nf-core list` now has options for sorting pipeline nicely
- Latest version of conda used in nf-core base docker image
- Updated PyPI deployment to correctly parse the markdown readme (hopefully!)
- New GitHub contributing instructions and pull request template

## [v1.1](https://github.com/nf-core/tools/releases/tag/1.1) - [2018-08-14]

Very large release containing lots of work from the first nf-core hackathon, held in SciLifeLab Stockholm.

- The [Cookiecutter template](https://github.com/nf-core/cookiecutter) has been merged into tools
  - The old repo above has been archived
  - New pipelines are now created using the command `nf-core create`
  - The nf-core template and associated linting are now controlled under the same version system
- Large number of template updates and associated linting changes
  - New simplified cookiecutter variable usage
  - Refactored documentation - simplified and reduced duplication
  - Better `manifest` variables instead of `params` for pipeline name and version
  - New integrated nextflow version checking
  - Updated travis docker pull command to use tagging to allow release tests to pass
  - Reverted Docker and Singularity syntax to use `ENV` hack again
- Improved Python readme parsing for PyPI
- Updated Travis tests to check that the correct `dev` branch is being targeted
- New sync tool to automate pipeline updates
  - Once initial merges are complete, a nf-core bot account will create PRs for future template updates

## [v1.0.1](https://github.com/nf-core/tools/releases/tag/1.0.1) - [2018-07-18]

The version 1.0 of nf-core tools cannot be installed from PyPi. This patch fixes it, by getting rid of the requirements.txt plus declaring the dependent modules in the setup.py directly.

## [v1.0](https://github.com/nf-core/tools/releases/tag/1.0) - [2018-06-12]

Initial release of the nf-core helper tools package. Currently includes four subcommands:

- `nf-core list`: List nf-core pipelines with local info
- `nf-core download`: Download a pipeline and singularity container
- `nf-core lint`: Check pipeline against nf-core guidelines
- `nf-core release`: Update nf-core pipeline version number<|MERGE_RESOLUTION|>--- conflicted
+++ resolved
@@ -27,11 +27,8 @@
 - Escaped test run output before logging it, to avoid a rich ` MarkupError`
 - Add a new command `nf-core modules mulled` which can generate the name for a multi-tool container image.
 - Add a new command `nf-core modules test` which runs pytests locally.
-<<<<<<< HEAD
 - Allow follow links when generating `test.yml` file with `nf-core modules create-test-yml` ([1570](https://github.com/nf-core/tools/pull/1570))
-=======
 - Linting now recognised `shell` blocks to avoid error `when: condition has too many lines` ([#1557](https://github.com/nf-core/tools/issues/1557))
->>>>>>> 8f5989dc
 
 ## [v2.3.2 - Mercury Vulture Fixed Formatting](https://github.com/nf-core/tools/releases/tag/2.3.2) - [2022-03-24]
 
