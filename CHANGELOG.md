# nf-core/tools: Changelog

<<<<<<< HEAD
# v2.9 (TBC)

### Template

- Fixed the Slack report to include the pipeline name ([#2291](https://github.com/nf-core/tools/pull/2291))
=======
# v2.9dev

### Template

- `params.max_multiqc_email_size` is no longer required
- Remove `cleanup = true` from `test_full.config` in pipeline template
- Fix usage docs for specifying `params.yaml`
- Added stub in modules template ([#2277])(https://github.com/nf-core/tools/pull/2277) [Contributed by @nvnieuwk]
- Move registry definitions out of profile scope ([#2286])(https://github.com/nf-core/tools/pull/2286)
- Remove `aws_tower` profile ([#2287])(https://github.com/nf-core/tools/pull/2287)

### Linting

- Warn if container access is denied ([#2270](https://github.com/nf-core/tools/pull/2270))
- Error if module container specification has quay.io as prefix when it shouldn't have ([#2278])(https://github.com/nf-core/tools/pull/2278/files)
- Detect if container is 'simple name' and try to contact quay.io server by default ([#2281](https://github.com/nf-core/tools/pull/2281))

### Modules

### Subworkflows

### General

- GitPod base image: Always self-update to the latest version of Nextflow. Add [pre-commit](https://pre-commit.com/) dependency.
- GitPod configs: Update Nextflow as an init task, init pre-commit in pipeline config.
>>>>>>> 2dc8d24d

# [v2.8 - Ruthenium Monkey](https://github.com/nf-core/tools/releases/tag/2.8) - [2023-04-27]

### Template

- Explicitly disable `conda` when a container profile ([#2140](https://github.com/nf-core/tools/pull/2140))
- Turn on automatic clean up of intermediate files in `work/` on successful pipeline completion in full-test config ([#2163](https://github.com/nf-core/tools/pull/2163)) [Contributed by @jfy133]
- Add documentation to `usage.md` on how to use `params.yml` files, based on nf-core/ampliseq text ([#2173](https://github.com/nf-core/tools/pull/2173/)) [Contributed by @jfy133, @d4straub]
- Make jobs automatically resubmit for a much wider range of exit codes (now `104` and `130..145`) ([#2170](https://github.com/nf-core/tools/pull/2170))
- Add a clean-up GHA which closes issues and PRs with specific labels ([#2183](https://github.com/nf-core/tools/pull/2183))
- Remove problematic sniffer code in samplesheet_check.py that could give false positive 'missing header' errors ([https://github.com/nf-core/tools/pull/2194]) [Contributed by @Midnighter, @jfy133]
- Consistent syntax for branch checks in PRs ([#2202](https://github.com/nf-core/tools/issues/2202))
- Fixed minor Jinja2 templating bug that caused the PR template to miss a newline
- Updated AWS tests to use newly moved `seqeralabs/action-tower-launch` instead of `nf-core/tower-action`
- Remove `.cff` files from `.editorconfig` [(#2145)[https://github.com/nf-core/tools/pull/2145]]
- Simplify pipeline README ([#2186](https://github.com/nf-core/tools/issues/2186))
- Added support for the apptainer container engine via `-profile apptainer`. ([#2244](https://github.com/nf-core/tools/issues/2244)) [Contributed by @jfy133]
- Added config `docker.registry` to pipeline template for a configurable default container registry when using Docker containers. Defaults to `quay.io` ([#2133](https://github.com/nf-core/tools/pull/2133))
- Add tower.yml file to the pipeline template ([#2251](https://github.com/nf-core/tools/pull/2251))
- Add mastodon badge to README ([#2253](https://github.com/nf-core/tools/pull/2253))
- Removed `quay.io` from all module Docker container references as this is now supplied at pipeline level. ([#2249](https://github.com/nf-core/tools/pull/2249))
- Remove `CITATION.cff` file from pipeline template, to avoid that pipeline Zenodo entries reference the nf-core publication instead of the pipeline ([#2059](https://github.com/nf-core/tools/pull/2059)).

### Linting

- Update modules lint test to fail if enable_conda is found ([#2213](https://github.com/nf-core/tools/pull/2213))
- Read module lint configuration from `.nf-core.yml`, not `.nf-core-lint.yml` ([#2221](https://github.com/nf-core/tools/pull/2221))
- `nf-core schema lint` now defaults to linting `nextflow_schema.json` if no filename is provided ([#2225](https://github.com/nf-core/tools/pull/2225))
- Warn if `/zenodo.XXXXXX` is present in the Readme ([#2254](https://github.com/nf-core/tools/pull/2254))
- Lint all labels in a module ([#2227](https://github.com/nf-core/tools/pull/2227))

### Modules

- Add an `--empty-template` option to create a module without TODO statements or examples ([#2175](https://github.com/nf-core/tools/pull/2175) & [#2177](https://github.com/nf-core/tools/pull/2177))
- Removed the `nf-core modules mulled` command and all its code dependencies ([2199](https://github.com/nf-core/tools/pull/2199)).
- Take into accout the provided `--git_remote` URL when linting all modules ([2243](https://github.com/nf-core/tools/pull/2243)).

### Subworkflows

- Fixing problem when a module included in a subworkflow had a name change from TOOL to TOOL/SUBTOOL ([#2177](https://github.com/nf-core/tools/pull/2177))
- Fix `nf-core subworkflows test` not running subworkflow tests ([#2181](https://github.com/nf-core/tools/pull/2181))
- Add tests for `nf-core subworkflows create-test-yml` ([#2219](https://github.com/nf-core/tools/pull/2219))

### General

- Deprecate Python 3.7 support because it reaches EOL ([#2210](https://github.com/nf-core/tools/pull/2210))
- `nf-core modules/subworkflows info` now prints the include statement for the module/subworkflow ([#2182](https://github.com/nf-core/tools/pull/2182)).
- Add a clean-up GHA which closes issues and PRs with specific labels ([#2183](https://github.com/nf-core/tools/pull/2183))
- update minimum version of rich to 13.3.1 ([#2185](https://github.com/nf-core/tools/pull/2185))
- Add the Nextflow version to Gitpod container matching the minimal Nextflow version for nf-core (according to `nextflow.config`) ([#2196](https://github.com/nf-core/tools/pull/2196))
- Use `nfcore/gitpod:dev` container in the dev branch ([#2196](https://github.com/nf-core/tools/pull/2196))
- Replace requests_mock with responses in test mocks ([#2165](https://github.com/nf-core/tools/pull/2165)).
- Add warning when installing a module from an `org_path` that exists in multiple remotes in `modules.json` ([#2228](https://github.com/nf-core/tools/pull/2228) [#2239](https://github.com/nf-core/tools/pull/2239)).
- Add the possibility to translate refgenie asset aliases to the ones used in a pipeline with an alias_translations.yaml file ([#2242](https://github.com/nf-core/tools/pull/2242)).
- Add initial CHM13 support ([1988](https://github.com/nf-core/tools/issues/1988))

## [v2.7.2 - Mercury Eagle Patch](https://github.com/nf-core/tools/releases/tag/2.7.2) - [2022-12-19]

### Template

- Fix the syntax of github_output in GitHub actions ([#2114](https://github.com/nf-core/tools/pull/2114))
- Fix a bug introduced in 2.7 that made pipelines hang ([#2132](https://github.com/nf-core/tools/issues/2132))

### Linting

- Allow specifying containers in less than three lines ([#2121](https://github.com/nf-core/tools/pull/2121))
- Run prettier after dumping a json schema file ([#2124](https://github.com/nf-core/tools/pull/2124))

### General

- Only check that a pipeline name doesn't contain dashes if the name is provided by prompt of `--name`. Don't check if a template file is used. ([#2123](https://github.com/nf-core/tools/pull/2123))
- Deprecate `--enable_conda` parameter. Use `conda.enable` instead ([#2131](https://github.com/nf-core/tools/pull/2131))
- Handle `json.load()` exceptions ([#2134](https://github.com/nf-core/tools/pull/2134))

## [v2.7.1 - Mercury Eagle Patch](https://github.com/nf-core/tools/releases/tag/2.7.1) - [2022-12-08]

- Patch release to fix pipeline sync ([#2110](https://github.com/nf-core/tools/pull/2110))

## [v2.7 - Mercury Eagle](https://github.com/nf-core/tools/releases/tag/2.7) - [2022-12-07]

Another big release with lots of new features and bug fixes. Thanks to all contributors!

**Highlights**

- New `nf-core subworkflows` subcommand for creating, removing, testing, updating and finding subworkflows, see the [documentation](https://nf-co.re/tools/#subworkflows) for more information.
- Every pipeline has now it's own GitHub codespace template, which can be used to develop the pipeline directly in the browser.
- Improved handling of modules and subworkflows from other repos than nf-core/modules.
- Pre-commit is now installed as a dependency, which allows us, besides other things, to run prettier on the fly even if it is not manually installed.
- Shell completion for nf-core commands, more information [here](https://nf-co.re/tools#shell-completion).

### Template

#### Features

- Ignore files in `bin/` directory when running prettier ([#2080](https://github.com/nf-core/tools/pull/1957)).
- Add GitHub codespaces template ([#1957](https://github.com/nf-core/tools/pull/1957))
- `nextflow run <pipeline> --version` will now print the workflow version from the manifest and exit ([#1951](https://github.com/nf-core/tools/pull/1951)).
- Add profile for running `docker` with the ARM chips (including Apple silicon) ([#1942](https://github.com/nf-core/tools/pull/1942) and [#2034](https://github.com/nf-core/tools/pull/2034)).
- Flip execution order of parameter summary printing and parameter validation to prevent 'hiding' of parameter errors ([#2033](https://github.com/nf-core/tools/pull/2033)).
- Change colour of 'pipeline completed successfully, but some processes failed' from red to yellow ([#2096](https://github.com/nf-core/tools/pull/2096)).

#### Bug fixes

- Fix lint warnings for `samplesheet_check.nf` module ([#1875](https://github.com/nf-core/tools/pull/1875)).
- Check that the workflow name provided with a template doesn't contain dashes ([#1822](https://github.com/nf-core/tools/pull/1822))

### Linting

#### Features

- Add `--sort-by` option to linting which allows ordering module lint warnings/errors by either test name or module name ([#2077](https://github.com/nf-core/tools/pull/2077)).

#### Bug fixes

- Don't lint pipeline name if `manifest.name` in `.nf-core.yml` ([#2035](https://github.com/nf-core/tools/pull/2035))
- Don't check for `docker pull` commands in `actions_ci` lint test (leftover from DSL1) ([#2055](https://github.com/nf-core/tools/pull/2055)).

### General

#### Features

- Use pre-commit run prettier if prettier is not available ([#1983](https://github.com/nf-core/tools/pull/1983)) and initialize pre-commit in gitpod and codespaces ([#1957](https://github.com/nf-core/tools/pull/1957)).
- Refactor CLI flag `--hide-progress` to be at the top-level group, like `--verbose` ([#2016](https://github.com/nf-core/tools/pull/2016))
- `nf-core sync` now supports the template YAML file using `-t/--template-yaml` ([#1880](https://github.com/nf-core/tools/pull/1880)).
- The default branch can now be specified when creating a new pipeline repo [#1959](https://github.com/nf-core/tools/pull/1959).
- Only warn when checking that the pipeline directory contains a `main.nf` and a `nextflow.config` file if the pipeline is not an nf-core pipeline [#1964](https://github.com/nf-core/tools/pull/1964)
- Bump promoted Python version from 3.7 to 3.8 ([#1971](https://github.com/nf-core/tools/pull/1971)).
- Extended the chat notifications to Slack ([#1829](https://github.com/nf-core/tools/pull/1829)).
- Don't print source file + line number on logging messages (except when verbose) ([#2015](https://github.com/nf-core/tools/pull/2015))
- Automatically format `test.yml` content with Prettier ([#2078](https://github.com/nf-core/tools/pull/2078))
- Automatically format `modules.json` content with Prettier ([#2074](https://github.com/nf-core/tools/pull/2074))
- Add shell completion for nf-core tools commands([#2070](https://github.com/nf-core/tools/pull/2070))

#### Bug fixes, maintenance and tests

- Fix error in tagging GitPod docker images during releases ([#1874](https://github.com/nf-core/tools/pull/1874)).
- Fix bug when updating modules from old version in old folder structure ([#1908](https://github.com/nf-core/tools/pull/1908)).
- Don't remove local copy of modules repo, only update it with fetch ([#1881](https://github.com/nf-core/tools/pull/1881)).
- Improve test coverage of `sync.py` and `__main__.py` ([#1936](https://github.com/nf-core/tools/pull/1936), [#1965](https://github.com/nf-core/tools/pull/1965)).
- Add file `versions.yml` when generating `test.yml` with `nf-core modules create-test-yml` but don't check for md5sum [#1963](https://github.com/nf-core/tools/pull/1963).
- Mock biocontainers and anaconda api calls in modules and subworkflows tests [#1967](https://github.com/nf-core/tools/pull/1967)
- Run tests with Python 3.11 ([#1970](https://github.com/nf-core/tools/pull/1970)).
- Run test with a realistic version of git ([#2043](https://github.com/nf-core/tools/pull/2043)).
- Fix incorrect file deletion in `nf-core launch` when `--params_in` has the same name as `--params_out` ([#1986](https://github.com/nf-core/tools/pull/1986)).
- Updated GitHub actions ([#1998](https://github.com/nf-core/tools/pull/1998), [#2001](https://github.com/nf-core/tools/pull/2001))
- Code maintenance ([#1818](https://github.com/nf-core/tools/pull/1818), [#2032](https://github.com/nf-core/tools/pull/2032), [#2073](https://github.com/nf-core/tools/pull/2073)).
- Track from where modules and subworkflows are installed ([#1999](https://github.com/nf-core/tools/pull/1999)).
- Substitute ModulesCommand and SubworkflowsCommand by ComponentsCommand ([#2000](https://github.com/nf-core/tools/pull/2000)).
- Prevent installation with unsupported Python versions ([#2075](https://github.com/nf-core/tools/pull/2075)).
- Allow other remote URLs not starting with `http` ([#2061](https://github.com/nf-core/tools/pull/2061))

### Modules

- Update patch file paths if the modules directory has the old structure ([#1878](https://github.com/nf-core/tools/pull/1878)).
- Don't write to `modules.json` file when applying a patch file during `nf-core modules update` ([#2017](https://github.com/nf-core/tools/pull/2017)).

### Subworkflows

- Add subworkflow commands `create-test-yml`, `create` and `install` ([#1897](https://github.com/nf-core/tools/pull/1897)).
- Update subworkflows install so it installs also imported modules and subworkflows ([#1904](https://github.com/nf-core/tools/pull/1904)).
- `check_up_to_date()` function from `modules_json.py` also checks for subworkflows ([#1934](https://github.com/nf-core/tools/pull/1934)).
- Add tests for `nf-core subworkflows install` command ([#1996](https://github.com/nf-core/tools/pull/1996)).
- Function `create()` from `modules_json.py` adds also subworkflows to `modules.json` file ([#2005](https://github.com/nf-core/tools/pull/2005)).
- Add `nf-core subworkflows update` command ([#2019](https://github.com/nf-core/tools/pull/2019)).

## [v2.6 - Tin Octopus](https://github.com/nf-core/tools/releases/tag/2.6) - [2022-10-04]

### Template

- Add template for subworkflows
- Add `actions/upload-artifact` step to the awstest workflows, to expose the debug log file
- Add `prettier` as a requirement to Gitpod Dockerimage
- Bioconda incompatible conda channel setups now result in more informative error messages ([#1812](https://github.com/nf-core/tools/pull/1812))
- Improve template customisation documentation ([#1821](https://github.com/nf-core/tools/pull/1821))
- Update MultiQC module, update supplying MultiQC default and custom config and logo files to module
- Add a 'recommend' methods description text to MultiQC to help pipeline users report pipeline usage in publications ([#1749](https://github.com/nf-core/tools/pull/1749))
- Fix template spacing modified by JINJA ([#1830](https://github.com/nf-core/tools/pull/1830))
- Fix MultiQC execution on template ([#1855](https://github.com/nf-core/tools/pull/1855))
- Don't skip including `base.config` when skipping nf-core/configs

### Linting

- Pipelines: Check that the old renamed `lib` files are not still present:
  - `Checks.groovy` -> `Utils.groovy`
  - `Completion.groovy` -> `NfcoreTemplate.groovy`
  - `Workflow.groovy` -> `WorkflowMain.groovy`

### General

- Add function to enable chat notifications on MS Teams, accompanied by `hook_url` param to enable it.
- Schema: Remove `allOf` if no definition groups are left.
- Use contextlib to temporarily change working directories ([#1819](https://github.com/nf-core/tools/pull/1819))
- More helpful error messages if `nf-core download` can't parse a singularity image download
- Add `nf-core subworkflows create` command

### Modules

- If something is wrong with the local repo cache, offer to delete it and try again ([#1850](https://github.com/nf-core/tools/issues/1850))
- Restructure code to work with the directory restructuring in [modules](https://github.com/nf-core/modules/pull/2141) ([#1859](https://github.com/nf-core/tools/pull/1859))
- Make `label: process_single` default when creating a new module

## [v2.5.1 - Gold Otter Patch](https://github.com/nf-core/tools/releases/tag/2.5.1) - [2022-08-31]

- Patch release to fix black linting in pipelines ([#1789](https://github.com/nf-core/tools/pull/1789))
- Add isort options to pyproject.toml ([#1792](https://github.com/nf-core/tools/pull/1792))
- Lint pyproject.toml file exists and content ([#1795](https://github.com/nf-core/tools/pull/1795))
- Update GitHub PyPI package release action to v1 ([#1785](https://github.com/nf-core/tools/pull/1785))

### Template

- Update GitHub actions to use nodejs16 ([#1944](https://github.com/nf-core/tools/pull/1944))

## [v2.5 - Gold Otter](https://github.com/nf-core/tools/releases/tag/2.5) - [2022-08-30]

### Template

- Bumped Python version to 3.7 in the GitHub linting in the workflow template ([#1680](https://github.com/nf-core/tools/pull/1680))
- Fix bug in pipeline readme logo URL ([#1590](https://github.com/nf-core/tools/pull/1590))
- Switch CI to use [setup-nextflow](https://github.com/nf-core/setup-nextflow) action to install Nextflow ([#1650](https://github.com/nf-core/tools/pull/1650))
- Add `CITATION.cff` [#361](https://github.com/nf-core/tools/issues/361)
- Add Gitpod and Mamba profiles to the pipeline template ([#1673](https://github.com/nf-core/tools/pull/1673))
- Remove call to `getGenomeAttribute` in `main.nf` when running `nf-core create` without iGenomes ([#1670](https://github.com/nf-core/tools/issues/1670))
- Make `nf-core create` fail if Git default branch name is dev or TEMPLATE ([#1705](https://github.com/nf-core/tools/pull/1705))
- Convert `console` snippets to `bash` snippets in the template where applicable ([#1729](https://github.com/nf-core/tools/pull/1729))
- Add `branch` field to module entries in `modules.json` to record what branch a module was installed from ([#1728](https://github.com/nf-core/tools/issues/1728))
- Add customisation option to remove all GitHub support with `nf-core create` ([#1766](https://github.com/nf-core/tools/pull/1766))

### Linting

- Check that the `.prettierignore` file exists and that starts with the same content.
- Update `readme.py` nf version badge validation regexp to accept any signs before version number ([#1613](https://github.com/nf-core/tools/issues/1613))
- Add isort configuration and GitHub workflow ([#1538](https://github.com/nf-core/tools/pull/1538))
- Use black also to format python files in workflows ([#1563](https://github.com/nf-core/tools/pull/1563))
- Add check for mimetype in the `input` parameter. ([#1647](https://github.com/nf-core/tools/issues/1647))
- Check that the singularity and docker tags are parsable. Add `--fail-warned` flag to `nf-core modules lint` ([#1654](https://github.com/nf-core/tools/issues/1654))
- Handle exception in `nf-core modules lint` when process name doesn't start with process ([#1733](https://github.com/nf-core/tools/issues/1733))

### General

- Remove support for Python 3.6 ([#1680](https://github.com/nf-core/tools/pull/1680))
- Add support for Python 3.9 and 3.10 ([#1680](https://github.com/nf-core/tools/pull/1680))
- Invoking Python with optimizations no longer affects the program control flow ([#1685](https://github.com/nf-core/tools/pull/1685))
- Update `readme` to drop `--key` option from `nf-core modules list` and add the new pattern syntax
- Add `--fail-warned` flag to `nf-core lint` to make warnings fail ([#1593](https://github.com/nf-core/tools/pull/1593))
- Add `--fail-warned` flag to pipeline linting workflow ([#1593](https://github.com/nf-core/tools/pull/1593))
- Updated the nf-core package requirements ([#1620](https://github.com/nf-core/tools/pull/1620), [#1757](https://github.com/nf-core/tools/pull/1757), [#1756](https://github.com/nf-core/tools/pull/1756))
- Remove dependency of the mock package and use unittest.mock instead ([#1696](https://github.com/nf-core/tools/pull/1696))
- Fix and improve broken test for Singularity container download ([#1622](https://github.com/nf-core/tools/pull/1622))
- Use [`$XDG_CACHE_HOME`](https://specifications.freedesktop.org/basedir-spec/basedir-spec-latest.html) or `~/.cache` instead of `$XDG_CONFIG_HOME` or `~/config/` as base directory for API cache
- Switch CI to use [setup-nextflow](https://github.com/nf-core/setup-nextflow) action to install Nextflow ([#1650](https://github.com/nf-core/tools/pull/1650))
- Add tests for `nf-core modules update` and `ModulesJson`.
- Add CI for GitLab remote [#1646](https://github.com/nf-core/tools/issues/1646)
- Add `CITATION.cff` [#361](https://github.com/nf-core/tools/issues/361)
- Allow customization of the `nf-core` pipeline template when using `nf-core create` ([#1548](https://github.com/nf-core/tools/issues/1548))
- Add Refgenie integration: updating of nextflow config files with a refgenie database ([#1090](https://github.com/nf-core/tools/pull/1090))
- Fix `--key` option in `nf-core lint` when supplying a module lint test name ([#1681](https://github.com/nf-core/tools/issues/1681))
- Add `no_git=True` when creating a new pipeline and initialising a git repository is not needed in `nf-core lint` and `nf-core bump-version` ([#1709](https://github.com/nf-core/tools/pull/1709))
- Move `strip_ansi_code` function in lint to `utils.py`
- Simplify control flow and don't use equality comparison for `None` and booleans
- Replace use of the deprecated `distutils` Version object with that from `packaging` ([#1735](https://github.com/nf-core/tools/pull/1735))
- Add code to cancel CI run if a new run starts ([#1760](https://github.com/nf-core/tools/pull/1760))
- CI for the API docs generation now uses the ubuntu-latest base image ([#1762](https://github.com/nf-core/tools/pull/1762))
- Add option to hide progress bars in `nf-core lint` and `nf-core modules lint` with `--hide-progress`.

### Modules

- Add `--fix-version` flag to `nf-core modules lint` command to update modules to the latest version ([#1588](https://github.com/nf-core/tools/pull/1588))
- Fix a bug in the regex extracting the version from biocontainers URLs ([#1598](https://github.com/nf-core/tools/pull/1598))
- Update how we interface with git remotes. ([#1626](https://github.com/nf-core/tools/issues/1626))
- Add prompt for module name to `nf-core modules info` ([#1644](https://github.com/nf-core/tools/issues/1644))
- Update docs with example of custom git remote ([#1645](https://github.com/nf-core/tools/issues/1645))
- Command `nf-core modules test` obtains module name suggestions from installed modules ([#1624](https://github.com/nf-core/tools/pull/1624))
- Add `--base-path` flag to `nf-core modules` to specify the base path for the modules in a remote. Also refactored `modules.json` code. ([#1643](https://github.com/nf-core/tools/issues/1643)) Removed after ([#1754](https://github.com/nf-core/tools/pull/1754))
- Rename methods in `ModulesJson` to remove explicit reference to `modules.json`
- Fix inconsistencies in the `--save-diff` flag `nf-core modules update`. Refactor `nf-core modules update` ([#1536](https://github.com/nf-core/tools/pull/1536))
- Fix bug in `ModulesJson.check_up_to_date` causing it to ask for the remote of local modules
- Handle errors when updating module version with `nf-core modules update --fix-version` ([#1671](https://github.com/nf-core/tools/pull/1671))
- Make `nf-core modules update --save-diff` work when files were created or removed ([#1694](https://github.com/nf-core/tools/issues/1694))
- Get the latest common build for Docker and Singularity containers of a module ([#1702](https://github.com/nf-core/tools/pull/1702))
- Add short option for `--no-pull` option in `nf-core modules`
- Add `nf-core modules patch` command ([#1312](https://github.com/nf-core/tools/issues/1312))
- Add support for patch in `nf-core modules update` command ([#1312](https://github.com/nf-core/tools/issues/1312))
- Add support for patch in `nf-core modules lint` command ([#1312](https://github.com/nf-core/tools/issues/1312))
- Add support for custom remotes in `nf-core modules lint` ([#1715](https://github.com/nf-core/tools/issues/1715))
- Make `nf-core modules` commands work with arbitrary git remotes ([#1721](https://github.com/nf-core/tools/issues/1721))
- Add links in `README.md` for `info` and `patch` commands ([#1722](https://github.com/nf-core/tools/issues/1722)])
- Fix misc. issues with `--branch` and `--base-path` ([#1726](https://github.com/nf-core/tools/issues/1726))
- Add `branch` field to module entries in `modules.json` to record what branch a module was installed from ([#1728](https://github.com/nf-core/tools/issues/1728))
- Fix broken link in `nf-core modules info`([#1745](https://github.com/nf-core/tools/pull/1745))
- Fix unbound variable issues and minor refactoring [#1742](https://github.com/nf-core/tools/pull/1742/)
- Recreate modules.json file instead of complaining about incorrectly formatted file. ([#1741](https://github.com/nf-core/tools/pull/1741)
- Add support for patch when creating `modules.json` file ([#1752](https://github.com/nf-core/tools/pull/1752))

## [v2.4.1 - Cobolt Koala Patch](https://github.com/nf-core/tools/releases/tag/2.4) - [2022-05-16]

- Patch release to try to fix the template sync ([#1585](https://github.com/nf-core/tools/pull/1585))
- Avoid persistent temp files from pytests ([#1566](https://github.com/nf-core/tools/pull/1566))
- Add option to trigger sync manually on just nf-core/testpipeline

## [v2.4 - Cobolt Koala](https://github.com/nf-core/tools/releases/tag/2.4) - [2022-05-16]

### Template

- Read entire lines when sniffing the samplesheet format (fix [#1561](https://github.com/nf-core/tools/issues/1561))
- Add actions workflow to respond to `@nf-core-bot fix linting` comments on pipeline PRs
- Fix Prettier formatting bug in completion email HTML template ([#1509](https://github.com/nf-core/tools/issues/1509))
- Fix bug in pipeline readme logo URL
- Set the default DAG graphic output to HTML to have a default that does not depend on Graphviz being installed on the host system ([#1512](https://github.com/nf-core/tools/pull/1512)).
- Removed retry strategy for AWS tests CI, as Nextflow now handles spot instance retries itself
- Add `.prettierignore` file to stop Prettier linting tests from running over test files
- Made module template test command match the default used in `nf-core modules create-test-yml` ([#1562](https://github.com/nf-core/tools/issues/1562))
- Removed black background from Readme badges now that GitHub has a dark mode, added Tower launch badge.
- Don't save md5sum for `versions.yml` when running `nf-core modules create-test-yml` ([#1511](https://github.com/nf-core/tools/pull/1511))

### General

- Add actions workflow to respond to `@nf-core-bot fix linting` comments on nf-core/tools PRs
- Use [`$XDG_CONFIG_HOME`](https://specifications.freedesktop.org/basedir-spec/basedir-spec-latest.html) or `~/.config/nf-core` instead of `~/.nfcore` for API cache (the latter can be safely deleted)
- Consolidate GitHub API calls into a shared function that uses authentication from the [`gh` GitHub cli tool](https://cli.github.com/) or `GITHUB_AUTH_TOKEN` to avoid rate limiting ([#1499](https://github.com/nf-core/tools/pull/1499))
- Add an empty line to `modules.json`, `params.json` and `nextflow-schema.json` when dumping them to avoid prettier errors.
- Remove empty JSON schema definition groups to avoid usage errors ([#1419](https://github.com/nf-core/tools/issues/1419))
- Bumped the minimum version of `rich` from `v10` to `v10.7.0`

### Modules

- Add a new command `nf-core modules mulled` which can generate the name for a multi-tool container image.
- Add a new command `nf-core modules test` which runs pytests locally.
- Print include statement to terminal when `modules install` ([#1520](https://github.com/nf-core/tools/pull/1520))
- Allow follow links when generating `test.yml` file with `nf-core modules create-test-yml` ([1570](https://github.com/nf-core/tools/pull/1570))
- Escaped test run output before logging it, to avoid a rich `MarkupError`

### Linting

- Don't allow a `.nf-core.yaml` file, should be `.yml` ([#1515](https://github.com/nf-core/tools/pull/1515)).
- `shell` blocks now recognised to avoid error `when: condition has too many lines` ([#1557](https://github.com/nf-core/tools/issues/1557))
- Fixed error when using comments after `input` tuple lines ([#1542](https://github.com/nf-core/tools/issues/1542))
- Don't lint the `shell` block when `script` is used ([1558](https://github.com/nf-core/tools/pull/1558))
- Check that `template` is used in `script` blocks
- Tweaks to CLI output display of lint results

## [v2.3.2 - Mercury Vulture Fixed Formatting](https://github.com/nf-core/tools/releases/tag/2.3.2) - [2022-03-24]

Very minor patch release to fix the full size AWS tests and re-run the template sync, which partially failed due to GitHub pull-requests being down at the time of release.

### Template

- Updated the AWS GitHub actions to let nf-core/tower-action use it's defaults for pipeline and git sha ([#1488](https://github.com/nf-core/tools/pull/1488))
- Add prettier editor extension to `gitpod.yml` in template ([#1485](https://github.com/nf-core/tools/pull/1485))
- Remove traces of markdownlint in the template ([#1486](https://github.com/nf-core/tools/pull/1486)
- Remove accidentally added line in `CHANGELOG.md` in the template ([#1487](https://github.com/nf-core/tools/pull/1487))
- Update linting to check that `.editorconfig` is there and `.yamllint.yml` isn't.

## [v2.3.1 - Mercury Vulture Formatting](https://github.com/nf-core/tools/releases/tag/2.3.1) - [2022-03-23]

This patch release is primarily to address problems that we had in the v2.3 release with code linting.
Instead of resolving those specific issues, we chose to replace the linting tools (`markdownlint`, `yamllint`) with a new tool: [_Prettier_](https://prettier.io)

This is a fairly major change and affects a lot of files. However, it will hopefully simplify future usage.
Prettier can auto-format many different file formats (for pipelines the most relevant are markdown and YAML) and is extensible with plugins ([Nextflow](https://github.com/nf-core/prettier-plugin-nextflow), anyone?).
It tends to be a bit less strict than `markdownlint` and `yamllint` and importantly _can fix files for you_ rather than just complaining.

The sync PR may be a little big because of many major changes (whitespace, quotation mark styles etc).
To help with the merge, _**we highly recommend running Prettier on your pipeline's codebase before attempting the template merge**_.
If you take this approach, please copy `.editorconfig` and `.prettierrc.yml` from the template to your pipeline root first,
as they configure the behaviour of Prettier.

To run Prettier, go to the base of the repository where `.editorconfig` and `.prettierrc.yml` are located.
Make sure your `git status` is clean so that the changes don't affect anything you're working on and run:

```bash
prettier --write .
```

This runs Prettier and tells it to fix any issues it finds in place.

Please note that there are many excellent integrations for Prettier available, for example VSCode can be set up to automatically format files on save.

### Template

- Replace `markdownlint` and `yamllint` with [_Prettier_](https://prettier.io) for linting formatting / whitespace ([#1470](https://github.com/nf-core/tools/pull/1470))
- Add CI test using `editorconfig-checker` for other file types to look for standardised indentation and formatting ([#1476](https://github.com/nf-core/tools/pull/1476))
- Add md5sum check of `versions.yml` to `test.yml` on the modules template.
- Update bundled module wrappers to latest versions ([#1462](https://github.com/nf-core/tools/pull/1462))
- Renamed `assets/multiqc_config.yaml` to `assets/multiqc_config.yml` (`yml` not `yaml`) ([#1471](https://github.com/nf-core/tools/pull/1471))

### General

- Convert nf-core/tools API / lint test documentation to MyST ([#1245](https://github.com/nf-core/tools/pull/1245))
- Build documentation for the `nf-core modules lint` tests ([#1250](https://github.com/nf-core/tools/pull/1250))
- Fix some colours in the nf-core/tools API docs ([#1467](https://github.com/nf-core/tools/pull/1467))
- Install tools inside GitPod Docker using the repo itself and not from Conda.
- Rewrite GitHub Actions workflow for publishing the GitPod Docker image.
- Improve config for PyTest so that you can run `pytest` instead of `pytest tests/` ([#1461](https://github.com/nf-core/tools/pull/1461))
- New pipeline lint test `multiqc_config` that checks YAML structure instead of basic file contents ([#1461](https://github.com/nf-core/tools/pull/1461))
- Updates to the GitPod docker image to install the latest version of nf-core/tools

## [v2.3 - Mercury Vulture](https://github.com/nf-core/tools/releases/tag/2.3) - [2022-03-15]

### Template

- Removed mention of `--singularity_pull_docker_container` in pipeline `README.md`
- Replaced equals with ~ in nf-core headers, to stop false positive unresolved conflict errors when committing with VSCode.
- Add retry strategy for AWS megatests after releasing [nf-core/tower-action v2.2](https://github.com/nf-core/tower-action/releases/tag/v2.2)
- Added `.nf-core.yml` file with `repository_type: pipeline` for modules commands
- Update igenomes path to the `BWAIndex` to fetch the whole `version0.6.0` folder instead of only the `genome.fa` file
- Remove pinned Node version in the GitHub Actions workflows, to fix errors with `markdownlint`
- Bumped `nf-core/tower-action` to `v3` and removed `pipeline` and `revision` from the AWS workflows, which were not needed
- Add yamllint GitHub Action.
- Add `.yamllint.yml` to avoid line length and document start errors ([#1407](https://github.com/nf-core/tools/issues/1407))
- Add `--publish_dir_mode` back into the pipeline template ([nf-core/rnaseq#752](https://github.com/nf-core/rnaseq/issues/752#issuecomment-1039451607))
- Add optional loading of of pipeline-specific institutional configs to `nextflow.config`
- Make `--outdir` a mandatory parameter ([nf-core/tools#1415](https://github.com/nf-core/tools/issues/1415))
- Add pipeline description and authors between triple quotes to avoid errors with apostrophes ([#2066](https://github.com/nf-core/tools/pull/2066), [#2104](https://github.com/nf-core/tools/pull/2104))

### General

- Updated `nf-core download` to work with latest DSL2 syntax for containers ([#1379](https://github.com/nf-core/tools/issues/1379))
- Made `nf-core modules create` detect repository type with explicit `.nf-core.yml` instead of random readme stuff ([#1391](https://github.com/nf-core/tools/pull/1391))
- Added a Gitpod environment and Dockerfile ([#1384](https://github.com/nf-core/tools/pull/1384))
  - Adds conda, Nextflow, nf-core, pytest-workflow, mamba, and pip to base Gitpod Docker image.
  - Adds GH action to build and push Gitpod Docker image.
  - Adds Gitpod environment to template.
  - Adds Gitpod environment to tools with auto build of nf-core tool.
- Shiny new command-line help formatting ([#1403](https://github.com/nf-core/tools/pull/1403))
- Call the command line help with `-h` as well as `--help` (was formerly just the latter) ([#1404](https://github.com/nf-core/tools/pull/1404))
- Add `.yamllint.yml` config file to avoid line length and document start errors in the tools repo itself.
- Switch to `yamllint-github-action`to be able to configure yaml lint exceptions ([#1404](https://github.com/nf-core/tools/issues/1413))
- Prevent module linting KeyError edge case ([#1321](https://github.com/nf-core/tools/issues/1321))
- Bump-versions: Don't trim the trailing newline on files, causes editorconfig linting to fail ([#1265](https://github.com/nf-core/tools/issues/1265))
- Handle exception in `nf-core list` when a broken git repo is found ([#1273](https://github.com/nf-core/tools/issues/1273))
- Updated URL for pipeline lint test docs ([#1348](https://github.com/nf-core/tools/issues/1348))
- Updated `nf-core create` to tolerate failures and retry when fetching pipeline logos from the website ([#1369](https://github.com/nf-core/tools/issues/1369))
- Modified the CSS overriding `sphinx_rtd_theme` default colors to fix some glitches in the API documentation ([#1294](https://github.com/nf-core/tools/issues/1294))

### Modules

- New command `nf-core modules info` that prints nice documentation about a module to the terminal :sparkles: ([#1427](https://github.com/nf-core/tools/issues/1427))
- Linting a pipeline now fails instead of warning if a local copy of a module does not match the remote ([#1313](https://github.com/nf-core/tools/issues/1313))
- Fixed linting bugs where warning was incorrectly generated for:
  - `Module does not emit software version`
  - `Container versions do not match`
  - `input:` / `output:` not being specified in module
  - Allow for containers from other biocontainers resource as defined [here](https://github.com/nf-core/modules/blob/cde237e7cec07798e5754b72aeca44efe89fc6db/modules/cat/fastq/main.nf#L7-L8)
- Fixed traceback when using `stageAs` syntax as defined [here](https://github.com/nf-core/modules/blob/cde237e7cec07798e5754b72aeca44efe89fc6db/modules/cat/fastq/main.nf#L11)
- Added `nf-core schema docs` command to output pipline parameter documentation in Markdown format for inclusion in GitHub and other documentation systems ([#741](https://github.com/nf-core/tools/issues/741))
- Allow conditional process execution from the configuration file ([#1393](https://github.com/nf-core/tools/pull/1393))
- Add linting for when condition([#1397](https://github.com/nf-core/tools/pull/1397))
- Added modules ignored table to `nf-core modules bump-versions`. ([#1234](https://github.com/nf-core/tools/issues/1234))
- Added `--conda-package-version` flag for specifying version of conda package in `nf-core modules create`. ([#1238](https://github.com/nf-core/tools/issues/1238))
- Add option of writing diffs to file in `nf-core modules update` using either interactive prompts or the new `--diff-file` flag.
- Fixed edge case where module names that were substrings of other modules caused both to be installed ([#1380](https://github.com/nf-core/tools/issues/1380))
- Tweak handling of empty files when generating the test YAML ([#1376](https://github.com/nf-core/tools/issues/1376))
  - Fail linting if a md5sum for an empty file is found (instead of a warning)
  - Don't skip the md5 when generating a test file if an empty file is found (so that linting fails and can be manually checked)
- Linting checks test files for `TODO` statements as well as the main module code ([#1271](https://github.com/nf-core/tools/issues/1271))
- Handle error if `manifest` isn't set in `nextflow.config` ([#1418](https://github.com/nf-core/tools/issues/1418))

## [v2.2 - Lead Liger](https://github.com/nf-core/tools/releases/tag/2.2) - [2021-12-14]

### Template

- Update repo logos to utilize [GitHub's `#gh-light/dark-mode-only`](https://docs.github.com/en/github/writing-on-github/getting-started-with-writing-and-formatting-on-github/basic-writing-and-formatting-syntax#specifying-the-theme-an-image-is-shown-to), to switch between logos optimized for light or dark themes. The old repo logos have to be removed (in `docs/images` and `assets/`).
- Deal with authentication with private repositories
- Bump minimun Nextflow version to 21.10.3
- Convert pipeline template to updated Nextflow DSL2 syntax
- Solve circular import when importing `nf_core.modules.lint`
- Disable cache in `nf_core.utils.fetch_wf_config` while performing `test_wf_use_local_configs`.
- Modify software version channel handling to support multiple software version emissions (e.g. from mulled containers), and multiple software versions.
- Update `dumpsoftwareversion` module to correctly report versions with trailing zeros.
- Remove `params.hostnames` from the pipeline template ([#1304](https://github.com/nf-core/tools/issues/1304))
- Update `.gitattributes` to mark installed modules and subworkflows as `linguist-generated` ([#1311](https://github.com/nf-core/tools/issues/1311))
- Adding support for [Julia](https://julialang.org) package environments to `nextflow.config`([#1317](https://github.com/nf-core/tools/pull/1317))
- New YAML issue templates for pipeline bug reports and feature requests, with a much richer interface ([#1165](https://github.com/nf-core/tools/pull/1165))
- Update AWS test GitHub Actions to use v2 of [nf-core/tower-action](https://github.com/nf-core/tower-action)
- Post linting comment even when `linting.yml` fails
- Update `CONTRIBUTION.md` bullets to remove points related to `scrape_software_versions.py`
- Update AWS test to set Nextflow version to 21.10.3

### General

- Made lint check for parameters defaults stricter [[#992](https://github.com/nf-core/tools/issues/992)]
  - Default values in `nextflow.config` must match the defaults given in the schema (anything with `{` in, or in `main.nf` is ignored)
  - Defaults in `nextflow.config` must now match the variable _type_ specified in the schema
  - If you want the parameter to not have a default value, use `null`
  - Strings set to `false` or an empty string in `nextflow.config` will now fail linting
- Bump minimun Nextflow version to 21.10.3
- Changed `questionary` `ask()` to `unsafe_ask()` to not catch `KeyboardInterupts` ([#1237](https://github.com/nf-core/tools/issues/1237))
- Fixed bug in `nf-core launch` due to revisions specified with `-r` not being added to nextflow command. ([#1246](https://github.com/nf-core/tools/issues/1246))
- Update regex in `readme` test of `nf-core lint` to agree with the pipeline template ([#1260](https://github.com/nf-core/tools/issues/1260))
- Update 'fix' message in `nf-core lint` to conform to the current command line options. ([#1259](https://github.com/nf-core/tools/issues/1259))
- Fixed bug in `nf-core list` when `NXF_HOME` is set
- Run CI test used to create and lint/run the pipeline template with minimum and latest edge release of NF ([#1304](https://github.com/nf-core/tools/issues/1304))
- New YAML issue templates for tools bug reports and feature requests, with a much richer interface ([#1165](https://github.com/nf-core/tools/pull/1165))
- Handle synax errors in Nextflow config nicely when running `nf-core schema build` ([#1267](https://github.com/nf-core/tools/pull/1267))
- Erase temporary files and folders while performing Python tests (pytest)
- Remove base `Dockerfile` used for DSL1 pipeline container builds
- Run tests with Python 3.10
- [#1363](https://github.com/nf-core/tools/pull/1363) Fix tools CI workflow nextflow versions.

### Modules

- Fixed typo in `modules_utils.py`.
- Fixed failing lint test when process section was missing from module. Also added the local failing tests to the warned section of the output table. ([#1235](https://github.com/nf-core/tools/issues/1235))
- Added `--diff` flag to `nf-core modules update` which shows the diff between the installed files and the versions
- Update `nf-core modules create` help texts which were not changed with the introduction of the `--dir` flag
- Check if README is from modules repo
- Update module template to DSL2 v2.0 (remove `functions.nf` from modules template and updating `main.nf` ([#1289](https://github.com/nf-core/tools/pull/))
- Substitute get process/module name custom functions in module `main.nf` using template replacement ([#1284](https://github.com/nf-core/tools/issues/1284))
- Check test YML file for md5sums corresponding to empty files ([#1302](https://github.com/nf-core/tools/issues/1302))
- Exit with an error if empty files are found when generating the test YAML file ([#1302](https://github.com/nf-core/tools/issues/1302))

## [v2.1 - Zinc Zebra](https://github.com/nf-core/tools/releases/tag/2.1) - [2021-07-27]

### Template

- Correct regex pattern for file names in `nextflow_schema.json`
- Remove `.` from nf-core/tools command examples
- Update Nextflow installation link in pipeline template ([#1201](https://github.com/nf-core/tools/issues/1201))
- Command `hostname` is not portable [[#1212](https://github.com/nf-core/tools/pull/1212)]
- Changed how singularity and docker links are written in template to avoid duplicate links

### General

- Changed names of some flags with `-r` as short options to make the flags more consistent between commands.

### Modules

- Added consistency checks between installed modules and `modules.json` ([#1199](https://github.com/nf-core/tools/issues/1199))
- Added support excluding or specifying version of modules in `.nf-core.yml` when updating with `nf-core modules install --all` ([#1204](https://github.com/nf-core/tools/issues/1204))
- Created `nf-core modules update` and removed updating options from `nf-core modules install`
- Added missing function call to `nf-core lint` ([#1198](https://github.com/nf-core/tools/issues/1198))
- Fix `nf-core lint` not filtering modules test when run with `--key` ([#1203](https://github.com/nf-core/tools/issues/1203))
- Fixed `nf-core modules install` not working when installing from branch with `-b` ([#1218](https://github.com/nf-core/tools/issues/1218))
- Added prompt to choose between updating all modules or named module in `nf-core modules update`
- Check if modules is installed before trying to update in `nf-core modules update`
- Verify that a commit SHA provided with `--sha` exists for `install/update` commands
- Add new-line to `main.nf` after `bump-versions` command to make ECLint happy

## [v2.0.1 - Palladium Platypus Junior](https://github.com/nf-core/tools/releases/tag/2.0.1) - [2021-07-13]

### Template

- Critical tweak to add `--dir` declaration to `nf-core lint` GitHub Actions `linting.yml` workflow

### General

- Add `--dir` declaration to `nf-core sync` GitHub Actions `sync.yml` workflow

## [v2.0 - Palladium Platypus](https://github.com/nf-core/tools/releases/tag/2.0) - [2021-07-13]

### :warning: Major enhancements & breaking changes

This marks the first Nextflow DSL2-centric release of `tools` which means that some commands won't work in full with DSL1 pipelines anymore. Please use a `v1.x` version of `tools` for such pipelines or better yet join us to improve our DSL2 efforts! Here are the most important changes:

- The pipeline template has been completely re-written in DSL2
- A module template has been added to auto-create best-practice DSL2 modules to speed up development
- A whole suite of commands have been added to streamline the creation, installation, removal, linting and version bumping of DSL2 modules either installed within pipelines or the nf-core/modules repo

### Template

- Move TODO item of `contains:` map in a YAML string [[#1082](https://github.com/nf-core/tools/issues/1082)]
- Trigger AWS tests via Tower API [[#1160](https://github.com/nf-core/tools/pull/1160)]

### General

- Fixed a bug in the Docker image build for tools that failed due to an extra hyphen. [[#1069](https://github.com/nf-core/tools/pull/1069)]
- Regular release sync fix - this time it was to do with JSON serialisation [[#1072](https://github.com/nf-core/tools/pull/1072)]
- Fixed bug in schema validation that ignores upper/lower-case typos in parameters [[#1087](https://github.com/nf-core/tools/issues/1087)]
- Bugfix: Download should use path relative to workflow for configs
- Remove lint checks for files related to conda and docker as not needed anymore for DSL2
- Removed `params_used` lint check because of incompatibility with DSL2
- Added`modules bump-versions` command to `README.md`
- Update docs for v2.0 release

### Modules

- Update comment style of modules `functions.nf` template file [[#1076](https://github.com/nf-core/tools/issues/1076)]
- Changed working directory to temporary directory for `nf-core modules create-test-yml` [[#908](https://github.com/nf-core/tools/issues/908)]
- Use Biocontainers API instead of quayi.io API for `nf-core modules create` [[#875](https://github.com/nf-core/tools/issues/875)]
- Update `nf-core modules install` to handle different versions of modules [#1116](https://github.com/nf-core/tools/pull/1116)
- Added `nf-core modules bump-versions` command to update all versions in the `nf-core/modules` repository [[#1123](https://github.com/nf-core/tools/issues/1123)]
- Updated `nf-core modules lint` to check whether a `git_sha` exists in the `modules.json` file or whether a new version is available [[#1114](https://github.com/nf-core/tools/issues/1114)]
- Refactored `nf-core modules` command into one file per command [#1124](https://github.com/nf-core/tools/pull/1124)
- Updated `nf-core modules remove` to also remove entry in `modules.json` file ([#1115](https://github.com/nf-core/tools/issues/1115))
- Bugfix: Interactive prompt for `nf-core modules install` was receiving too few arguments
- Added progress bar to creation of 'modules.json'
- Updated `nf-core modules list` to show versions of local modules
- Improved exit behavior by replacing `sys.exit` with exceptions
- Updated `nf-core modules remove` to remove module entry in `modules.json` if module directory is missing
- Create extra tempdir as work directory for `nf-core modules create-test-yml` to avoid adding the temporary files to the `test.yml`
- Refactored passing of command line arguments to `nf-core` commands and subcommands ([#1139](https://github.com/nf-core/tools/issues/1139), [#1140](https://github.com/nf-core/tools/issues/1140))
- Check for `modules.json` for entries of modules that are not actually installed in the pipeline [[#1141](https://github.com/nf-core/tools/issues/1141)]
- Added `<keywords>` argument to `nf-core modules list` for filtering the listed modules. ([#1139](https://github.com/nf-core/tools/issues/1139)
- Added support for a `bump-versions` configuration file [[#1142](https://github.com/nf-core/tools/issues/1142)]
- Fixed `nf-core modules create-test-yml` so it doesn't break when the output directory is supplied [[#1148](https://github.com/nf-core/tools/issues/1148)]
- Updated `nf-core modules lint` to work with new directory structure [[#1159](https://github.com/nf-core/tools/issues/1159)]
- Updated `nf-core modules install` and `modules.json` to work with new directory structure ([#1159](https://github.com/nf-core/tools/issues/1159))
- Updated `nf-core modules remove` to work with new directory structure [[#1159](https://github.com/nf-core/tools/issues/1159)]
- Restructured code and removed old table style in `nf-core modules list`
- Fixed bug causing `modules.json` creation to loop indefinitly
- Added `--all` flag to `nf-core modules install`
- Added `remote` and `local` subcommands to `nf-core modules list`
- Fix bug due to restructuring in modules template
- Added checks for verifying that the remote repository is well formed
- Added checks to `ModulesCommand` for verifying validity of remote repositories
- Misc. changes to `modules install`: check that module exist in remote, `--all` is has `--latest` by default.

#### Sync

- Don't set the default value to `"null"` when a parameter is initialised as `null` in the config [[#1074](https://github.com/nf-core/tools/pull/1074)]

#### Tests

- Added a test for the `version_consistency` lint check
- Refactored modules tests into separate files, and removed direct comparisons with number of tests in `lint` tests ([#1158](https://github.com/nf-core/tools/issues/1158))

## [v1.14 - Brass Chicken :chicken:](https://github.com/nf-core/tools/releases/tag/1.14) - [2021-05-11]

### Template

- Add the implicit workflow declaration to `main.nf` DSL2 template [[#1056](https://github.com/nf-core/tools/issues/1056)]
- Fixed an issue regarding explicit disabling of unused container engines [[#972](https://github.com/nf-core/tools/pull/972)]
- Removed trailing slash from `params.igenomes_base` to yield valid s3 paths (previous paths work with Nextflow but not aws cli)
- Added a timestamp to the trace + timetime + report + dag filenames to fix overwrite issue on AWS
- Rewrite the `params_summary_log()` function to properly ignore unset params and have nicer formatting [[#971](https://github.com/nf-core/tools/issues/971)]
- Fix overly strict `--max_time` formatting regex in template schema [[#973](https://github.com/nf-core/tools/issues/973)]
- Convert `d` to `day` in the `cleanParameters` function to make Duration objects like `2d` pass the validation [[#858](https://github.com/nf-core/tools/issues/858)]
- Added nextflow version to quick start section and adjusted `nf-core bump-version` [[#1032](https://github.com/nf-core/tools/issues/1032)]
- Use latest stable Nextflow version `21.04.0` for CI tests instead of the `-edge` release

### Download

- Fix bug in `nf-core download` where image names were getting a hyphen in `nf-core` which was breaking things.
- Extensive new interactive prompts for all command line flags [[#1027](https://github.com/nf-core/tools/issues/1027)]
  - It is now recommended to run `nf-core download` without any cli options and follow prompts (though flags can be used to run non-interactively if you wish)
- New helper code to set `$NXF_SINGULARITY_CACHEDIR` and add to `.bashrc` if desired [[#1027](https://github.com/nf-core/tools/issues/1027)]

### Launch

- Strip values from `nf-core launch` web response which are `False` and have no default in the schema [[#976](https://github.com/nf-core/tools/issues/976)]
- Improve API caching code when polling the website, fixes noisy log message when waiting for a response [[#1029](https://github.com/nf-core/tools/issues/1029)]
- New interactive prompts for pipeline name [[#1027](https://github.com/nf-core/tools/issues/1027)]

### Modules

- Added `tool_name_underscore` to the module template to allow TOOL_SUBTOOL in `main.nf` [[#1011](https://github.com/nf-core/tools/issues/1011)]
- Added `--conda-name` flag to `nf-core modules create` command to allow sidestepping questionary [[#988](https://github.com/nf-core/tools/issues/988)]
- Extended `nf-core modules lint` functionality to check tags in `test.yml` and to look for a entry in the `pytest_software.yml` file
- Update `modules` commands to use new test tag format `tool/subtool`
- New modules lint test comparing the `functions.nf` file to the template version
- Modules installed from alternative sources are put in folders based on the name of the source repository

### Linting

- Fix bug in nf-core lint config skipping for the `nextflow_config` test [[#1019](https://github.com/nf-core/tools/issues/1019)]
- New `-k`/`--key` cli option for `nf-core lint` to allow you to run only named lint tests, for faster local debugging
- Merge markers lint test - ignore binary files, allow config to ignore specific files [[#1040](https://github.com/nf-core/tools/pull/1040)]
- New lint test to check if all defined pipeline parameters are mentioned in `main.nf` [[#1038](https://github.com/nf-core/tools/issues/1038)]
- Added fix to remove warnings about params that get converted from camelCase to camel-case [[#1035](https://github.com/nf-core/tools/issues/1035)]
- Added pipeline schema lint checks for missing parameter description and parameters outside of groups [[#1017](https://github.com/nf-core/tools/issues/1017)]

### General

- Try to fix the fix for the automated sync when we submit too many PRs at once [[#970](https://github.com/nf-core/tools/issues/970)]
- Rewrite how the tools documentation is deployed to the website, to allow multiple versions
- Created new Docker image for the tools cli package - see installation docs for details [[#917](https://github.com/nf-core/tools/issues/917)]
- Ignore permission errors for setting up requests cache directories to allow starting with an invalid or read-only `HOME` directory

## [v1.13.3 - Copper Crocodile Resurrection :crocodile:](https://github.com/nf-core/tools/releases/tag/1.13.2) - [2021-03-24]

- Running tests twice with `nf-core modules create-test-yml` to catch unreproducible md5 sums [[#890](https://github.com/nf-core/tools/issues/890)]
- Fix sync error again where the Nextflow edge release needs to be used for some pipelines
- Fix bug with `nf-core lint --release` (`NameError: name 'os' is not defined`)
- Added linebreak to linting comment so that markdown header renders on PR comment properly
- `nf-core modules create` command - if no bioconda package is found, prompt user for a different bioconda package name
- Updated module template `main.nf` with new test data paths

## [v1.13.2 - Copper Crocodile CPR :crocodile: :face_with_head_bandage:](https://github.com/nf-core/tools/releases/tag/1.13.2) - [2021-03-23]

- Make module template pass the EC linter [[#953](https://github.com/nf-core/tools/pull/953)]
- Added better logging message if a user doesn't specificy the directory correctly with `nf-core modules` commands [[#942](https://github.com/nf-core/tools/pull/942)]
- Fixed parameter validation bug caused by JSONObject [[#937](https://github.com/nf-core/tools/issues/937)]
- Fixed template creation error regarding file permissions [[#932](https://github.com/nf-core/tools/issues/932)]
- Split the `create-lint-wf` tests up into separate steps in GitHub Actions to make the CI results easier to read
- Added automated PR comments to the Markdown, YAML and Python lint CI tests to explain failures (tools and pipeline template)
- Make `nf-core lint` summary table borders coloured according to overall pass / fail status
- Attempted a fix for the automated sync when we submit too many PRs at once [[#911](https://github.com/nf-core/tools/issues/911)]

## [v1.13.1 - Copper Crocodile Patch :crocodile: :pirate_flag:](https://github.com/nf-core/tools/releases/tag/1.13.1) - [2021-03-19]

- Fixed bug in pipeline linting markdown output that gets posted to PR comments [[#914]](https://github.com/nf-core/tools/issues/914)
- Made text for the PR branch CI check less verbose with a TLDR in bold at the top
- A number of minor tweaks to the new `nf-core modules lint` code

## [v1.13 - Copper Crocodile](https://github.com/nf-core/tools/releases/tag/1.13) - [2021-03-18]

### Template

- **Major new feature** - Validation of pipeline parameters [[#426]](https://github.com/nf-core/tools/issues/426)
  - The addition runs as soon as the pipeline launches and checks the pipeline input parameters two main things:
    - No parameters are supplied that share a name with core Nextflow options (eg. `--resume` instead of `-resume`)
    - Supplied parameters validate against the pipeline JSON schema (eg. correct variable types, required values)
  - If either parameter validation fails or the pipeline has errors, a warning is given about any unexpected parameters found which are not described in the pipeline schema.
  - This behaviour can be disabled by using `--validate_params false`
- Added profiles to support the [Charliecloud](https://hpc.github.io/charliecloud/) and [Shifter](https://nersc.gitlab.io/development/shifter/how-to-use/) container engines [[#824](https://github.com/nf-core/tools/issues/824)]
  - Note that Charliecloud requires Nextflow version `v21.03.0-edge` or later.
- Profiles for container engines now explicitly _disable_ all other engines [[#867](https://github.com/nf-core/tools/issues/867)]
- Fixed typo in nf-core-lint CI that prevented the markdown summary from being automatically posted on PRs as a comment.
- Changed default for `--input` from `data/*{1,2}.fastq.gz` to `null`, as this is now validated by the schema as a required value.
- Removed support for `--name` parameter for custom run names.
  - The same functionality for MultiQC still exists with the core Nextflow `-name` option.
- Added to template docs about how to identify process name for resource customisation
- The parameters `--max_memory` and `--max_time` are now validated against a regular expression [[#793](https://github.com/nf-core/tools/issues/793)]
  - Must be written in the format `123.GB` / `456.h` with any of the prefixes listed in the [Nextflow docs](https://www.nextflow.io/docs/latest/process.html#memory)
  - Bare numbers no longer allowed, avoiding people from trying to specify GB and actually specifying bytes.
- Switched from cookiecutter to Jinja2 [[#880]](https://github.com/nf-core/tools/pull/880)
- Finally dropped the wonderful [cookiecutter](https://github.com/cookiecutter/cookiecutter) library that was behind the first pipeline template that led to nf-core [[#880](https://github.com/nf-core/tools/pull/880)]
  - Now rendering templates directly using [Jinja](https://jinja.palletsprojects.com/), which is what cookiecutter was doing anyway

### Modules

Initial addition of a number of new helper commands for working with DSL2 modules:

- `modules list` - List available modules
- `modules install` - Install a module from nf-core/modules
- `modules remove` - Remove a module from a pipeline
- `modules create` - Create a module from the template
- `modules create-test-yml` - Create the `test.yml` file for a module with md5 sums, tags, commands and names added
- `modules lint` - Check a module against nf-core guidelines

You can read more about each of these commands in the main tools documentation (see `README.md` or <https://nf-co.re/tools>)

### Tools helper code

- Fixed some bugs in the command line interface for `nf-core launch` and improved formatting [[#829](https://github.com/nf-core/tools/pull/829)]
- New functionality for `nf-core download` to make it compatible with DSL2 pipelines [[#832](https://github.com/nf-core/tools/pull/832)]
  - Singularity images in module files are now discovered and fetched
  - Direct downloads of Singularity images in python allowed (much faster than running `singularity pull`)
  - Downloads now work with `$NXF_SINGULARITY_CACHEDIR` so that pipelines sharing containers have efficient downloads
- Changed behaviour of `nf-core sync` command [[#787](https://github.com/nf-core/tools/issues/787)]
  - Instead of opening or updating a PR from `TEMPLATE` directly to `dev`, a new branch is now created from `TEMPLATE` and a PR opened from this to `dev`.
  - This is to make it easier to fix merge conflicts without accidentally bringing the entire pipeline history back into the `TEMPLATE` branch (which makes subsequent sync merges much more difficult)

### Linting

- Major refactor and rewrite of pipieline linting code
  - Much better code organisation and maintainability
  - New automatically generated documentation using Sphinx
  - Numerous new tests and functions, removal of some unnecessary tests
- Added lint check for merge markers [[#321]](https://github.com/nf-core/tools/issues/321)
- Added new option `--fix` to automatically correct some problems detected by linting
- Added validation of default params to `nf-core schema lint` [[#823](https://github.com/nf-core/tools/issues/823)]
- Added schema validation of GitHub action workflows to lint function [[#795](https://github.com/nf-core/tools/issues/795)]
- Fixed bug in schema title and description validation
- Added second progress bar for conda dependencies lint check, as it can be slow [[#299](https://github.com/nf-core/tools/issues/299)]
- Added new lint test to check files that should be unchanged from the pipeline.
- Added the possibility to ignore lint tests using a `nf-core-lint.yml` config file [[#809](https://github.com/nf-core/tools/pull/809)]

## [v1.12.1 - Silver Dolphin](https://github.com/nf-core/tools/releases/tag/1.12.1) - [2020-12-03]

### Template

- Finished switch from `$baseDir` to `$projectDir` in `iGenomes.conf` and `main.nf`
  - Main fix is for `smail_fields` which was a bug introduced in the previous release. Sorry about that!
- Ported a number of small content tweaks from nf-core/eager to the template [[#786](https://github.com/nf-core/tools/issues/786)]
  - Better contributing documentation, more placeholders in documentation files, more relaxed markdownlint exceptions for certain HTML tags, more content for the PR and issue templates.

### Tools helper code

- Pipeline schema: make parameters of type `range` to `number`. [[#738](https://github.com/nf-core/tools/issues/738)]
- Respect `$NXF_HOME` when looking for pipelines with `nf-core list` [[#798](https://github.com/nf-core/tools/issues/798)]
- Swapped PyInquirer with questionary for command line questions in `launch.py` [[#726](https://github.com/nf-core/tools/issues/726)]
  - This should fix conda installation issues that some people had been hitting
  - The change also allows other improvements to the UI
- Fix linting crash when a file deleted but not yet staged in git [[#796](https://github.com/nf-core/tools/issues/796)]

## [v1.12 - Mercury Weasel](https://github.com/nf-core/tools/releases/tag/1.12) - [2020-11-19]

### Tools helper code

- Updated `nf_core` documentation generator for building [https://nf-co.re/tools-docs/](https://nf-co.re/tools-docs/)

### Template

- Make CI comments work with PRs from forks [[#765](https://github.com/nf-core/tools/issues/765)]
  - Branch protection and linting results should now show on all PRs
- Updated GitHub issue templates, which had stopped working
- Refactored GitHub Actions so that the AWS full-scale tests are triggered after docker build is finished
  - DockerHub push workflow split into two - one for dev, one for releases
- Updated actions to no longer use `set-env` which is now depreciating [[#739](https://github.com/nf-core/tools/issues/739)]
- Added config import for `test_full` in `nextflow.config`
- Switched depreciated `$baseDir` to `$projectDir`
- Updated minimum Nextflow version to `20.04.10`
- Make Nextflow installation less verbose in GitHub Actions [[#780](https://github.com/nf-core/tools/pull/780)]

### Linting

- Updated code to display colours in GitHub Actions log output
- Allow tests to pass with `dev` version of nf-core/tools (previous failure due to base image version)
- Lint code no longer tries to post GitHub PR comments. This is now done in a GitHub Action only.

## [v1.11 - Iron Tiger](https://github.com/nf-core/tools/releases/tag/1.11) - [2020-10-27]

### Template

- Fix command error in `awstest.yml` GitHub Action workflow.
- Allow manual triggering of AWS test GitHub Action workflows.
- Remove TODO item, which was proposing the usage of additional files beside `usage.md` and `output.md` for documentation.
- Added a Podman profile, which enables Podman as container.
- Updated linting for GitHub actions AWS tests workflows.

### Linting

- Made a base-level `Dockerfile` a warning instead of failure
- Added a lint failure if the old `bin/markdown_to_html.r` script is found
- Update `rich` package dependency and use new markup escaping to change `[[!]]` back to `[!]` again

### Other

- Pipeline sync - fetch full repo when checking out before sync
- Sync - Add GitHub actions manual trigger option

## [v1.10.2 - Copper Camel _(brought back from the dead)_](https://github.com/nf-core/tools/releases/tag/1.10.2) - [2020-07-31]

Second patch release to address some small errors discovered in the pipeline template.
Apologies for the inconvenience.

- Fix syntax error in `/push_dockerhub.yml` GitHub Action workflow
- Change `params.readPaths` -> `params.input_paths` in `test_full.config`
- Check results when posting the lint results as a GitHub comment
  - This feature is unfortunately not possible when making PRs from forks outside of the nf-core organisation for now.
- More major refactoring of the automated pipeline sync
  - New GitHub Actions matrix parallelisation of sync jobs across pipelines [[#673](https://github.com/nf-core/tools/issues/673)]
  - Removed the `--all` behaviour from `nf-core sync` as we no longer need it
  - Sync now uses a new list of pipelines on the website which does not include archived pipelines [[#712](https://github.com/nf-core/tools/issues/712)]
  - When making a PR it checks if a PR already exists - if so it updates it [[#710](https://github.com/nf-core/tools/issues/710)]
  - More tests and code refactoring for more stable code. Hopefully fixes 404 error [[#711](https://github.com/nf-core/tools/issues/711)]

## [v1.10.1 - Copper Camel _(patch)_](https://github.com/nf-core/tools/releases/tag/1.10.1) - [2020-07-30]

Patch release to fix the automatic template synchronisation, which failed in the v1.10 release.

- Improved logging: `nf-core --log-file log.txt` now saves a verbose log to disk.
- nf-core/tools GitHub Actions pipeline sync now uploads verbose log as an artifact.
- Sync - fixed several minor bugs, made logging less verbose.
- Python Rich library updated to `>=4.2.1`
- Hopefully fix git config for pipeline sync so that commit comes from @nf-core-bot
- Fix sync auto-PR text indentation so that it doesn't all show as code
- Added explicit flag `--show-passed` for `nf-core lint` instead of taking logging verbosity

## [v1.10 - Copper Camel](https://github.com/nf-core/tools/releases/tag/1.10) - [2020-07-30]

### Pipeline schema

This release of nf-core/tools introduces a major change / new feature: pipeline schema.
These are [JSON Schema](https://json-schema.org/) files that describe all of the parameters for a given
pipeline with their ID, a description, a longer help text, an optional default value, a variable _type_
(eg. `string` or `boolean`) and more.

The files will be used in a number of places:

- Automatic validation of supplied parameters when running pipelines
  - Pipeline execution can be immediately stopped if a required `param` is missing,
    or does not conform to the patterns / allowed values in the schema.
- Generation of pipeline command-line help
  - Running `nextflow run <pipeline> --help` will use the schema to generate a help text automatically
- Building online documentation on the [nf-core website](https://nf-co.re)
- Integration with 3rd party graphical user interfaces

To support these new schema files, nf-core/tools now comes with a new set of commands: `nf-core schema`.

- Pipeline schema can be generated or updated using `nf-core schema build` - this takes the parameters from
  the pipeline config file and prompts the developer for any mismatch between schema and pipeline.
  - Once a skeleton Schema file has been built, the command makes use of a new nf-core website tool to provide
    a user friendly graphical interface for developers to add content to their schema: [https://nf-co.re/pipeline_schema_builder](https://nf-co.re/pipeline_schema_builder)
- Pipelines will be automatically tested for valid schema that describe all pipeline parameters using the
  `nf-core schema lint` command (also included as part of the main `nf-core lint` command).
- Users can validate their set of pipeline inputs using the `nf-core schema validate` command.

In addition to the new schema commands, the `nf-core launch` command has been completely rewritten from
scratch to make use of the new pipeline schema. This command can use either an interactive command-line
prompt or a rich web interface to help users set parameters for a pipeline run.

The parameter descriptions and help text are fully used and embedded into the launch interfaces to make
this process as user-friendly as possible. We hope that it's particularly well suited to those new to nf-core.

Whilst we appreciate that this new feature will add a little work for pipeline developers, we're excited at
the possibilities that it brings. If you have any feedback or suggestions, please let us know either here on
GitHub or on the nf-core [`#json-schema` Slack channel](https://nfcore.slack.com/channels/json-schema).

### Python code formatting

We have adopted the use of the [Black Python code formatter](https://black.readthedocs.io/en/stable/).
This ensures a harmonised code formatting style throughout the package, from all contributors.
If you are editing any Python code in nf-core/tools you must now pass the files through Black when
making a pull-request. See [`.github/CONTRIBUTING.md`](.github/CONTRIBUTING.md) for details.

### Template

- Add `--publish_dir_mode` parameter [#585](https://github.com/nf-core/tools/issues/585)
- Isolate R library paths to those in container [#541](https://github.com/nf-core/tools/issues/541)
- Added new style of pipeline parameters JSON schema to pipeline template
- Add ability to attach MultiQC reports to completion emails when using `mail`
- Update `output.md` and add in 'Pipeline information' section describing standard NF and pipeline reporting.
- Build Docker image using GitHub Actions, then push to Docker Hub (instead of building on Docker Hub)
- Add Slack channel badge in pipeline README
- Allow multiple container tags in `ci.yml` if performing multiple tests in parallel
- Add AWS CI tests and full tests GitHub Actions workflows
- Update AWS CI tests and full tests secrets names
- Added `macs_gsize` for danRer10, based on [this post](https://biostar.galaxyproject.org/p/18272/)
- Add information about config files used for workflow execution (`workflow.configFiles`) to summary
- Fix `markdown_to_html.py` to work with Python 2 and 3.
- Change `params.reads` -> `params.input`
- Adding TODOs and MultiQC process in DSL2 template
- Change `params.readPaths` -> `params.input_paths`
- Added a `.github/.dockstore.yml` config file for automatic workflow registration with [dockstore.org](https://dockstore.org/)

### Linting

- Refactored PR branch tests to be a little clearer.
- Linting error docs explain how to add an additional branch protecton rule to the `branch.yml` GitHub Actions workflow.
- Adapted linting docs to the new PR branch tests.
- Failure for missing the readme bioconda badge is now a warn, in case this badge is not relevant
- Added test for template `{{ cookiecutter.var }}` placeholders
- Fix failure when providing version along with build id for Conda packages
- New `--json` and `--markdown` options to print lint results to JSON / markdown files
- Linting code now automatically posts warning / failing results to GitHub PRs as a comment if it can
- Added AWS GitHub Actions workflows linting
- Fail if `params.input` isn't defined.
- Beautiful new progress bar to look at whilst linting is running and awesome new formatted output on the command line :heart_eyes:
  - All made using the excellent [`rich` python library](https://github.com/willmcgugan/rich) - check it out!
- Tests looking for `TODO` strings should now ignore editor backup files. [#477](https://github.com/nf-core/tools/issues/477)

### nf-core/tools Continuous Integration

- Added CI test to check for PRs against `master` in tools repo
- CI PR branch tests fixed & now automatically add a comment on the PR if failing, explaining what is wrong
- Move some of the issue and PR templates into HTML `<!-- comments -->` so that they don't show in issues / PRs

### Other

- Describe alternative installation method via conda with `conda env create`
- nf-core/tools version number now printed underneath header artwork
- Bumped Conda version shipped with nfcore/base to 4.8.2
- Added log message when creating new pipelines that people should talk to the community about their plans
- Fixed 'on completion' emails sent using the `mail` command not containing body text.
- Improved command-line help text for nf-core/tools
- `nf-core list` now hides archived pipelines unless `--show_archived` flag is set
- Command line tools now checks if there is a new version of nf-core/tools available
  - Disable this by setting the environment variable `NFCORE_NO_VERSION_CHECK`, eg. `export NFCORE_NO_VERSION_CHECK=1`
- Better command-line output formatting of nearly all `nf-core` commands using [`rich`](https://github.com/willmcgugan/rich)

## [v1.9 - Platinum Pigeon](https://github.com/nf-core/tools/releases/tag/1.9) - [2020-02-20]

### Continuous integration

- Travis CI tests are now deprecated in favor of GitHub Actions within the pipeline template.
  - `nf-core bump-version` support has been removed for `.travis.yml`
  - `nf-core lint` now fails if a `.travis.yml` file is found
- Ported nf-core/tools Travis CI automation to GitHub Actions.
- Fixed the build for the nf-core/tools API documentation on the website

### Template

- Rewrote the documentation markdown > HTML conversion in Python instead of R
- Fixed rendering of images in output documentation [#391](https://github.com/nf-core/tools/issues/391)
- Removed the requirement for R in the conda environment
- Make `params.multiqc_config` give an _additional_ MultiQC config file instead of replacing the one that ships with the pipeline
- Ignore only `tests/` and `testing/` directories in `.gitignore` to avoid ignoring `test.config` configuration file
- Rephrase docs to promote usage of containers over Conda to ensure reproducibility
- Stage the workflow summary YAML file within MultiQC work directory

### Linting

- Removed linting for CircleCI
- Allow any one of `params.reads` or `params.input` or `params.design` before warning
- Added whitespace padding to lint error URLs
- Improved documentation for lint errors
- Allow either `>=` or `!>=` in nextflow version checks (the latter exits with an error instead of just warning) [#506](https://github.com/nf-core/tools/issues/506)
- Check that `manifest.version` ends in `dev` and throw a warning if not
  - If running with `--release` check the opposite and fail if not
- Tidied up error messages and syntax for linting GitHub actions branch tests
- Add YAML validator
- Don't print test results if we have a critical error

### Other

- Fix automatic synchronisation of the template after releases of nf-core/tools
- Improve documentation for installing `nf-core/tools`
- Replace preprint by the new nf-core publication in Nature Biotechnology :champagne:
- Use `stderr` instead of `stdout` for header artwork
- Tolerate unexpected output from `nextflow config` command
- Add social preview image
- Added a [release checklist](.github/RELEASE_CHECKLIST.md) for the tools repo

## [v1.8 - Black Sheep](https://github.com/nf-core/tools/releases/tag/1.8) - [2020-01-27]

### Continuous integration

- GitHub Actions CI workflows are now included in the template pipeline
  - Please update these files to match the existing tests that you have in `.travis.yml`
- Travis CI tests will be deprecated from the next `tools` release
- Linting will generate a warning if GitHub Actions workflows do not exist and if applicable to remove Travis CI workflow file i.e. `.travis.yml`.

### Tools helper code

- Refactored the template synchronisation code to be part of the main nf-core tool
- `nf-core bump-version` now also bumps the version string of the exported conda environment in the Dockerfile
- Updated Blacklist of synced pipelines
- Ignore pre-releases in `nf-core list`
- Updated documentation for `nf-core download`
- Fixed typo in `nf-core launch` final command
- Handle missing pipeline descriptions in `nf-core list`
- Migrate tools package CI to GitHub Actions

### Linting

- Adjusted linting to enable `patch` branches from being tested
- Warn if GitHub Actions workflows do not exist, warn if `.travis.yml` and circleCI are there
- Lint for `Singularity` file and raise error if found [#458](https://github.com/nf-core/tools/issues/458)
- Added linting of GitHub Actions workflows `linting.yml`, `ci.yml` and `branch.yml`
- Warn if pipeline name contains upper case letters or non alphabetical characters [#85](https://github.com/nf-core/tools/issues/85)
- Make CI tests of lint code pass for releases

### Template pipeline

- Fixed incorrect paths in iGenomes config as described in issue [#418](https://github.com/nf-core/tools/issues/418)
- Fixed incorrect usage of non-existent parameter in the template [#446](https://github.com/nf-core/tools/issues/446)
- Add UCSC genomes to `igenomes.config` and add paths to all genome indices
- Change `maxMultiqcEmailFileSize` parameter to `max_multiqc_email_size`
- Export conda environment in Docker file [#349](https://github.com/nf-core/tools/issues/349)
- Change remaining parameters from `camelCase` to `snake_case` [#39](https://github.com/nf-core/hic/issues/39)
  - `--singleEnd` to `--single_end`
  - `--igenomesIgnore` to `--igenomes_ignore`
  - Having the old camelCase versions of these will now throw an error
- Add `autoMounts=true` to default singularity profile
- Add in `markdownlint` checks that were being ignored by default
- Disable ansi logging in the travis CI tests
- Move `params`section from `base.config` to `nextflow.config`
- Use `env` scope to export `PYTHONNOUSERSITE` in `nextflow.config` to prevent conflicts with host Python environment
- Bump minimum Nextflow version to `19.10.0` - required to properly use `env` scope in `nextflow.config`
- Added support for nf-tower in the travis tests, using public mailbox nf-core@mailinator.com
- Add link to [Keep a Changelog](http://keepachangelog.com/en/1.0.0/) and [Semantic Versioning](http://semver.org/spec/v2.0.0.html) to CHANGELOG
- Adjusted `.travis.yml` checks to allow for `patch` branches to be tested
- Add Python 3.7 dependency to the `environment.yml` file
- Remove `awsbatch` profile cf [nf-core/configs#71](https://github.com/nf-core/configs/pull/71)
- Make `scrape_software_versions.py` compatible with Python3 to enable miniconda3 in [base image PR](https://github.com/nf-core/tools/pull/462)
- Add GitHub Actions workflows and respective linting
- Add `NXF_ANSI_LOG` as global environment variable to template GitHub Actions CI workflow
- Fixed global environment variable in GitHub Actions CI workflow
- Add `--awscli` parameter
- Add `README.txt` path for genomes in `igenomes.config` [nf-core/atacseq#75](https://github.com/nf-core/atacseq/issues/75)
- Fix buggy ANSI codes in pipeline summary log messages
- Add a `TODO` line in the new GitHub Actions CI test files

### Base Docker image

- Use miniconda3 instead of miniconda for a Python 3k base environment
  - If you still need Python 2 for your pipeline, add `conda-forge::python=2.7.4` to the dependencies in your `environment.yml`
- Update conda version to 4.7.12

### Other

- Updated Base Dockerfile to Conda 4.7.10
- Entirely switched from Travis-Ci.org to Travis-Ci.com for template and tools
- Improved core documentation (`-profile`)

## [v1.7 - Titanium Kangaroo](https://github.com/nf-core/tools/releases/tag/1.7) - [2019-10-07]

### Tools helper code

- The tools `create` command now sets up a `TEMPLATE` and a `dev` branch for syncing
- Fixed issue [379](https://github.com/nf-core/tools/issues/379)
- nf-core launch now uses stable parameter schema version 0.1.0
- Check that PR from patch or dev branch is acceptable by linting
- Made code compatible with Python 3.7
- The `download` command now also fetches institutional configs from nf-core/configs
- When listing pipelines, a nicer message is given for the rare case of a detached `HEAD` ref in a locally pulled pipeline. [#297](https://github.com/nf-core/tools/issues/297)
- The `download` command can now compress files into a single archive.
- `nf-core create` now fetches a logo for the pipeline from the nf-core website
- The readme should now be rendered properly on PyPI.

### Syncing

- Can now sync a targeted pipeline via command-line
- Updated Blacklist of synced pipelines
- Removed `chipseq` from Blacklist of synced pipelines
- Fixed issue [#314](https://github.com/nf-core/tools/issues/314)

### Linting

- If the container slug does not contain the nf-core organisation (for example during development on a fork), linting will raise a warning, and an error with release mode on

### Template pipeline

- Add new code for Travis CI to allow PRs from patch branches too
- Fix small typo in central readme of tools for future releases
- Small code polishing + typo fix in the template main.nf file
- Header ANSI codes no longer print `[2m` to console when using `-with-ansi`
- Switched to yaml.safe_load() to fix PyYAML warning that was thrown because of a possible [exploit](<https://github.com/yaml/pyyaml/wiki/PyYAML-yaml.load(input)-Deprecation>)
- Add `nf-core` citation
- Add proper `nf-core` logo for tools
- Add `Quick Start` section to main README of template
- Fix [Docker RunOptions](https://github.com/nf-core/tools/pull/351) to get UID and GID set in the template
- `Dockerfile` now specifically uses the proper release tag of the nfcore/base image
- Use [`file`](https://github.com/nf-core/tools/pull/354) instead of `new File`
  to avoid weird behavior such as making an `s3:/` directory locally when using
  an AWS S3 bucket as the `--outdir`.
- Fix workflow.onComplete() message when finishing pipeline
- Update URL for joining the nf-core slack to [https://nf-co.re/join/slack](https://nf-co.re/join/slack)
- Add GitHub Action for CI and Linting
- [Increased default time limit](https://github.com/nf-core/tools/issues/370) to 4h
- Add direct link to the pipeline slack channel in the contribution guidelines
- Add contributions and support heading with links to contribution guidelines and link to the pipeline slack channel in the main README
- Fix Parameters JSON due to new versionized structure
- Added conda-forge::r-markdown=1.1 and conda-forge::r-base=3.6.1 to environment
- Plain-text email template now has nf-core ASCII artwork
- Template configured to use logo fetched from website
- New option `--email_on_fail` which only sends emails if the workflow is not successful
- Add file existence check when checking software versions
- Fixed issue [#165](https://github.com/nf-core/tools/issues/165) - Use `checkIfExists`
- Consistent spacing for `if` statements
- Add sensible resource labels to `base.config`

### Other

- Bump `conda` to 4.6.14 in base nf-core Dockerfile
- Added a Code of Conduct to nf-core/tools, as only the template had this before
- TravisCI tests will now also start for PRs from `patch` branches, [to allow fixing critical issues](https://github.com/nf-core/tools/pull/392) without making a new major release

## [v1.6 - Brass Walrus](https://github.com/nf-core/tools/releases/tag/1.6) - [2020-04-09]

### Syncing

- Code refactoring to make the script more readable
- No travis build failure anymore on sync errors
- More verbose logging

### Template pipeline

- awsbatch `work-dir` checking moved to nextflow itself. Removed unsatisfiable check in main.nf template.
- Fixed markdown linting
- Tools CI testing now runs markdown lint on compiled template pipeline
- Migrated large portions of documentation to the [nf-core website](https://github.com/nf-core/nf-co.re/pull/93)
- Removed Gitter references in `.github/` directories for `tools/` and pipeline template.
- Changed `scrape_software_versions.py` to output `.csv` file
- Added `export_plots` parameter to multiqc config
- Corrected some typos as listed [here](https://github.com/nf-core/tools/issues/348) to Guidelines

### Tools helper code

- Drop [nf-core/rnaseq](https://github.com/nf-core/rnaseq]) from `blacklist.json` to make template sync available
- Updated main help command to sort the subcommands in a more logical order
- Updated readme to describe the new `nf-core launch` command
- Fix bugs in `nf-core download`
  - The _latest_ release is now fetched by default if not specified
  - Downloaded pipeline files are now properly executable.
- Fixed bugs in `nf-core list`
  - Sorting now works again
  - Output is partially coloured (better highlighting out of date pipelines)
  - Improved documentation
- Fixed bugs in `nf-core lint`
  - The order of conda channels is now correct, avoiding occasional erroneous errors that packages weren't found ([#207](https://github.com/nf-core/tools/issues/207))
  - Allow edge versions in nf-core pipelines
- Add reporting of ignored errored process
  - As a solution for [#103](https://github.com/nf-core/tools/issues/103))
- Add Bowtie2 and BWA in iGenome config file template

## [v1.5 - Iron Shark](https://github.com/nf-core/tools/releases/tag/1.5) - [2019-03-13]

### Template pipeline

- Dropped Singularity file
- Summary now logs details of the cluster profile used if from [nf-core/configs](https://github.com/nf-core/configs)
- Dockerhub is used in favor of Singularity Hub for pulling when using the Singularity profile
- Changed default container tag from latest to dev
- Brought the logo to life
- Change the default filenames for the pipeline trace files
- Remote fetch of nf-core/configs profiles fails gracefully if offline
- Remove `params.container` and just directly define `process.container` now
- Completion email now includes MultiQC report if not too big
- `params.genome` is now checked if set, to ensure that it's a valid iGenomes key
- Together with nf-core/configs, helper function now checks hostname and suggests a valid config profile
- `awsbatch` executor requires the `tracedir` not to be set to an `s3` bucket.

### Tools helper code

- New `nf-core launch` command to interactively launch nf-core pipelines from command-line
  - Works with a `parameters.settings.json` file shipped with each pipeline
  - Discovers additional `params` from the pipeline dynamically
- Drop Python 3.4 support
- `nf-core list` now only shows a value for _"is local latest version"_ column if there is a local copy.
- Lint markdown formatting in automated tests
  - Added `markdownlint-cli` for checking Markdown syntax in pipelines and tools repo
- Syncing now reads from a `blacklist.json` in order to exclude pipelines from being synced if necessary.
- Added nf-core tools API description to assist developers with the classes and functions available.
  - Docs are automatically built by Travis CI and updated on the nf-co.re website.
- Introduced test for filtering remote workflows by keyword.
- Build tools python API docs

  - Use Travis job for api doc generation and publish

- `nf-core bump-version` now stops before making changes if the linting fails
- Code test coverage
  - Introduced test for filtering remote workflows by keyword
- Linting updates
  - Now properly searches for conda packages in default channels
  - Now correctly validates version pinning for packages from PyPI
  - Updates for changes to `process.container` definition

### Other

- Bump `conda` to 4.6.7 in base nf-core Dockerfile

## [v1.4 - Tantalum Butterfly](https://github.com/nf-core/tools/releases/tag/1.4) - [2018-12-12]

### Template pipeline

- Institutional custom config profiles moved to github `nf-core/configs`
  - These will now be maintained centrally as opposed to being shipped with the pipelines in `conf/`
  - Load `base.config` by default for all profiles
  - Removed profiles named `standard` and `none`
  - Added parameter `--igenomesIgnore` so `igenomes.config` is not loaded if parameter clashes are observed
  - Added parameter `--custom_config_version` for custom config version control. Can use this parameter to provide commit id for reproducibility. Defaults to `master`
  - Deleted custom configs from template in `conf/` directory i.e. `uzh.config`, `binac.config` and `cfc.config`
- `multiqc_config` and `output_md` are now put into channels instead of using the files directly (see issue [#222](https://github.com/nf-core/tools/issues/222))
- Added `local.md` to cookiecutter template in `docs/configuration/`. This was referenced in `README.md` but not present.
- Major overhaul of docs to add/remove parameters, unify linking of files and added description for providing custom configs where necessary
- Travis: Pull the `dev` tagged docker image for testing
- Removed UPPMAX-specific documentation from the template.

### Tools helper code

- Make Travis CI tests fail on pull requests if the `CHANGELOG.md` file hasn't been updated
- Minor bugfixing in Python code (eg. removing unused import statements)
- Made the web requests caching work on multi-user installations
- Handle exception if nextflow isn't installed
- Linting: Update for Travis: Pull the `dev` tagged docker image for testing

## [v1.3 - Citreous Swordfish](https://github.com/nf-core/tools/releases/tag/1.3) - [2018-11-21]

- `nf-core create` command line interface updated
  - Interactive prompts for required arguments if not given
  - New flag for workflow author
- Updated channel order for bioconda/conda-forge channels in environment.yaml
- Increased code coverage for sub command `create` and `licenses`
- Fixed nasty dependency hell issue between `pytest` and `py` package in Python 3.4.x
- Introduced `.coveragerc` for pytest-cov configuration, which excludes the pipeline template now from being reported
- Fix [189](https://github.com/nf-core/tools/issues/189): Check for given conda and PyPi package dependencies, if their versions exist
- Added profiles for `cfc`,`binac`, `uzh` that can be synced across pipelines
  - Ordering alphabetically for profiles now
- Added `pip install --upgrade pip` to `.travis.yml` to update pip in the Travis CI environment

## [v1.2](https://github.com/nf-core/tools/releases/tag/1.2) - [2018-10-01]

- Updated the `nf-core release` command
  - Now called `nf-core bump-versions` instead
  - New flag `--nextflow` to change the required nextflow version instead
- Template updates
  - Simpler installation of the `nf-core` helper tool, now directly from PyPI
  - Bump minimum nextflow version to `0.32.0` - required for built in `manifest.nextflowVersion` check and access to `workflow.manifest` variables from within nextflow scripts
  - New `withName` syntax for configs
  - Travis tests fail if PRs come against the `master` branch, slightly refactored
  - Improved GitHub contributing instructions and pull request / issue templates
- New lint tests
  - `.travis.yml` test for PRs made against the `master` branch
  - Automatic `--release` option not used if the travis repo is `nf-core/tools`
  - Warnings if depreciated variables `params.version` and `params.nf_required_version` are found
- New `nf-core licences` subcommand to show licence for each conda package in a workflow
- `nf-core list` now has options for sorting pipeline nicely
- Latest version of conda used in nf-core base docker image
- Updated PyPI deployment to correctly parse the markdown readme (hopefully!)
- New GitHub contributing instructions and pull request template

## [v1.1](https://github.com/nf-core/tools/releases/tag/1.1) - [2018-08-14]

Very large release containing lots of work from the first nf-core hackathon, held in SciLifeLab Stockholm.

- The [Cookiecutter template](https://github.com/nf-core/cookiecutter) has been merged into tools
  - The old repo above has been archived
  - New pipelines are now created using the command `nf-core create`
  - The nf-core template and associated linting are now controlled under the same version system
- Large number of template updates and associated linting changes
  - New simplified cookiecutter variable usage
  - Refactored documentation - simplified and reduced duplication
  - Better `manifest` variables instead of `params` for pipeline name and version
  - New integrated nextflow version checking
  - Updated travis docker pull command to use tagging to allow release tests to pass
  - Reverted Docker and Singularity syntax to use `ENV` hack again
- Improved Python readme parsing for PyPI
- Updated Travis tests to check that the correct `dev` branch is being targeted
- New sync tool to automate pipeline updates
  - Once initial merges are complete, a nf-core bot account will create PRs for future template updates

## [v1.0.1](https://github.com/nf-core/tools/releases/tag/1.0.1) - [2018-07-18]

The version 1.0 of nf-core tools cannot be installed from PyPi. This patch fixes it, by getting rid of the requirements.txt plus declaring the dependent modules in the setup.py directly.

## [v1.0](https://github.com/nf-core/tools/releases/tag/1.0) - [2018-06-12]

Initial release of the nf-core helper tools package. Currently includes four subcommands:

- `nf-core list`: List nf-core pipelines with local info
- `nf-core download`: Download a pipeline and singularity container
- `nf-core lint`: Check pipeline against nf-core guidelines
- `nf-core release`: Update nf-core pipeline version number<|MERGE_RESOLUTION|>--- conflicted
+++ resolved
@@ -1,12 +1,5 @@
 # nf-core/tools: Changelog
 
-<<<<<<< HEAD
-# v2.9 (TBC)
-
-### Template
-
-- Fixed the Slack report to include the pipeline name ([#2291](https://github.com/nf-core/tools/pull/2291))
-=======
 # v2.9dev
 
 ### Template
@@ -17,6 +10,7 @@
 - Added stub in modules template ([#2277])(https://github.com/nf-core/tools/pull/2277) [Contributed by @nvnieuwk]
 - Move registry definitions out of profile scope ([#2286])(https://github.com/nf-core/tools/pull/2286)
 - Remove `aws_tower` profile ([#2287])(https://github.com/nf-core/tools/pull/2287)
+- Fixed the Slack report to include the pipeline name ([#2291](https://github.com/nf-core/tools/pull/2291))
 
 ### Linting
 
@@ -32,7 +26,6 @@
 
 - GitPod base image: Always self-update to the latest version of Nextflow. Add [pre-commit](https://pre-commit.com/) dependency.
 - GitPod configs: Update Nextflow as an init task, init pre-commit in pipeline config.
->>>>>>> 2dc8d24d
 
 # [v2.8 - Ruthenium Monkey](https://github.com/nf-core/tools/releases/tag/2.8) - [2023-04-27]
 
