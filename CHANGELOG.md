# nf-core/tools: Changelog

## v2.2dev

### Template

<<<<<<< HEAD
* Erase temporary files and folders while performing tests
=======
* Update repo logos to utilize [GitHub's `#gh-light/dark-mode-only`](https://docs.github.com/en/github/writing-on-github/getting-started-with-writing-and-formatting-on-github/basic-writing-and-formatting-syntax#specifying-the-theme-an-image-is-shown-to), to switch between logos optimized for light or dark themes. The old repo logos have to be removed (in `docs/images` and `assets/`).
>>>>>>> 63c6f6eb
* Deal with authentication with private repositories
* Bump minimun Nextflow version to 21.10.3
* Convert pipeline template to updated Nextflow DSL2 syntax
* Solve circular import when importing `nf_core.modules.lint`
* Disable cache in `nf_core.utils.fetch_wf_config` while performing `test_wf_use_local_configs`.
* Modify software version channel handling to support multiple software version emissions (e.g. from mulled containers), and multiple software versions.
* Update `dumpsoftwareversion` module to correctly report versions with trailing zeros.
* Remove `params.hostnames` from the pipeline template ([#1304](https://github.com/nf-core/tools/issues/1304))
* Update `.gitattributes` to mark installed modules and subworkflows as `linguist-generated` ([#1311](https://github.com/nf-core/tools/issues/1311))
* Adding support for [Julia](https://julialang.org) package environments to `nextflow.config`([#1317](https://github.com/nf-core/tools/pull/1317))
* New YAML issue templates for pipeline bug reports and feature requests, with a much richer interface ([#1165](https://github.com/nf-core/tools/pull/1165))
* Update AWS test GitHub Actions to use v2 of [nf-core/tower-action](https://github.com/nf-core/tower-action)
* Post linting comment even when `linting.yml` fails
* Update `CONTRIBUTION.md` bullets to remove points related to `scrape_software_versions.py`
* Update AWS test to set Nextflow version to 21.10.3

### General

* Made lint check for parameters defaults stricter [[#992](https://github.com/nf-core/tools/issues/992)]
    * Default values in `nextflow.config` must match the defaults given in the schema (anything with `{` in, or in `main.nf` is ignored)
    * Defaults in `nextflow.config` must now match the variable _type_ specified in the schema
    * If you want the parameter to not have a default value, use `null`
    * Strings set to `false` or an empty string in `nextflow.config` will now fail linting
* Bump minimun Nextflow version to 21.10.3
* Changed `questionary` `ask()` to `unsafe_ask()` to not catch `KeyboardInterupts` ([#1237](https://github.com/nf-core/tools/issues/1237))
* Fixed bug in `nf-core launch` due to revisions specified with `-r` not being added to nextflow command. ([#1246](https://github.com/nf-core/tools/issues/1246))
* Update regex in `readme` test of `nf-core lint` to agree with the pipeline template ([#1260](https://github.com/nf-core/tools/issues/1260))
* Update 'fix' message in `nf-core lint` to conform to the current command line options. ([#1259](https://github.com/nf-core/tools/issues/1259))
* Fixed bug in `nf-core list` when `NXF_HOME` is set
* Run CI test used to create and lint/run the pipeline template with minimum and latest edge release of NF ([#1304](https://github.com/nf-core/tools/issues/1304))
* New YAML issue templates for tools bug reports and feature requests, with a much richer interface ([#1165](https://github.com/nf-core/tools/pull/1165))
* Handle synax errors in Nextflow config nicely when running `nf-core schema build` ([#1267](https://github.com/nf-core/tools/pull/1267))

### Modules

* Fixed typo in `module_utils.py`.
* Fixed failing lint test when process section was missing from module. Also added the local failing tests to the warned section of the output table. ([#1235](https://github.com/nf-core/tools/issues/1235))
* Added `--diff` flag to `nf-core modules update` which shows the diff between the installed files and the versions
* Update `nf-core modules create` help texts which were not changed with the introduction of the `--dir` flag
* Check if README is from modules repo
* Update module template to DSL2 v2.0 (remove `functions.nf` from modules template and updating `main.nf` ([#1289](https://github.com/nf-core/tools/pull/))
* Substitute get process/module name custom functions in module `main.nf` using template replacement ([#1284](https://github.com/nf-core/tools/issues/1284))

## [v2.1 - Zinc Zebra](https://github.com/nf-core/tools/releases/tag/2.1) - [2021-07-27]

### Template

* Correct regex pattern for file names in `nextflow_schema.json`
* Remove `.` from nf-core/tools command examples
* Update Nextflow installation link in pipeline template ([#1201](https://github.com/nf-core/tools/issues/1201))
* Command `hostname` is not portable [[#1212](https://github.com/nf-core/tools/pull/1212)]
* Changed how singularity and docker links are written in template to avoid duplicate links

### General

* Changed names of some flags with `-r` as short options to make the flags more consistent between commands.

### Modules

* Added consistency checks between installed modules and `modules.json` ([#1199](https://github.com/nf-core/tools/issues/1199))
* Added support excluding or specifying version of modules in `.nf-core.yml` when updating with `nf-core modules install --all` ([#1204](https://github.com/nf-core/tools/issues/1204))
* Created `nf-core modules update` and removed updating options from `nf-core modules install`
* Added missing function call to `nf-core lint` ([#1198](https://github.com/nf-core/tools/issues/1198))
* Fix `nf-core lint` not filtering modules test when run with `--key` ([#1203](https://github.com/nf-core/tools/issues/1203))
* Fixed `nf-core modules install` not working when installing from branch with `-b` ([#1218](https://github.com/nf-core/tools/issues/1218))
* Added prompt to choose between updating all modules or named module in  `nf-core modules update`
* Check if modules is installed before trying to update in `nf-core modules update`
* Verify that a commit SHA provided with `--sha` exists for `install/update` commands
* Add new-line to `main.nf` after `bump-versions` command to make ECLint happy

## [v2.0.1 - Palladium Platypus Junior](https://github.com/nf-core/tools/releases/tag/2.0.1) - [2021-07-13]

### Template

* Critical tweak to add `--dir` declaration to `nf-core lint` GitHub Actions `linting.yml` workflow

### General

* Add `--dir` declaration to `nf-core sync` GitHub Actions `sync.yml` workflow

## [v2.0 - Palladium Platypus](https://github.com/nf-core/tools/releases/tag/2.0) - [2021-07-13]

### :warning: Major enhancements & breaking changes

This marks the first Nextflow DSL2-centric release of `tools` which means that some commands won't work in full with DSL1 pipelines anymore. Please use a `v1.x` version of `tools` for such pipelines or better yet join us to improve our DSL2 efforts! Here are the most important changes:

* The pipeline template has been completely re-written in DSL2
* A module template has been added to auto-create best-practice DSL2 modules to speed up development
* A whole suite of commands have been added to streamline the creation, installation, removal, linting and version bumping of DSL2 modules either installed within pipelines or the nf-core/modules repo

### Template

* Move TODO item of `contains:` map in a YAML string [[#1082](https://github.com/nf-core/tools/issues/1082)]
* Trigger AWS tests via Tower API [[#1160](https://github.com/nf-core/tools/pull/1160)]

### General

* Fixed a bug in the Docker image build for tools that failed due to an extra hyphen. [[#1069](https://github.com/nf-core/tools/pull/1069)]
* Regular release sync fix - this time it was to do with JSON serialisation [[#1072](https://github.com/nf-core/tools/pull/1072)]
* Fixed bug in schema validation that ignores upper/lower-case typos in parameters [[#1087](https://github.com/nf-core/tools/issues/1087)]
* Bugfix: Download should use path relative to workflow for configs
* Remove lint checks for files related to conda and docker as not needed anymore for DSL2
* Removed `params_used` lint check because of incompatibility with DSL2
* Added`modules bump-versions` command to `README.md`
* Update docs for v2.0 release

### Modules

* Update comment style of modules `functions.nf` template file [[#1076](https://github.com/nf-core/tools/issues/1076)]
* Changed working directory to temporary directory for `nf-core modules create-test-yml` [[#908](https://github.com/nf-core/tools/issues/908)]
* Use Biocontainers API instead of quayi.io API for `nf-core modules create` [[#875](https://github.com/nf-core/tools/issues/875)]
* Update `nf-core modules install` to handle different versions of modules  [#1116](https://github.com/nf-core/tools/pull/1116)
* Added `nf-core modules bump-versions` command to update all versions in the `nf-core/modules` repository [[#1123](https://github.com/nf-core/tools/issues/1123)]
* Updated `nf-core modules lint` to check whether a `git_sha` exists in the `modules.json` file or whether a new version is available [[#1114](https://github.com/nf-core/tools/issues/1114)]
* Refactored `nf-core modules` command into one file per command [#1124](https://github.com/nf-core/tools/pull/1124)
* Updated `nf-core modules remove` to also remove entry in `modules.json` file ([#1115](https://github.com/nf-core/tools/issues/1115))
* Bugfix: Interactive prompt for `nf-core modules install` was receiving too few arguments
* Added progress bar to creation of 'modules.json'
* Updated `nf-core modules list` to show versions of local modules
* Improved exit behavior by replacing `sys.exit` with exceptions
* Updated `nf-core modules remove` to remove module entry in `modules.json` if module directory is missing
* Create extra tempdir as work directory for `nf-core modules create-test-yml` to avoid adding the temporary files to the `test.yml`
* Refactored passing of command line arguments to `nf-core` commands and subcommands ([#1139](https://github.com/nf-core/tools/issues/1139), [#1140](https://github.com/nf-core/tools/issues/1140))
* Check for `modules.json` for entries of modules that are not actually installed in the pipeline [[#1141](https://github.com/nf-core/tools/issues/1141)]
* Added `<keywords>` argument to `nf-core modules list` for filtering the listed modules. ([#1139](https://github.com/nf-core/tools/issues/1139)
* Added support for a `bump-versions` configuration file [[#1142](https://github.com/nf-core/tools/issues/1142)]
* Fixed `nf-core modules create-test-yml` so it doesn't break when the output directory is supplied [[#1148](https://github.com/nf-core/tools/issues/1148)]
* Updated `nf-core modules lint` to work with new directory structure [[#1159](https://github.com/nf-core/tools/issues/1159)]
* Updated `nf-core modules install` and `modules.json` to work with new directory structure ([#1159](https://github.com/nf-core/tools/issues/1159))
* Updated `nf-core modules remove` to work with new directory structure [[#1159](https://github.com/nf-core/tools/issues/1159)]
* Restructured code and removed old table style in `nf-core modules list`
* Fixed bug causing `modules.json` creation to loop indefinitly
* Added `--all` flag to `nf-core modules install`
* Added `remote` and `local` subcommands to `nf-core modules list`
* Fix bug due to restructuring in modules template
* Added checks for verifying that the remote repository is well formed
* Added checks to `ModulesCommand` for verifying validity of remote repositories
* Misc. changes to `modules install`: check that module exist in remote, `--all` is has `--latest` by default.

#### Sync

* Don't set the default value to `"null"` when a parameter is initialised as `null` in the config [[#1074](https://github.com/nf-core/tools/pull/1074)]

#### Tests

* Added a test for the `version_consistency` lint check
* Refactored modules tests into separate files, and removed direct comparisons with number of tests in `lint` tests ([#1158](https://github.com/nf-core/tools/issues/1158))

## [v1.14 - Brass Chicken :chicken:](https://github.com/nf-core/tools/releases/tag/1.14) - [2021-05-11]

### Template

* Add the implicit workflow declaration to `main.nf` DSL2 template [[#1056](https://github.com/nf-core/tools/issues/1056)]
* Fixed an issue regarding explicit disabling of unused container engines [[#972](https://github.com/nf-core/tools/pull/972)]
* Removed trailing slash from `params.igenomes_base` to yield valid s3 paths (previous paths work with Nextflow but not aws cli)
* Added a timestamp to the trace + timetime + report + dag filenames to fix overwrite issue on AWS
* Rewrite the `params_summary_log()` function to properly ignore unset params and have nicer formatting [[#971](https://github.com/nf-core/tools/issues/971)]
* Fix overly strict `--max_time` formatting regex in template schema [[#973](https://github.com/nf-core/tools/issues/973)]
* Convert `d` to `day` in the `cleanParameters` function to make Duration objects like `2d` pass the validation [[#858](https://github.com/nf-core/tools/issues/858)]
* Added nextflow version to quick start section and adjusted `nf-core bump-version` [[#1032](https://github.com/nf-core/tools/issues/1032)]
* Use latest stable Nextflow version `21.04.0` for CI tests instead of the `-edge` release

### Download

* Fix bug in `nf-core download` where image names were getting a hyphen in `nf-core` which was breaking things.
* Extensive new interactive prompts for all command line flags [[#1027](https://github.com/nf-core/tools/issues/1027)]
    * It is now recommended to run `nf-core download` without any cli options and follow prompts (though flags can be used to run non-interactively if you wish)
* New helper code to set `$NXF_SINGULARITY_CACHEDIR` and add to `.bashrc` if desired [[#1027](https://github.com/nf-core/tools/issues/1027)]

### Launch

* Strip values from `nf-core launch` web response which are `False` and have no default in the schema [[#976](https://github.com/nf-core/tools/issues/976)]
* Improve API caching code when polling the website, fixes noisy log message when waiting for a response [[#1029](https://github.com/nf-core/tools/issues/1029)]
* New interactive prompts for pipeline name [[#1027](https://github.com/nf-core/tools/issues/1027)]

### Modules

* Added `tool_name_underscore` to the module template to allow TOOL_SUBTOOL in `main.nf` [[#1011](https://github.com/nf-core/tools/issues/1011)]
* Added `--conda-name` flag to `nf-core modules create` command to allow sidestepping questionary [[#988](https://github.com/nf-core/tools/issues/988)]
* Extended `nf-core modules lint` functionality to check tags in `test.yml` and to look for a entry in the `pytest_software.yml` file
* Update `modules` commands to use new test tag format `tool/subtool`
* New modules lint test comparing the `functions.nf` file to the template version
* Modules installed from alternative sources are put in folders based on the name of the source repository

### Linting

* Fix bug in nf-core lint config skipping for the `nextflow_config` test [[#1019](https://github.com/nf-core/tools/issues/1019)]
* New `-k`/`--key` cli option for `nf-core lint` to allow you to run only named lint tests, for faster local debugging
* Merge markers lint test - ignore binary files, allow config to ignore specific files [[#1040](https://github.com/nf-core/tools/pull/1040)]
* New lint test to check if all defined pipeline parameters are mentioned in `main.nf` [[#1038](https://github.com/nf-core/tools/issues/1038)]
* Added fix to remove warnings about params that get converted from camelCase to camel-case [[#1035](https://github.com/nf-core/tools/issues/1035)]
* Added pipeline schema lint checks for missing parameter description and parameters outside of groups [[#1017](https://github.com/nf-core/tools/issues/1017)]

### General

* Try to fix the fix for the automated sync when we submit too many PRs at once [[#970](https://github.com/nf-core/tools/issues/970)]
* Rewrite how the tools documentation is deployed to the website, to allow multiple versions
* Created new Docker image for the tools cli package - see installation docs for details [[#917](https://github.com/nf-core/tools/issues/917)]
* Ignore permission errors for setting up requests cache directories to allow starting with an invalid or read-only `HOME` directory

## [v1.13.3 - Copper Crocodile Resurrection :crocodile:](https://github.com/nf-core/tools/releases/tag/1.13.2) - [2021-03-24]

* Running tests twice with `nf-core modules create-test-yml` to catch unreproducible md5 sums [[#890](https://github.com/nf-core/tools/issues/890)]
* Fix sync error again where the Nextflow edge release needs to be used for some pipelines
* Fix bug with `nf-core lint --release` (`NameError: name 'os' is not defined`)
* Added linebreak to linting comment so that markdown header renders on PR comment properly
* `nf-core modules create` command - if no bioconda package is found, prompt user for a different bioconda package name
* Updated module template `main.nf` with new test data paths

## [v1.13.2 - Copper Crocodile CPR :crocodile: :face_with_head_bandage:](https://github.com/nf-core/tools/releases/tag/1.13.2) - [2021-03-23]

* Make module template pass the EC linter [[#953](https://github.com/nf-core/tools/pull/953)]
* Added better logging message if a user doesn't specificy the directory correctly with `nf-core modules` commands [[#942](https://github.com/nf-core/tools/pull/942)]
* Fixed parameter validation bug caused by JSONObject [[#937](https://github.com/nf-core/tools/issues/937)]
* Fixed template creation error regarding file permissions [[#932](https://github.com/nf-core/tools/issues/932)]
* Split the `create-lint-wf` tests up into separate steps in GitHub Actions to make the CI results easier to read
* Added automated PR comments to the Markdown, YAML and Python lint CI tests to explain failures (tools and pipeline template)
* Make `nf-core lint` summary table borders coloured according to overall pass / fail status
* Attempted a fix for the automated sync when we submit too many PRs at once [[#911](https://github.com/nf-core/tools/issues/911)]

## [v1.13.1 - Copper Crocodile Patch :crocodile: :pirate_flag:](https://github.com/nf-core/tools/releases/tag/1.13.1) - [2021-03-19]

* Fixed bug in pipeline linting markdown output that gets posted to PR comments [[#914]](https://github.com/nf-core/tools/issues/914)
* Made text for the PR branch CI check less verbose with a TLDR in bold at the top
* A number of minor tweaks to the new `nf-core modules lint` code

## [v1.13 - Copper Crocodile](https://github.com/nf-core/tools/releases/tag/1.13) - [2021-03-18]

### Template

* **Major new feature** - Validation of pipeline parameters [[#426]](https://github.com/nf-core/tools/issues/426)
    * The addition runs as soon as the pipeline launches and checks the pipeline input parameters two main things:
        * No parameters are supplied that share a name with core Nextflow options (eg. `--resume` instead of `-resume`)
        * Supplied parameters validate against the pipeline JSON schema (eg. correct variable types, required values)
    * If either parameter validation fails or the pipeline has errors, a warning is given about any unexpected parameters found which are not described in the pipeline schema.
    * This behaviour can be disabled by using `--validate_params false`
* Added profiles to support the [Charliecloud](https://hpc.github.io/charliecloud/) and [Shifter](https://nersc.gitlab.io/development/shifter/how-to-use/) container engines [[#824](https://github.com/nf-core/tools/issues/824)]
    * Note that Charliecloud requires Nextflow version `v21.03.0-edge` or later.
* Profiles for container engines now explicitly _disable_ all other engines [[#867](https://github.com/nf-core/tools/issues/867)]
* Fixed typo in nf-core-lint CI that prevented the markdown summary from being automatically posted on PRs as a comment.
* Changed default for `--input` from `data/*{1,2}.fastq.gz` to `null`, as this is now validated by the schema as a required value.
* Removed support for `--name` parameter for custom run names.
    * The same functionality for MultiQC still exists with the core Nextflow `-name` option.
* Added to template docs about how to identify process name for resource customisation
* The parameters `--max_memory` and `--max_time` are now validated against a regular expression [[#793](https://github.com/nf-core/tools/issues/793)]
    * Must be written in the format `123.GB` / `456.h` with any of the prefixes listed in the [Nextflow docs](https://www.nextflow.io/docs/latest/process.html#memory)
    * Bare numbers no longer allowed, avoiding people from trying to specify GB and actually specifying bytes.
* Switched from cookiecutter to Jinja2 [[#880]](https://github.com/nf-core/tools/pull/880)
* Finally dropped the wonderful [cookiecutter](https://github.com/cookiecutter/cookiecutter) library that was behind the first pipeline template that led to nf-core [[#880](https://github.com/nf-core/tools/pull/880)]
    * Now rendering templates directly using [Jinja](https://jinja.palletsprojects.com/), which is what cookiecutter was doing anyway

### Modules

Initial addition of a number of new helper commands for working with DSL2 modules:

* `modules list` - List available modules
* `modules install` - Install a module from nf-core/modules
* `modules remove` - Remove a module from a pipeline
* `modules create` - Create a module from the template
* `modules create-test-yml` - Create the `test.yml` file for a module with md5 sums, tags, commands and names added
* `modules lint` - Check a module against nf-core guidelines

You can read more about each of these commands in the main tools documentation (see `README.md` or <https://nf-co.re/tools>)

### Tools helper code

* Fixed some bugs in the command line interface for `nf-core launch` and improved formatting [[#829](https://github.com/nf-core/tools/pull/829)]
* New functionality for `nf-core download` to make it compatible with DSL2 pipelines [[#832](https://github.com/nf-core/tools/pull/832)]
    * Singularity images in module files are now discovered and fetched
    * Direct downloads of Singularity images in python allowed (much faster than running `singularity pull`)
    * Downloads now work with `$NXF_SINGULARITY_CACHEDIR` so that pipelines sharing containers have efficient downloads
* Changed behaviour of `nf-core sync` command [[#787](https://github.com/nf-core/tools/issues/787)]
    * Instead of opening or updating a PR from `TEMPLATE` directly to `dev`, a new branch is now created from `TEMPLATE` and a PR opened from this to `dev`.
    * This is to make it easier to fix merge conflicts without accidentally bringing the entire pipeline history back into the `TEMPLATE` branch (which makes subsequent sync merges much more difficult)

### Linting

* Major refactor and rewrite of pipieline linting code
    * Much better code organisation and maintainability
    * New automatically generated documentation using Sphinx
    * Numerous new tests and functions, removal of some unnecessary tests
* Added lint check for merge markers [[#321]](https://github.com/nf-core/tools/issues/321)
* Added new option `--fix` to automatically correct some problems detected by linting
* Added validation of default params to `nf-core schema lint` [[#823](https://github.com/nf-core/tools/issues/823)]
* Added schema validation of GitHub action workflows to lint function [[#795](https://github.com/nf-core/tools/issues/795)]
* Fixed bug in schema title and description validation
* Added second progress bar for conda dependencies lint check, as it can be slow [[#299](https://github.com/nf-core/tools/issues/299)]
* Added new lint test to check files that should be unchanged from the pipeline.
* Added the possibility to ignore lint tests using a `nf-core-lint.yml` config file [[#809](https://github.com/nf-core/tools/pull/809)]

## [v1.12.1 - Silver Dolphin](https://github.com/nf-core/tools/releases/tag/1.12.1) - [2020-12-03]

### Template

* Finished switch from `$baseDir` to `$projectDir` in `iGenomes.conf` and `main.nf`
    * Main fix is for `smail_fields` which was a bug introduced in the previous release. Sorry about that!
* Ported a number of small content tweaks from nf-core/eager to the template [[#786](https://github.com/nf-core/tools/issues/786)]
    * Better contributing documentation, more placeholders in documentation files, more relaxed markdownlint exceptions for certain HTML tags, more content for the PR and issue templates.

### Tools helper code

* Pipeline schema: make parameters of type `range` to `number`. [[#738](https://github.com/nf-core/tools/issues/738)]
* Respect `$NXF_HOME` when looking for pipelines with `nf-core list` [[#798](https://github.com/nf-core/tools/issues/798)]
* Swapped PyInquirer with questionary for command line questions in `launch.py` [[#726](https://github.com/nf-core/tools/issues/726)]
    * This should fix conda installation issues that some people had been hitting
    * The change also allows other improvements to the UI
* Fix linting crash when a file deleted but not yet staged in git [[#796](https://github.com/nf-core/tools/issues/796)]

## [v1.12 - Mercury Weasel](https://github.com/nf-core/tools/releases/tag/1.12) - [2020-11-19]

### Tools helper code

* Updated `nf_core` documentation generator for building [https://nf-co.re/tools-docs/](https://nf-co.re/tools-docs/)

### Template

* Make CI comments work with PRs from forks [[#765](https://github.com/nf-core/tools/issues/765)]
    * Branch protection and linting results should now show on all PRs
* Updated GitHub issue templates, which had stopped working
* Refactored GitHub Actions so that the AWS full-scale tests are triggered after docker build is finished
    * DockerHub push workflow split into two - one for dev, one for releases
* Updated actions to no longer use `set-env` which is now depreciating [[#739](https://github.com/nf-core/tools/issues/739)]
* Added config import for `test_full` in `nextflow.config`
* Switched depreciated `$baseDir` to `$projectDir`
* Updated minimum Nextflow version to `20.04.10`
* Make Nextflow installation less verbose in GitHub Actions [[#780](https://github.com/nf-core/tools/pull/780)]

### Linting

* Updated code to display colours in GitHub Actions log output
* Allow tests to pass with `dev` version of nf-core/tools (previous failure due to base image version)
* Lint code no longer tries to post GitHub PR comments. This is now done in a GitHub Action only.

## [v1.11 - Iron Tiger](https://github.com/nf-core/tools/releases/tag/1.11) - [2020-10-27]

### Template

* Fix command error in `awstest.yml` GitHub Action workflow.
* Allow manual triggering of AWS test GitHub Action workflows.
* Remove TODO item, which was proposing the usage of additional files beside `usage.md` and `output.md` for documentation.
* Added a Podman profile, which enables Podman as container.
* Updated linting for GitHub actions AWS tests workflows.

### Linting

* Made a base-level `Dockerfile` a warning instead of failure
* Added a lint failure if the old `bin/markdown_to_html.r` script is found
* Update `rich` package dependency and use new markup escaping to change `[[!]]` back to `[!]` again

### Other

* Pipeline sync - fetch full repo when checking out before sync
* Sync - Add GitHub actions manual trigger option

## [v1.10.2 - Copper Camel _(brought back from the dead)_](https://github.com/nf-core/tools/releases/tag/1.10.2) - [2020-07-31]

Second patch release to address some small errors discovered in the pipeline template.
Apologies for the inconvenience.

* Fix syntax error in `/push_dockerhub.yml` GitHub Action workflow
* Change `params.readPaths` -> `params.input_paths` in `test_full.config`
* Check results when posting the lint results as a GitHub comment
    * This feature is unfortunately not possible when making PRs from forks outside of the nf-core organisation for now.
* More major refactoring of the automated pipeline sync
    * New GitHub Actions matrix parallelisation of sync jobs across pipelines [[#673](https://github.com/nf-core/tools/issues/673)]
    * Removed the `--all` behaviour from `nf-core sync` as we no longer need it
    * Sync now uses a new list of pipelines on the website which does not include archived pipelines [[#712](https://github.com/nf-core/tools/issues/712)]
    * When making a PR it checks if a PR already exists - if so it updates it [[#710](https://github.com/nf-core/tools/issues/710)]
    * More tests and code refactoring for more stable code. Hopefully fixes 404 error [[#711](https://github.com/nf-core/tools/issues/711)]

## [v1.10.1 - Copper Camel _(patch)_](https://github.com/nf-core/tools/releases/tag/1.10.1) - [2020-07-30]

Patch release to fix the automatic template synchronisation, which failed in the v1.10 release.

* Improved logging: `nf-core --log-file log.txt` now saves a verbose log to disk.
* nf-core/tools GitHub Actions pipeline sync now uploads verbose log as an artifact.
* Sync - fixed several minor bugs, made logging less verbose.
* Python Rich library updated to `>=4.2.1`
* Hopefully fix git config for pipeline sync so that commit comes from @nf-core-bot
* Fix sync auto-PR text indentation so that it doesn't all show as code
* Added explicit flag `--show-passed` for `nf-core lint` instead of taking logging verbosity

## [v1.10 - Copper Camel](https://github.com/nf-core/tools/releases/tag/1.10) - [2020-07-30]

### Pipeline schema

This release of nf-core/tools introduces a major change / new feature: pipeline schema.
These are [JSON Schema](https://json-schema.org/) files that describe all of the parameters for a given
pipeline with their ID, a description, a longer help text, an optional default value, a variable _type_
(eg. `string` or `boolean`) and more.

The files will be used in a number of places:

* Automatic validation of supplied parameters when running pipelines
    * Pipeline execution can be immediately stopped if a required `param` is missing,
    or does not conform to the patterns / allowed values in the schema.
* Generation of pipeline command-line help
    * Running `nextflow run <pipeline> --help` will use the schema to generate a help text automatically
* Building online documentation on the [nf-core website](https://nf-co.re)
* Integration with 3rd party graphical user interfaces

To support these new schema files, nf-core/tools now comes with a new set of commands: `nf-core schema`.

* Pipeline schema can be generated or updated using `nf-core schema build` - this takes the parameters from
  the pipeline config file and prompts the developer for any mismatch between schema and pipeline.
    * Once a skeleton Schema file has been built, the command makes use of a new nf-core website tool to provide
    a user friendly graphical interface for developers to add content to their schema: [https://nf-co.re/pipeline_schema_builder](https://nf-co.re/pipeline_schema_builder)
* Pipelines will be automatically tested for valid schema that describe all pipeline parameters using the
  `nf-core schema lint` command (also included as part of the main `nf-core lint` command).
* Users can validate their set of pipeline inputs using the `nf-core schema validate` command.

In addition to the new schema commands, the `nf-core launch` command has been completely rewritten from
scratch to make use of the new pipeline schema. This command can use either an interactive command-line
prompt or a rich web interface to help users set parameters for a pipeline run.

The parameter descriptions and help text are fully used and embedded into the launch interfaces to make
this process as user-friendly as possible. We hope that it's particularly well suited to those new to nf-core.

Whilst we appreciate that this new feature will add a little work for pipeline developers, we're excited at
the possibilities that it brings. If you have any feedback or suggestions, please let us know either here on
GitHub or on the nf-core [`#json-schema` Slack channel](https://nfcore.slack.com/channels/json-schema).

### Python code formatting

We have adopted the use of the [Black Python code formatter](https://black.readthedocs.io/en/stable/).
This ensures a harmonised code formatting style throughout the package, from all contributors.
If you are editing any Python code in nf-core/tools you must now pass the files through Black when
making a pull-request. See [`.github/CONTRIBUTING.md`](.github/CONTRIBUTING.md) for details.

### Template

* Add `--publish_dir_mode` parameter [#585](https://github.com/nf-core/tools/issues/585)
* Isolate R library paths to those in container [#541](https://github.com/nf-core/tools/issues/541)
* Added new style of pipeline parameters JSON schema to pipeline template
* Add ability to attach MultiQC reports to completion emails when using `mail`
* Update `output.md` and add in 'Pipeline information' section describing standard NF and pipeline reporting.
* Build Docker image using GitHub Actions, then push to Docker Hub (instead of building on Docker Hub)
* Add Slack channel badge in pipeline README
* Allow multiple container tags in `ci.yml` if performing multiple tests in parallel
* Add AWS CI tests and full tests GitHub Actions workflows
* Update AWS CI tests and full tests secrets names
* Added `macs_gsize` for danRer10, based on [this post](https://biostar.galaxyproject.org/p/18272/)
* Add information about config files used for workflow execution (`workflow.configFiles`) to summary
* Fix `markdown_to_html.py` to work with Python 2 and 3.
* Change `params.reads` -> `params.input`
* Adding TODOs and MultiQC process in DSL2 template
* Change `params.readPaths` -> `params.input_paths`
* Added a `.github/.dockstore.yml` config file for automatic workflow registration with [dockstore.org](https://dockstore.org/)

### Linting

* Refactored PR branch tests to be a little clearer.
* Linting error docs explain how to add an additional branch protecton rule to the `branch.yml` GitHub Actions workflow.
* Adapted linting docs to the new PR branch tests.
* Failure for missing the readme bioconda badge is now a warn, in case this badge is not relevant
* Added test for template `{{ cookiecutter.var }}` placeholders
* Fix failure when providing version along with build id for Conda packages
* New `--json` and `--markdown` options to print lint results to JSON / markdown files
* Linting code now automatically posts warning / failing results to GitHub PRs as a comment if it can
* Added AWS GitHub Actions workflows linting
* Fail if `params.input` isn't defined.
* Beautiful new progress bar to look at whilst linting is running and awesome new formatted output on the command line :heart_eyes:
    * All made using the excellent [`rich` python library](https://github.com/willmcgugan/rich) - check it out!
* Tests looking for `TODO` strings should now ignore editor backup files. [#477](https://github.com/nf-core/tools/issues/477)

### nf-core/tools Continuous Integration

* Added CI test to check for PRs against `master` in tools repo
* CI PR branch tests fixed & now automatically add a comment on the PR if failing, explaining what is wrong
* Move some of the issue and PR templates into HTML `<!-- comments -->` so that they don't show in issues / PRs

### Other

* Describe alternative installation method via conda with `conda env create`
* nf-core/tools version number now printed underneath header artwork
* Bumped Conda version shipped with nfcore/base to 4.8.2
* Added log message when creating new pipelines that people should talk to the community about their plans
* Fixed 'on completion' emails sent using the `mail` command not containing body text.
* Improved command-line help text for nf-core/tools
* `nf-core list` now hides archived pipelines unless `--show_archived` flag is set
* Command line tools now checks if there is a new version of nf-core/tools available
    * Disable this by setting the environment variable `NFCORE_NO_VERSION_CHECK`, eg. `export NFCORE_NO_VERSION_CHECK=1`
* Better command-line output formatting of nearly all `nf-core` commands using [`rich`](https://github.com/willmcgugan/rich)

## [v1.9 - Platinum Pigeon](https://github.com/nf-core/tools/releases/tag/1.9) - [2020-02-20]

### Continuous integration

* Travis CI tests are now deprecated in favor of GitHub Actions within the pipeline template.
    * `nf-core bump-version` support has been removed for `.travis.yml`
    * `nf-core lint` now fails if a `.travis.yml` file is found
* Ported nf-core/tools Travis CI automation to GitHub Actions.
* Fixed the build for the nf-core/tools API documentation on the website

### Template

* Rewrote the documentation markdown > HTML conversion in Python instead of R
* Fixed rendering of images in output documentation [#391](https://github.com/nf-core/tools/issues/391)
* Removed the requirement for R in the conda environment
* Make `params.multiqc_config` give an _additional_ MultiQC config file instead of replacing the one that ships with the pipeline
* Ignore only `tests/` and `testing/` directories in `.gitignore` to avoid ignoring `test.config` configuration file
* Rephrase docs to promote usage of containers over Conda to ensure reproducibility
* Stage the workflow summary YAML file within MultiQC work directory

### Linting

* Removed linting for CircleCI
* Allow any one of `params.reads` or `params.input` or `params.design` before warning
* Added whitespace padding to lint error URLs
* Improved documentation for lint errors
* Allow either `>=` or `!>=` in nextflow version checks (the latter exits with an error instead of just warning) [#506](https://github.com/nf-core/tools/issues/506)
* Check that `manifest.version` ends in `dev` and throw a warning if not
    * If running with `--release` check the opposite and fail if not
* Tidied up error messages and syntax for linting GitHub actions branch tests
* Add YAML validator
* Don't print test results if we have a critical error

### Other

* Fix automatic synchronisation of the template after releases of nf-core/tools
* Improve documentation for installing `nf-core/tools`
* Replace preprint by the new nf-core publication in Nature Biotechnology :champagne:
* Use `stderr` instead of `stdout` for header artwork
* Tolerate unexpected output from `nextflow config` command
* Add social preview image
* Added a [release checklist](.github/RELEASE_CHECKLIST.md) for the tools repo

## [v1.8 - Black Sheep](https://github.com/nf-core/tools/releases/tag/1.8) - [2020-01-27]

### Continuous integration

* GitHub Actions CI workflows are now included in the template pipeline
    * Please update these files to match the existing tests that you have in `.travis.yml`
* Travis CI tests will be deprecated from the next `tools` release
* Linting will generate a warning if GitHub Actions workflows do not exist and if applicable to remove Travis CI workflow file i.e. `.travis.yml`.

### Tools helper code

* Refactored the template synchronisation code to be part of the main nf-core tool
* `nf-core bump-version` now also bumps the version string of the exported conda environment in the Dockerfile
* Updated Blacklist of synced pipelines
* Ignore pre-releases in `nf-core list`
* Updated documentation for `nf-core download`
* Fixed typo in `nf-core launch` final command
* Handle missing pipeline descriptions in `nf-core list`
* Migrate tools package CI to GitHub Actions

### Linting

* Adjusted linting to enable `patch` branches from being tested
* Warn if GitHub Actions workflows do not exist, warn if `.travis.yml` and circleCI are there
* Lint for `Singularity` file and raise error if found [#458](https://github.com/nf-core/tools/issues/458)
* Added linting of GitHub Actions workflows `linting.yml`, `ci.yml` and `branch.yml`
* Warn if pipeline name contains upper case letters or non alphabetical characters [#85](https://github.com/nf-core/tools/issues/85)
* Make CI tests of lint code pass for releases

### Template pipeline

* Fixed incorrect paths in iGenomes config as described in issue [#418](https://github.com/nf-core/tools/issues/418)
* Fixed incorrect usage of non-existent parameter in the template [#446](https://github.com/nf-core/tools/issues/446)
* Add UCSC genomes to `igenomes.config` and add paths to all genome indices
* Change `maxMultiqcEmailFileSize` parameter to `max_multiqc_email_size`
* Export conda environment in Docker file [#349](https://github.com/nf-core/tools/issues/349)
* Change remaining parameters from `camelCase` to `snake_case` [#39](https://github.com/nf-core/hic/issues/39)
    * `--singleEnd` to `--single_end`
    * `--igenomesIgnore` to `--igenomes_ignore`
    * Having the old camelCase versions of these will now throw an error
* Add `autoMounts=true` to default singularity profile
* Add in `markdownlint` checks that were being ignored by default
* Disable ansi logging in the travis CI tests
* Move `params`section from `base.config` to `nextflow.config`
* Use `env` scope to export `PYTHONNOUSERSITE` in `nextflow.config` to prevent conflicts with host Python environment
* Bump minimum Nextflow version to `19.10.0` - required to properly use `env` scope in `nextflow.config`
* Added support for nf-tower in the travis tests, using public mailbox nf-core@mailinator.com
* Add link to [Keep a Changelog](http://keepachangelog.com/en/1.0.0/) and [Semantic Versioning](http://semver.org/spec/v2.0.0.html) to CHANGELOG
* Adjusted `.travis.yml` checks to allow for `patch` branches to be tested
* Add Python 3.7 dependency to the `environment.yml` file
* Remove `awsbatch` profile cf [nf-core/configs#71](https://github.com/nf-core/configs/pull/71)
* Make `scrape_software_versions.py` compatible with Python3 to enable miniconda3 in    [base image PR](https://github.com/nf-core/tools/pull/462)
* Add GitHub Actions workflows and respective linting
* Add `NXF_ANSI_LOG` as global environment variable to template GitHub Actions CI workflow
* Fixed global environment variable in GitHub Actions CI workflow
* Add `--awscli` parameter
* Add `README.txt` path for genomes in `igenomes.config` [nf-core/atacseq#75](https://github.com/nf-core/atacseq/issues/75)
* Fix buggy ANSI codes in pipeline summary log messages
* Add a `TODO` line in the new GitHub Actions CI test files

### Base Docker image

* Use miniconda3 instead of miniconda for a Python 3k base environment
    * If you still need Python 2 for your pipeline, add `conda-forge::python=2.7.4` to the dependencies in your `environment.yml`
* Update conda version to 4.7.12

### Other

* Updated Base Dockerfile to Conda 4.7.10
* Entirely switched from Travis-Ci.org to Travis-Ci.com for template and tools
* Improved core documentation (`-profile`)

## [v1.7 - Titanium Kangaroo](https://github.com/nf-core/tools/releases/tag/1.7) - [2019-10-07]

### Tools helper code

* The tools `create` command now sets up a `TEMPLATE` and a `dev` branch for syncing
* Fixed issue [379](https://github.com/nf-core/tools/issues/379)
* nf-core launch now uses stable parameter schema version 0.1.0
* Check that PR from patch or dev branch is acceptable by linting
* Made code compatible with Python 3.7
* The `download` command now also fetches institutional configs from nf-core/configs
* When listing pipelines, a nicer message is given for the rare case of a detached `HEAD` ref in a locally pulled pipeline. [#297](https://github.com/nf-core/tools/issues/297)
* The `download` command can now compress files into a single archive.
* `nf-core create` now fetches a logo for the pipeline from the nf-core website
* The readme should now be rendered properly on PyPI.

### Syncing

* Can now sync a targeted pipeline via command-line
* Updated Blacklist of synced pipelines
* Removed `chipseq` from Blacklist of synced pipelines
* Fixed issue [#314](https://github.com/nf-core/tools/issues/314)

### Linting

* If the container slug does not contain the nf-core organisation (for example during development on a fork), linting will raise a warning, and an error with release mode on

### Template pipeline

* Add new code for Travis CI to allow PRs from patch branches too
* Fix small typo in central readme of tools for future releases
* Small code polishing + typo fix in the template main.nf file
* Header ANSI codes no longer print `[2m` to console when using `-with-ansi`
* Switched to yaml.safe_load() to fix PyYAML warning that was thrown because of a possible [exploit](https://github.com/yaml/pyyaml/wiki/PyYAML-yaml.load(input)-Deprecation)
* Add `nf-core` citation
* Add proper `nf-core` logo for tools
* Add `Quick Start` section to main README of template
* Fix [Docker RunOptions](https://github.com/nf-core/tools/pull/351) to get UID and GID set in the template
* `Dockerfile` now specifically uses the proper release tag of the nfcore/base image
* Use [`file`](https://github.com/nf-core/tools/pull/354) instead of `new File`
  to avoid weird behavior such as making an `s3:/` directory locally when using
  an AWS S3 bucket as the `--outdir`.
* Fix workflow.onComplete() message when finishing pipeline
* Update URL for joining the nf-core slack to [https://nf-co.re/join/slack](https://nf-co.re/join/slack)
* Add GitHub Action for CI and Linting
* [Increased default time limit](https://github.com/nf-core/tools/issues/370) to 4h
* Add direct link to the pipeline slack channel in the contribution guidelines
* Add contributions and support heading with links to contribution guidelines and link to the pipeline slack channel in the main README
* Fix Parameters JSON due to new versionized structure
* Added conda-forge::r-markdown=1.1 and conda-forge::r-base=3.6.1 to environment
* Plain-text email template now has nf-core ASCII artwork
* Template configured to use logo fetched from website
* New option `--email_on_fail` which only sends emails if the workflow is not successful
* Add file existence check when checking software versions
* Fixed issue [#165](https://github.com/nf-core/tools/issues/165) - Use `checkIfExists`
* Consistent spacing for `if` statements
* Add sensible resource labels to `base.config`

### Other

* Bump `conda` to 4.6.14 in base nf-core Dockerfile
* Added a Code of Conduct to nf-core/tools, as only the template had this before
* TravisCI tests will now also start for PRs from `patch` branches, [to allow fixing critical issues](https://github.com/nf-core/tools/pull/392) without making a new major release

## [v1.6 - Brass Walrus](https://github.com/nf-core/tools/releases/tag/1.6) - [2020-04-09]

### Syncing

* Code refactoring to make the script more readable
* No travis build failure anymore on sync errors
* More verbose logging

### Template pipeline

* awsbatch `work-dir` checking moved to nextflow itself. Removed unsatisfiable check in main.nf template.
* Fixed markdown linting
* Tools CI testing now runs markdown lint on compiled template pipeline
* Migrated large portions of documentation to the [nf-core website](https://github.com/nf-core/nf-co.re/pull/93)
* Removed Gitter references in `.github/` directories for `tools/` and pipeline template.
* Changed `scrape_software_versions.py` to output `.csv` file
* Added `export_plots` parameter to multiqc config
* Corrected some typos as listed [here](https://github.com/nf-core/tools/issues/348) to Guidelines

### Tools helper code

* Drop [nf-core/rnaseq](https://github.com/nf-core/rnaseq]) from `blacklist.json` to make template sync available
* Updated main help command to sort the subcommands in a more logical order
* Updated readme to describe the new `nf-core launch` command
* Fix bugs in `nf-core download`
    * The _latest_ release is now fetched by default if not specified
    * Downloaded pipeline files are now properly executable.
* Fixed bugs in `nf-core list`
    * Sorting now works again
    * Output is partially coloured (better highlighting out of date pipelines)
    * Improved documentation
* Fixed bugs in `nf-core lint`
    * The order of conda channels is now correct, avoiding occasional erroneous errors that packages weren't found ([#207](https://github.com/nf-core/tools/issues/207))
    * Allow edge versions in nf-core pipelines
* Add reporting of ignored errored process
    * As a solution for [#103](https://github.com/nf-core/tools/issues/103))
* Add Bowtie2 and BWA in iGenome config file template

## [v1.5 - Iron Shark](https://github.com/nf-core/tools/releases/tag/1.5) - [2019-03-13]

### Template pipeline

* Dropped Singularity file
* Summary now logs details of the cluster profile used if from [nf-core/configs](https://github.com/nf-core/configs)
* Dockerhub is used in favor of Singularity Hub for pulling when using the Singularity profile
* Changed default container tag from latest to dev
* Brought the logo to life
* Change the default filenames for the pipeline trace files
* Remote fetch of nf-core/configs profiles fails gracefully if offline
* Remove `params.container` and just directly define `process.container` now
* Completion email now includes MultiQC report if not too big
* `params.genome` is now checked if set, to ensure that it's a valid iGenomes key
* Together with nf-core/configs, helper function now checks hostname and suggests a valid config profile
* `awsbatch` executor requires the `tracedir` not to be set to an `s3` bucket.

### Tools helper code

* New `nf-core launch` command to interactively launch nf-core pipelines from command-line
    * Works with a `parameters.settings.json` file shipped with each pipeline
    * Discovers additional `params` from the pipeline dynamically
* Drop Python 3.4 support
* `nf-core list` now only shows a value for _"is local latest version"_ column if there is a local copy.
* Lint markdown formatting in automated tests
    * Added `markdownlint-cli` for checking Markdown syntax in pipelines and tools repo
* Syncing now reads from a `blacklist.json` in order to exclude pipelines from being synced if necessary.
* Added nf-core tools API description to assist developers with the classes and functions available.
    * Docs are automatically built by Travis CI and updated on the nf-co.re website.
* Introduced test for filtering remote workflows by keyword.
* Build tools python API docs
    * Use Travis job for api doc generation and publish

* `nf-core bump-version` now stops before making changes if the linting fails
* Code test coverage
    * Introduced test for filtering remote workflows by keyword
* Linting updates
    * Now properly searches for conda packages in default channels
    * Now correctly validates version pinning for packages from PyPI
    * Updates for changes to `process.container` definition

### Other

* Bump `conda` to 4.6.7 in base nf-core Dockerfile

## [v1.4 - Tantalum Butterfly](https://github.com/nf-core/tools/releases/tag/1.4) - [2018-12-12]

### Template pipeline

* Institutional custom config profiles moved to github `nf-core/configs`
    * These will now be maintained centrally as opposed to being shipped with the pipelines in `conf/`
    * Load `base.config` by default for all profiles
    * Removed profiles named `standard` and `none`
    * Added parameter `--igenomesIgnore` so `igenomes.config` is not loaded if parameter clashes are observed
    * Added parameter `--custom_config_version` for custom config version control. Can use this parameter to provide commit id for reproducibility. Defaults to `master`
    * Deleted custom configs from template in `conf/` directory i.e. `uzh.config`, `binac.config` and `cfc.config`
* `multiqc_config` and `output_md` are now put into channels instead of using the files directly (see issue [#222](https://github.com/nf-core/tools/issues/222))
* Added `local.md` to cookiecutter template in `docs/configuration/`. This was referenced in `README.md` but not present.
* Major overhaul of docs to add/remove parameters, unify linking of files and added description for providing custom configs where necessary
* Travis: Pull the `dev` tagged docker image for testing
* Removed UPPMAX-specific documentation from the template.

### Tools helper code

* Make Travis CI tests fail on pull requests if the `CHANGELOG.md` file hasn't been updated
* Minor bugfixing in Python code (eg. removing unused import statements)
* Made the web requests caching work on multi-user installations
* Handle exception if nextflow isn't installed
* Linting: Update for Travis: Pull the `dev` tagged docker image for testing

## [v1.3 - Citreous Swordfish](https://github.com/nf-core/tools/releases/tag/1.3) - [2018-11-21]

* `nf-core create` command line interface updated
    * Interactive prompts for required arguments if not given
    * New flag for workflow author
* Updated channel order for bioconda/conda-forge channels in environment.yaml
* Increased code coverage for sub command `create` and `licenses`
* Fixed nasty dependency hell issue between `pytest` and `py` package in Python 3.4.x
* Introduced `.coveragerc` for pytest-cov configuration, which excludes the pipeline template now from being reported
* Fix [189](https://github.com/nf-core/tools/issues/189): Check for given conda and PyPi package dependencies, if their versions exist
* Added profiles for `cfc`,`binac`, `uzh` that can be synced across pipelines
    * Ordering alphabetically for profiles now
* Added `pip install --upgrade pip` to `.travis.yml` to update pip in the Travis CI environment

## [v1.2](https://github.com/nf-core/tools/releases/tag/1.2) - [2018-10-01]

* Updated the `nf-core release` command
    * Now called `nf-core bump-versions` instead
    * New flag `--nextflow` to change the required nextflow version instead
* Template updates
    * Simpler installation of the `nf-core` helper tool, now directly from PyPI
    * Bump minimum nextflow version to `0.32.0` - required for built in `manifest.nextflowVersion` check and access to `workflow.manifest` variables from within nextflow scripts
    * New `withName` syntax for configs
    * Travis tests fail if PRs come against the `master` branch, slightly refactored
    * Improved GitHub contributing instructions and pull request / issue templates
* New lint tests
    * `.travis.yml` test for PRs made against the `master` branch
    * Automatic `--release` option not used if the travis repo is `nf-core/tools`
    * Warnings if depreciated variables `params.version` and `params.nf_required_version` are found
* New `nf-core licences` subcommand to show licence for each conda package in a workflow
* `nf-core list` now has options for sorting pipeline nicely
* Latest version of conda used in nf-core base docker image
* Updated PyPI deployment to  correctly parse the markdown readme (hopefully!)
* New GitHub contributing instructions and pull request template

## [v1.1](https://github.com/nf-core/tools/releases/tag/1.1) - [2018-08-14]

Very large release containing lots of work from the first nf-core hackathon, held in SciLifeLab Stockholm.

* The [Cookiecutter template](https://github.com/nf-core/cookiecutter) has been merged into tools
    * The old repo above has been archived
    * New pipelines are now created using the command `nf-core create`
    * The nf-core template and associated linting are now controlled under the same version system
* Large number of template updates and associated linting changes
    * New simplified cookiecutter variable usage
    * Refactored documentation - simplified and reduced duplication
    * Better `manifest` variables instead of `params` for pipeline name and version
    * New integrated nextflow version checking
    * Updated travis docker pull command to use tagging to allow release tests to pass
    * Reverted Docker and Singularity syntax to use `ENV` hack again
* Improved Python readme parsing for PyPI
* Updated Travis tests to check that the correct `dev` branch is being targeted
* New sync tool to automate pipeline updates
    * Once initial merges are complete, a nf-core bot account will create PRs for future template updates

## [v1.0.1](https://github.com/nf-core/tools/releases/tag/1.0.1) - [2018-07-18]

The version 1.0 of nf-core tools cannot be installed from PyPi. This patch fixes it, by getting rid of the requirements.txt plus declaring the dependent modules in the setup.py directly.

## [v1.0](https://github.com/nf-core/tools/releases/tag/1.0) - [2018-06-12]

Initial release of the nf-core helper tools package. Currently includes four subcommands:

* `nf-core list`: List nf-core pipelines with local info
* `nf-core download`: Download a pipeline and singularity container
* `nf-core lint`: Check pipeline against nf-core guidelines
* `nf-core release`: Update nf-core pipeline version number<|MERGE_RESOLUTION|>--- conflicted
+++ resolved
@@ -4,11 +4,7 @@
 
 ### Template
 
-<<<<<<< HEAD
-* Erase temporary files and folders while performing tests
-=======
 * Update repo logos to utilize [GitHub's `#gh-light/dark-mode-only`](https://docs.github.com/en/github/writing-on-github/getting-started-with-writing-and-formatting-on-github/basic-writing-and-formatting-syntax#specifying-the-theme-an-image-is-shown-to), to switch between logos optimized for light or dark themes. The old repo logos have to be removed (in `docs/images` and `assets/`).
->>>>>>> 63c6f6eb
 * Deal with authentication with private repositories
 * Bump minimun Nextflow version to 21.10.3
 * Convert pipeline template to updated Nextflow DSL2 syntax
@@ -41,6 +37,7 @@
 * Run CI test used to create and lint/run the pipeline template with minimum and latest edge release of NF ([#1304](https://github.com/nf-core/tools/issues/1304))
 * New YAML issue templates for tools bug reports and feature requests, with a much richer interface ([#1165](https://github.com/nf-core/tools/pull/1165))
 * Handle synax errors in Nextflow config nicely when running `nf-core schema build` ([#1267](https://github.com/nf-core/tools/pull/1267))
+* Erase temporary files and folders while performing Python tests (pytest)
 
 ### Modules
 
