--- conflicted
+++ resolved
@@ -13,16 +13,11 @@
 
 ### General
 
-<<<<<<< HEAD
-- Add `--fail-warned` flag to `nf-core lint` to make warnings fail [#1593](https://github.com/nf-core/tools/pull/1593)
-- Add `--fail-warned` flag to pipeline linting workflow [#1593](https://github.com/nf-core/tools/pull/1593)
 - Update `readme` to drop `--key` option from `nf-core modules list` and add the new pattern syntax
-=======
 - Add `--fail-warned` flag to `nf-core lint` to make warnings fail ([#1593](https://github.com/nf-core/tools/pull/1593))
 - Add `--fail-warned` flag to pipeline linting workflow ([#1593](https://github.com/nf-core/tools/pull/1593))
 - Updated the package requirements to prevent defunct installations of nf-core ([#1620](https://github.com/nf-core/tools/pull/1620))
 - Fix and improve broken test for Singularity container download ([#1622](https://github.com/nf-core/tools/pull/1622))
->>>>>>> d82e0f23
 
 ### Modules
 
@@ -65,7 +60,7 @@
 - Add a new command `nf-core modules test` which runs pytests locally.
 - Print include statement to terminal when `modules install` ([#1520](https://github.com/nf-core/tools/pull/1520))
 - Allow follow links when generating `test.yml` file with `nf-core modules create-test-yml` ([1570](https://github.com/nf-core/tools/pull/1570))
-- Escaped test run output before logging it, to avoid a rich ` MarkupError`
+- Escaped test run output before logging it, to avoid a rich `MarkupError`
 
 ### Linting
 
