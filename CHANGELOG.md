--- conflicted
+++ resolved
@@ -54,11 +54,8 @@
 * Add `NXF_ANSI_LOG` as global environment variable to template GitHub Actions CI workflow
 * Fixed global environment variable in GitHub Actions CI workflow
 * Add `--awscli` parameter
-<<<<<<< HEAD
 * Add `README.txt` path for genomes in `igenomes.config` [#461](https://github.com/nf-core/tools/issues/461)
-=======
 * Fix buggy ANSI codes in pipeline summary log messages
->>>>>>> dc73902c
 
 ### Base Docker image
 
