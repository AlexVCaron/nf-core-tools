--- conflicted
+++ resolved
@@ -4,11 +4,8 @@
 
 ### Template
 
-<<<<<<< HEAD
+- Use outputs instead of the environment to pass around values between steps in the Download Test Action ([#3351](https://github.com/nf-core/tools/pull/3351))
 - Fix pre commit template ([#3358](https://github.com/nf-core/tools/pull/3358))
-=======
-- Use outputs instead of the environment to pass around values between steps in the Download Test Action ([#3351](https://github.com/nf-core/tools/pull/3351))
->>>>>>> 5ac5767a
 
 ### Download
 
