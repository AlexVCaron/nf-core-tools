# nf-core/tools: Changelog

## v2.13.2dev

### Template

- Remove fasta default from nextflow.config ([#2828](https://github.com/nf-core/tools/pull/2828))
- Update templates to use nf-core/setup-nextflow v2
- Link to troubleshooting docs when pipeline fails ([#2845](https://github.com/nf-core/tools/pull/2845))
- Add fallback to `download_pipeline.yml` in case the pipeline does not support stub runs ([#2846](https://github.com/nf-core/tools/pull/2846))
- Set topic variable correctly in the mastodon announcement ([#2848](https://github.com/nf-core/tools/pull/2848))
- Add a cleanup action to `download_pipeline.yml` to fix failures caused by inadequate storage space on the runner ([#2849](https://github.com/nf-core/tools/pull/2849))
- Update python to 3.12 ([#2805](https://github.com/nf-core/tools/pull/2805))

### Linting

- Only match assignments of params in `main.nf` and not references like `params.aligner == <something>` ([#2833](https://github.com/nf-core/tools/pull/2833))

### Download

- Replace `--tower` with `--platform`. The former will remain for backwards compatability for now but will be removed in a future release.

### Components

### General

- Update CI to use nf-core/setup-nextflow v2
- Changelog bot: handle also patch version before dev suffix ([#2820](https://github.com/nf-core/tools/pull/2820))
- Fix path in component update script ([#2823](https://github.com/nf-core/tools/pull/2823))
- Update prettier to 3.2.5 ([#2830](https://github.com/nf-core/tools/pull/2830))
- Update GitHub Actions ([#2827](https://github.com/nf-core/tools/pull/2827))
- Switch to setup-nf-test ([#2834](https://github.com/nf-core/tools/pull/2834))
- Update pre-commit hook astral-sh/ruff-pre-commit to v0.3.2 ([#2836](https://github.com/nf-core/tools/pull/2836))
- Add tests for assignment and referencing of params in main.nf ([#2841](https://github.com/nf-core/tools/pull/2841))
- Optimize layers in dockerfile ([#2842](https://github.com/nf-core/tools/pull/2842))
- Update gitpod/workspace-base Docker digest to 1e133e5 ([#2843](https://github.com/nf-core/tools/pull/2843))
- Update python:3.11-slim Docker digest to a2eb07f ([#2847](https://github.com/nf-core/tools/pull/2847))
- Strip out mention of "Nextflow Tower" and replace with "Seqera Platform" wherever possible
- Update pre-commit hook astral-sh/ruff-pre-commit to v0.3.3 ([#2850](https://github.com/nf-core/tools/pull/2850))
- Fix issue with config resolution that was causing nested configs to behave unexpectedly ([#2862](https://github.com/nf-core/tools/pull/2862))
<<<<<<< HEAD
- Test data uses paths instead of config map ([#2877](https://github.com/nf-core/tools/pull/2877))
=======
- fix: ensure path object converted to string before stripping quotes ([#2878](https://github.com/nf-core/tools/pull/2878))
>>>>>>> cdd5f43d

## [v2.13.1 - Tin Puppy Patch](https://github.com/nf-core/tools/releases/tag/2.13) - [2024-02-29]

### Template

- Remove obsolete editor settings in `devcontainer.json` and `gitpod.yml` ([#2795](https://github.com/nf-core/tools/pull/2795))
- Add nf-test test instructions to contributing and PR template ([#2807](https://github.com/nf-core/tools/pull/2807))
- Fix topic extraction step for hashtags in toots ([#2810](https://github.com/nf-core/tools/pull/2810))
- Update modules and subworkflows in the template ([#2811](https://github.com/nf-core/tools/pull/2811))
- Unpin setup-nextflow and action-tower-launch ([#2806](https://github.com/nf-core/tools/pull/2806))

### Download

- Improved offline container image resolution by introducing symlinks, fixes issues [#2751](https://github.com/nf-core/tools/issues/2751), [#2644](https://github.com/nf-core/tools/issues/2644) and [demultiplex#164](https://github.com/nf-core/demultiplex/issues/164): ([#2768](https://github.com/nf-core/tools/pull/2768))

### Linting

### Components

### General

- chore(deps): update codecov/codecov-action digest to 0cfda1d ([#2794](https://github.com/nf-core/tools/pull/2794))
- chore(deps): update gitpod/workspace-base docker digest to c15ee2f ([#2799](https://github.com/nf-core/tools/pull/2799))

## [v2.13 - Tin Puppy](https://github.com/nf-core/tools/releases/tag/2.13) - [2024-02-20]

### Template

- Add empty line in README.md to fix badges. ([#2729](https://github.com/nf-core/tools/pull/2729))
- Replace automatic branch detection in `nf-core download` CI test with hardcoded `dev` and input. ([#2727](https://github.com/nf-core/tools/pull/2727))
- Add Github Action to automatically cleanup ubuntu-latest runners to fix runner running out of diskspace errors([#2755](https://github.com/nf-core/tools/issues/2755))
- Fix GitHub Actions CI and Linting badges links ([#2757](https://github.com/nf-core/tools/pull/2757))
- Add hashtags to release announcement on mastodon ([#2761](https://github.com/nf-core/tools/pull/2761))
- update fastqc and multiqc in template ([#2776](https://github.com/nf-core/tools/pull/2776))
- template refactoring: remove the `lib` directory and use nf-core subworkflows ([#2736](https://github.com/nf-core/tools/pull/2736))
- use nf-validation to create an input channel from a sample sheet ([#2736](https://github.com/nf-core/tools/pull/2736))

### Linting

- Make creat-lint-wf composable ([#2733](https://github.com/nf-core/tools/pull/2733))
- Add looser comparison when pipeline logos ([#2744](https://github.com/nf-core/tools/pull/2744))
- Handle multiple aliases in module imports correctly during linting ([#2762](https://github.com/nf-core/tools/pull/2762))
- Switch to markdown based API and error docs ([#2758](https://github.com/nf-core/tools/pull/2758))

### Modules

- Handle dirty local module repos by force checkout of commits and branches if needed ([#2734](https://github.com/nf-core/tools/pull/2734))
- Patch: handle file not found when it is an added file to a module ([#2771](https://github.com/nf-core/tools/pull/2771))
- Handle symlinks when migrating pytest ([#2770](https://github.com/nf-core/tools/pull/2770))
- Add `--profile` parameter to nf-test command ([#2767](https://github.com/nf-core/tools/pull/2767))
- Reduce the sha length in the `nf-core modules list local` and add links to the specific commit ([#2870](https://github.com/nf-core/tools/pull/2870))
- Add links the nf-core module page and to open the local file in VSCode for module lint results ([#2870](https://github.com/nf-core/tools/pull/2870))

### General

- fix ignoring changes in partially templated files (e.g. `.gitignore`) ([#2722](https://github.com/nf-core/tools/pull/2722))
- update ruff to 0.2.0 and add it to pre-commit step ([#2725](https://github.com/nf-core/tools/pull/2725))
- Update codecov/codecov-action digest to e0b68c6 ([#2728](https://github.com/nf-core/tools/pull/2728))
- Update pre-commit hook astral-sh/ruff-pre-commit to v0.2.1 ([#2730](https://github.com/nf-core/tools/pull/2730))
- Update python:3.11-slim Docker digest to 2a746e2 ([#2743](https://github.com/nf-core/tools/pull/2743))
- Update actions/setup-python action to v5 ([#2739](https://github.com/nf-core/tools/pull/2739))
- Update gitpod/workspace-base Docker digest to 45e7617 ([#2747](https://github.com/nf-core/tools/pull/2747))
- chore(deps): pin jlumbroso/free-disk-space action to 54081f1 ([#2756](https://github.com/nf-core/tools/pull/2756))
- chore(deps): update actions/github-script action to v7 ([#2766](https://github.com/nf-core/tools/pull/2766))
- chore(deps): update pre-commit hook astral-sh/ruff-pre-commit to v0.2.2 ([#2769](https://github.com/nf-core/tools/pull/2769))
- Update gitpod/workspace-base Docker digest to 728e1fa ([#2780](https://github.com/nf-core/tools/pull/2780))

## [v2.12.1 - Aluminium Wolf - Patch](https://github.com/nf-core/tools/releases/tag/2.12.1) - [2024-02-01]

### Linting

- Handle default values of type number from nextflow schema ([#2703](https://github.com/nf-core/tools/pull/2703))
- fix ignoring files_unchanged ([#2707](https://github.com/nf-core/tools/pull/2707))

### General

- Update pre-commit hook astral-sh/ruff-pre-commit to v0.1.15 ([#2705](https://github.com/nf-core/tools/pull/2705))
- use types for default value comparison ([#2712](https://github.com/nf-core/tools/pull/2712))
- fix changelog titles ([#2708](https://github.com/nf-core/tools/pull/2708))
- Print relative path not absolute path in logo cmd log output ([#2709](https://github.com/nf-core/tools/pull/2709))
- Update codecov/codecov-action action to v4 ([#2713](https://github.com/nf-core/tools/pull/2713))
- Ignore nf-core-bot in renovate PRs ([#2716](https://github.com/nf-core/tools/pull/2716))

## [v2.12 - Aluminium Wolf](https://github.com/nf-core/tools/releases/tag/2.12) - [2024-01-29]

### Template

- Add a Github Action Workflow to the pipeline template that tests a successful download with `nf-core download` ([#2618](https://github.com/nf-core/tools/pull/2618))
- Use `pre-commit` to lint files in GitHub CI ([#2635](https://github.com/nf-core/tools/pull/2635))
- Use pdiff also on gitpod for nf-test ([#2640](https://github.com/nf-core/tools/pull/2640))
- switch to new image syntax in readme ([#2645](https://github.com/nf-core/tools/pull/2645))
- Add conda channel order to nextflow.config ([#2094](https://github.com/nf-core/tools/pull/2094))
- Fix tyop in pipeline nextflow.config ([#2664](https://github.com/nf-core/tools/pull/2664))
- Remove `nfcore_external_java_deps.jar` from lib directory in pipeline template ([#2675](https://github.com/nf-core/tools/pull/2675))
- Add function to check `-profile` is well formatted ([#2678](https://github.com/nf-core/tools/pull/2678))
- Add new pipeline error message pointing to docs when 'requirement exceeds available memory' error message ([#2680](https://github.com/nf-core/tools/pull/2680))
- add 👀👍🏻🎉😕 reactions to fix-linting-bot action ([#2692](https://github.com/nf-core/tools/pull/2692))

### Linting

- Fix linting of a pipeline with patched custom module ([#2669](https://github.com/nf-core/tools/pull/2669))
- linting a pipeline also lints the installed subworkflows ([#2677](https://github.com/nf-core/tools/pull/2677))
- environment.yml name must be lowercase ([#2676](https://github.com/nf-core/tools/pull/2676))
- allow ignoring specific files when template_strings ([#2686](https://github.com/nf-core/tools/pull/2686))
- lint `nextflow.config` default values match the ones specified in `nextflow_schema.json` ([#2684](https://github.com/nf-core/tools/pull/2684))

### Modules

- Fix empty json output for `nf-core list local` ([#2668](https://github.com/nf-core/tools/pull/2668))

### General

- Run CI-pytests for nf-core tools on self-hosted runners ([#2550](https://github.com/nf-core/tools/pull/2550))
- Add Ruff linter and formatter replacing Black, isort and pyupgrade ([#2620](https://github.com/nf-core/tools/pull/2620))
- Set pdiff as nf-test differ in Docker image for Gitpod ([#2642](https://github.com/nf-core/tools/pull/2642))
- Fix Renovate Dockerfile updating issues ([#2648](https://github.com/nf-core/tools/pull/2648) and [#2651](https://github.com/nf-core/tools/pull/2651))
- Add new subcommand `nf-core tui`, which launches a TUI (terminal user interface) to intuitively explore the command line flags, built using [Trogon](https://github.com/Textualize/trogon) ([#2655](https://github.com/nf-core/tools/pull/2655))
- Add new subcommand: `nf-core logo-create` to output an nf-core logo for a pipeline (instead of going through the website) ([#2662](https://github.com/nf-core/tools/pull/2662))
- Handle api redirects from the old site ([#2672](https://github.com/nf-core/tools/pull/2672))
- Remove redundanct v in pipeline version for emails ([#2667](https://github.com/nf-core/tools/pull/2667))
- add function to check `-profile` is well formatted ([#2678](https://github.com/nf-core/tools/pull/2678))
- Update pre-commit hook astral-sh/ruff-pre-commit to v0.1.14 ([#2674](https://github.com/nf-core/tools/pull/2674))
- Update pre-commit hook pre-commit/mirrors-mypy to v1.8.0 ([#2630](https://github.com/nf-core/tools/pull/2630))
- Update mshick/add-pr-comment action to v2 ([#2632](https://github.com/nf-core/tools/pull/2632))
- update python image version in docker file ([#2636](https://github.com/nf-core/tools/pull/2636))
- Update actions/cache action to v4 ([#2666](https://github.com/nf-core/tools/pull/2666))
- Update peter-evans/create-or-update-comment action to v4 ([#2683](https://github.com/nf-core/tools/pull/2683))
- Update peter-evans/create-or-update-comment action to v4 ([#2695](https://github.com/nf-core/tools/pull/2695))

## [v2.11.1 - Magnesium Dragon Patch](https://github.com/nf-core/tools/releases/tag/2.11) - [2023-12-20]

### Template

- Rename `release-announcments.yml` to `release-announcements.yml` ([#2610](https://github.com/nf-core/tools/pull/2610))
- Fix `nextflow.config` `docker.runOptions` ([#2607](https://github.com/nf-core/tools/pull/2607))

### General

- Only dump `modules.json` when it is modified ([#2609](https://github.com/nf-core/tools/pull/2609))

## [v2.11 - Magnesium Dragon](https://github.com/nf-core/tools/releases/tag/2.11) - [2023-12-19]

### Template

- Fix writing files to a remote outdir in the NfcoreTemplate helper functions ([#2465](https://github.com/nf-core/tools/pull/2465))
- Fancier syntax highlighting for example samplesheets in the usage.md template ([#2503](https://github.com/nf-core/tools/pull/2503))
- Use closure for multiqc ext.args ([#2509](https://github.com/nf-core/tools/pull/2509))
- Fix how the modules template references the conda environment file ([#2540](https://github.com/nf-core/tools/pull/2540))
- Unset env variable JAVA_TOOL_OPTIONS in gitpod ([#2569](https://github.com/nf-core/tools/pull/2569))
- Pin the version of nf-validation ([#2579](https://github.com/nf-core/tools/pull/2579))
- Disable process selector warnings by default ([#2161](https://github.com/nf-core/tools/issues/2161))
- Remove `docker.userEmulation` from nextflow.config in pipeline template ([#2580](https://github.com/nf-core/tools/pull/2580))

### Download

- Add `docker://` prefix for absolute container URIs as well ([#2576](https://github.com/nf-core/tools/pull/2576)).
- Bugfix for AttributeError: `ContainerError` object has no attribute `absoluteURI` ([#2543](https://github.com/nf-core/tools/pull/2543)).

### Linting

- Fix incorrectly failing linting if 'modules' was not found in meta.yml ([#2447](https://github.com/nf-core/tools/pull/2447))
- Correctly pass subworkflow linting test if `COMPONENT.out.versions` is used in the script ([#2448](https://github.com/nf-core/tools/pull/2448))
- Add pyupgrade to pre-commit config and dev requirements as mentioned in [#2200](https://github.com/nf-core/tools/issues/2200)
- Check for spaces in modules container URLs ([#2452](https://github.com/nf-core/tools/issues/2452))
- Correctly ignore `timeline.enabled`, `report.enabled`, `trace.enabled`, `dag.enabled` variables when linting a pipeline. ([#2507](https://github.com/nf-core/tools/pull/2507))
- Lint nf-test main.nf.test tags include all used components in chained tests ([#2572](https://github.com/nf-core/tools/pull/2572))
- Don't fail linting if md5sum for empty files are found in a stub test ([#2571](https://github.com/nf-core/tools/pull/2571))
- Check for existence of test profile ([#2478](https://github.com/nf-core/tools/pull/2478))

### Modules

- Added stub test creation to `create_test_yml` ([#2476](https://github.com/nf-core/tools/pull/2476))
- Replace ModulePatch by ComponentPatch ([#2482](https://github.com/nf-core/tools/pull/2482))
- Fixed `nf-core modules lint` to work with new module structure for nf-test ([#2494](https://github.com/nf-core/tools/pull/2494))
- Add option `--migrate-pytest` to create a module with nf-test taking into account an existing module ([#2549](https://github.com/nf-core/tools/pull/2549))
- When installing modules and subworkflows, automatically create the `./modules` directory if it doesn't exist ([#2563](https://github.com/nf-core/tools/issues/2563))
- When `.nf-core.yml` is not found create it in the current directory instead of the root filesystem ([#2237](https://github.com/nf-core/tools/issues/2237))
- Modules `--migrate-pytest` copies template scripts ([#2568](https://github.com/nf-core/tools/pull/2568))

### Subworkflows

- Added stub test creation to `create_test_yml` ([#2476](https://github.com/nf-core/tools/pull/2476))
- Fixed `nf-core subworkflows lint` to work with new module structure for nf-test ([#2494](https://github.com/nf-core/tools/pull/2494))
- Add option `--migrate-pytest` to create a subworkflow with nf-test taking into account an existing subworkflow ([#2549](https://github.com/nf-core/tools/pull/2549))

### General

- Update `schema build` functionality to automatically update defaults which have changed in the `nextflow.config`([#2479](https://github.com/nf-core/tools/pull/2479))
- Change testing framework for modules and subworkflows from pytest to nf-test ([#2490](https://github.com/nf-core/tools/pull/2490))
- `bump_version` keeps now the indentation level of the updated version entries ([#2514](https://github.com/nf-core/tools/pull/2514))
- Add mypy to pre-commit config for the tools repo ([#2545](https://github.com/nf-core/tools/pull/2545))
- Use Path objects for ComponentCreate and update the structure of components templates ([#2551](https://github.com/nf-core/tools/pull/2551)).
- GitPod base image: swap tool installation back to `conda` from `mamba` ([#2566](https://github.com/nf-core/tools/pull/2566)).
- Sort the `installed_by` list in `modules.json` ([#2570](https://github.com/nf-core/tools/pull/2570)).
- Unset env variable JAVA_TOOL_OPTIONS in gitpod ([#2569](https://github.com/nf-core/tools/pull/2569))

## [v2.10 - Nickel Ostrich](https://github.com/nf-core/tools/releases/tag/2.10) + [2023-09-25]

### Template

- Fix links in `multiqc_config.yml` ([#2372](https://github.com/nf-core/tools/pull/2372) and [#2412](https://github.com/nf-core/tools/pull/2412))
- Remove default false from nextflow_schema.json ([#2376](https://github.com/nf-core/tools/pull/2376))
- Add module MULTIQC to modules.config ([#2377](https://github.com/nf-core/tools/pull/2377))
- Add GitHub workflow for automated release announcements ([#2382](https://github.com/nf-core/tools/pull/2382))
- Update the Code of Conduct ([#2381](https://github.com/nf-core/tools/pull/2381))
- Save template information to `.nf-core.yml` and deprecate argument `--template-yaml` for `nf-core sync` ([#2388](https://github.com/nf-core/tools/pull/2388) and [#2389](https://github.com/nf-core/tools/pull/2389))
- ([#2397](https://github.com/nf-core/tools/pull/2397)) Remove fixed Ubuntu test and added to standard testing matrix
- ([#2396](https://github.com/nf-core/tools/pull/2396)) Reduce container finding error to warning since the registries are not consistent.
- ([#2415](https://github.com/nf-core/tools/pull/2415#issuecomment-1709847086)) Add autoMounts for apptainer.
- Remove `igenomes_base` from the schema, so that nf-validation doesn't create a file path and throw errors offline for s3 objects.
- Modified devcontainer permissions so that singularity can be run in Codespaces/VS Code devcontainers ([Commit a103f44](https://github.com/CarsonJM/tools/commit/a103f4484eca8c6d668e4653a4ed8d20faf1b41d))
- Update Gitpod profile resources to reflect base environment settings.
- ([#747](https://github.com/nf-core/tools/issues/747)) Add to the template the code to dump the selected pipeline parameters into a json file.

### Download

- Improved container image resolution and prioritization of http downloads over Docker URIs ([#2364](https://github.com/nf-core/tools/pull/2364)).
- Registries provided with `-l`/`--container-library` will be ignored for modules with explicit container registry specifications ([#2403](https://github.com/nf-core/tools/pull/2403)).
- Fix unintentional downloading of containers in test for the Tower download functionality. Bug reported by @adamrtalbot and @awgymer ([#2434](https://github.com/nf-core/tools/pull/2434)).

### Linting

- Add new command `nf-core subworkflows lint` ([#2379](https://github.com/nf-core/tools/pull/2379))

### Modules

### Subworkflows

- Fix bug: missing subworkflow name when using `nf-core subworkflows create` ([#2435](https://github.com/nf-core/tools/pull/2435))

### General

- Initialise `docker_image_name` to fix `UnboundLocalError` error ([#2374](https://github.com/nf-core/tools/pull/2374))
- Fix prompt pipeline revision during launch ([#2375](https://github.com/nf-core/tools/pull/2375))
- Add a `create-params-file` command to create a YAML parameter file for a pipeline containing parameter documentation and defaults. ([#2362](https://github.com/nf-core/tools/pull/2362))
- Update the Code of Conduct ([#2381](https://github.com/nf-core/tools/pull/2381))
- Remove `--no-git` option from `nf-core create` ([#2394](https://github.com/nf-core/tools/pull/2394))
- Throw warning when custom workflow name contains special characters ([#2401](https://github.com/nf-core/tools/pull/2401))
- Bump version of nf-test snapshot files with `nf-core bump-version` ([#2410](https://github.com/nf-core/tools/pull/2410))

## [v2.9 - Chromium Falcon](https://github.com/nf-core/tools/releases/tag/2.9) + [2023-06-29]

### Template

- `params.max_multiqc_email_size` is no longer required ([#2273](https://github.com/nf-core/tools/pull/2273))
- Remove `cleanup = true` from `test_full.config` in pipeline template ([#2279](https://github.com/nf-core/tools/pull/2279))
- Fix usage docs for specifying `params.yaml` ([#2279](https://github.com/nf-core/tools/pull/2279))
- Added stub in modules template ([#2277](https://github.com/nf-core/tools/pull/2277)) [Contributed by @nvnieuwk]
- Move registry definitions out of profile scope ([#2286])(https://github.com/nf-core/tools/pull/2286)
- Remove `aws_tower` profile ([#2287])(https://github.com/nf-core/tools/pull/2287)
- Fixed the Slack report to include the pipeline name ([#2291](https://github.com/nf-core/tools/pull/2291))
- Fix link in the MultiQC report to point to exact version of output docs ([#2298](https://github.com/nf-core/tools/pull/2298))
- Updates seqeralabs/action-tower-launch to v2.0.0 ([#2301](https://github.com/nf-core/tools/pull/2301))
- Remove schema validation from `lib` folder and use Nextflow [nf-validation plugin](https://nextflow-io.github.io/nf-validation/) instead ([#1771](https://github.com/nf-core/tools/pull/1771/))
- Fix parsing of container directive when it is not typical nf-core format ([#2306](https://github.com/nf-core/tools/pull/2306))
- Add ability to specify custom registry for linting modules, defaults to quay.io ([#2313](https://github.com/nf-core/tools/pull/2313))
- Add `singularity.registry = 'quay.io'` in pipeline template ([#2305](https://github.com/nf-core/tools/pull/2305))
- Add `apptainer.registry = 'quay.io'` in pipeline template ([#2352](https://github.com/nf-core/tools/pull/2352))
- Bump minimum required NF version in pipeline template from `22.10.1` -> `23.04.0` ([#2305](https://github.com/nf-core/tools/pull/2305))
- Add ability to interpret `docker.registry` from `nextflow.config` file. If not found defaults to quay.io. ([#2318](https://github.com/nf-core/tools/pull/2318))
- Add functions to dynamically include pipeline tool citations in MultiQC methods description section for better reporting. ([#2326](https://github.com/nf-core/tools/pull/2326))
- Remove `--tracedir` parameter ([#2290](https://github.com/nf-core/tools/pull/2290))
- Incorrect config parameter warnings when customising pipeline template ([#2333](https://github.com/nf-core/tools/pull/2333))
- Use markdown syntax in the description for the meta map channels ([#2358](https://github.com/nf-core/tools/pull/2358))

### Download

- Introduce a `--tower` flag for `nf-core download` to obtain pipelines in an offline format suited for [seqeralabs® Nextflow Tower](https://cloud.tower.nf/) ([#2247](https://github.com/nf-core/tools/pull/2247)).
- Refactored the CLI for `--singularity-cache` in `nf-core download` from a flag to an argument. The prior options were renamed to `amend` (container images are only saved in the `$NXF_SINGULARITY_CACHEDIR`) and `copy` (a copy of the image is saved with the download). `remote` was newly introduced and allows to provide a table of contents of a remote cache via an additional argument `--singularity-cache-index` ([#2247](https://github.com/nf-core/tools/pull/2247)).
- Refactored the CLI parameters related to container images. Although downloading other images than those of the Singularity/Apptainer container system is not supported for the time being, a generic name for the parameters seemed preferable. So the new parameter `--singularity-cache-index` introduced in [#2247](https://github.com/nf-core/tools/pull/2247) has been renamed to `--container-cache-index` prior to release ([#2336](https://github.com/nf-core/tools/pull/2336)).
- To address issue [#2311](https://github.com/nf-core/tools/issues/2311), a new parameter `--container-library` was created allowing to specify the container library (registry) from which container images in OCI format (Docker) should be pulled ([#2336](https://github.com/nf-core/tools/pull/2336)).
- Container detection in configs was improved. This allows for DSL2-like container definitions inside the container parameter value provided to process scopes [#2346](https://github.com/nf-core/tools/pull/2346).
- Add apptainer to the list of false positve container strings ([#2353](https://github.com/nf-core/tools/pull/2353)).

#### Updated CLI parameters

| Old parameter         | New parameter                                  |
| --------------------- | ---------------------------------------------- |
| new parameter         | `-d` / `--download-configuration`              |
| new parameter         | `-t` / `--tower`                               |
| `-c`/ `--container`   | `-s` / `--container-system <VALUE>`            |
| new parameter         | `-l` / `--container-library <VALUE>`           |
| `--singularity-cache` | `-u` / `--container-cache-utilisation <VALUE>` |
| new parameter         | `-i` / `--container-cache-index <VALUE>`       |

_In addition, `-r` / `--revision` has been changed to a parameter that can be provided multiple times so several revisions can be downloaded at once._

### Linting

- Warn if container access is denied ([#2270](https://github.com/nf-core/tools/pull/2270))
- Error if module container specification has quay.io as prefix when it shouldn't have ([#2278](https://github.com/nf-core/tools/pull/2278/files)
- Detect if container is 'simple name' and try to contact quay.io server by default ([#2281](https://github.com/nf-core/tools/pull/2281))
- Warn about null/None/empty default values in `nextflow_schema.json` ([#3328](https://github.com/nf-core/tools/pull/2328))
- Fix linting when creating a pipeline skipping some parts of the template and add CI test ([#2330](https://github.com/nf-core/tools/pull/2330))

### Modules

- Don't update `modules_json` object if a module is not updated ([#2323](https://github.com/nf-core/tools/pull/2323))

### Subworkflows

### General

- GitPod base image: Always self-update to the latest version of Nextflow. Add [pre-commit](https://pre-commit.com/) dependency.
- GitPod configs: Update Nextflow as an init task, init pre-commit in pipeline config.
- Refgenie: Create `nxf_home/nf-core/refgenie_genomes.config` path if it doesn't exist ([#2312](https://github.com/nf-core/tools/pull/2312))
- Add CI tests to test running a pipeline whe it's created from a template skipping different areas

## [v2.8 - Ruthenium Monkey](https://github.com/nf-core/tools/releases/tag/2.8) - [2023-04-27]

### Template

- Explicitly disable `conda` when a container profile ([#2140](https://github.com/nf-core/tools/pull/2140))
- Turn on automatic clean up of intermediate files in `work/` on successful pipeline completion in full-test config ([#2163](https://github.com/nf-core/tools/pull/2163)) [Contributed by @jfy133]
- Add documentation to `usage.md` on how to use `params.yml` files, based on nf-core/ampliseq text ([#2173](https://github.com/nf-core/tools/pull/2173/)) [Contributed by @jfy133, @d4straub]
- Make jobs automatically resubmit for a much wider range of exit codes (now `104` and `130..145`) ([#2170](https://github.com/nf-core/tools/pull/2170))
- Add a clean-up GHA which closes issues and PRs with specific labels ([#2183](https://github.com/nf-core/tools/pull/2183))
- Remove problematic sniffer code in samplesheet_check.py that could give false positive 'missing header' errors ([https://github.com/nf-core/tools/pull/2194]) [Contributed by @Midnighter, @jfy133]
- Consistent syntax for branch checks in PRs ([#2202](https://github.com/nf-core/tools/issues/2202))
- Fixed minor Jinja2 templating bug that caused the PR template to miss a newline
- Updated AWS tests to use newly moved `seqeralabs/action-tower-launch` instead of `nf-core/tower-action`
- Remove `.cff` files from `.editorconfig` ([#2145](https://github.com/nf-core/tools/pull/2145))
- Simplify pipeline README ([#2186](https://github.com/nf-core/tools/issues/2186))
- Added support for the apptainer container engine via `-profile apptainer`. ([#2244](https://github.com/nf-core/tools/issues/2244)) [Contributed by @jfy133]
- Added config `docker.registry` to pipeline template for a configurable default container registry when using Docker containers. Defaults to `quay.io` ([#2133](https://github.com/nf-core/tools/pull/2133))
- Add tower.yml file to the pipeline template ([#2251](https://github.com/nf-core/tools/pull/2251))
- Add mastodon badge to README ([#2253](https://github.com/nf-core/tools/pull/2253))
- Removed `quay.io` from all module Docker container references as this is now supplied at pipeline level. ([#2249](https://github.com/nf-core/tools/pull/2249))
- Remove `CITATION.cff` file from pipeline template, to avoid that pipeline Zenodo entries reference the nf-core publication instead of the pipeline ([#2059](https://github.com/nf-core/tools/pull/2059)).

### Linting

- Update modules lint test to fail if enable_conda is found ([#2213](https://github.com/nf-core/tools/pull/2213))
- Read module lint configuration from `.nf-core.yml`, not `.nf-core-lint.yml` ([#2221](https://github.com/nf-core/tools/pull/2221))
- `nf-core schema lint` now defaults to linting `nextflow_schema.json` if no filename is provided ([#2225](https://github.com/nf-core/tools/pull/2225))
- Warn if `/zenodo.XXXXXX` is present in the Readme ([#2254](https://github.com/nf-core/tools/pull/2254))
- Lint all labels in a module ([#2227](https://github.com/nf-core/tools/pull/2227))

### Modules

- Add an `--empty-template` option to create a module without TODO statements or examples ([#2175](https://github.com/nf-core/tools/pull/2175) & [#2177](https://github.com/nf-core/tools/pull/2177))
- Removed the `nf-core modules mulled` command and all its code dependencies ([2199](https://github.com/nf-core/tools/pull/2199)).
- Take into accout the provided `--git_remote` URL when linting all modules ([2243](https://github.com/nf-core/tools/pull/2243)).

### Subworkflows

- Fixing problem when a module included in a subworkflow had a name change from TOOL to TOOL/SUBTOOL ([#2177](https://github.com/nf-core/tools/pull/2177))
- Fix `nf-core subworkflows test` not running subworkflow tests ([#2181](https://github.com/nf-core/tools/pull/2181))
- Add tests for `nf-core subworkflows create-test-yml` ([#2219](https://github.com/nf-core/tools/pull/2219))

### General

- Deprecate Python 3.7 support because it reaches EOL ([#2210](https://github.com/nf-core/tools/pull/2210))
- `nf-core modules/subworkflows info` now prints the include statement for the module/subworkflow ([#2182](https://github.com/nf-core/tools/pull/2182)).
- Add a clean-up GHA which closes issues and PRs with specific labels ([#2183](https://github.com/nf-core/tools/pull/2183))
- update minimum version of rich to 13.3.1 ([#2185](https://github.com/nf-core/tools/pull/2185))
- Add the Nextflow version to Gitpod container matching the minimal Nextflow version for nf-core (according to `nextflow.config`) ([#2196](https://github.com/nf-core/tools/pull/2196))
- Use `nfcore/gitpod:dev` container in the dev branch ([#2196](https://github.com/nf-core/tools/pull/2196))
- Replace requests_mock with responses in test mocks ([#2165](https://github.com/nf-core/tools/pull/2165)).
- Add warning when installing a module from an `org_path` that exists in multiple remotes in `modules.json` ([#2228](https://github.com/nf-core/tools/pull/2228) [#2239](https://github.com/nf-core/tools/pull/2239)).
- Add the possibility to translate refgenie asset aliases to the ones used in a pipeline with an alias_translations.yaml file ([#2242](https://github.com/nf-core/tools/pull/2242)).
- Add initial CHM13 support ([1988](https://github.com/nf-core/tools/issues/1988))

## [v2.7.2 - Mercury Eagle Patch](https://github.com/nf-core/tools/releases/tag/2.7.2) - [2022-12-19]

### Template

- Fix the syntax of github_output in GitHub actions ([#2114](https://github.com/nf-core/tools/pull/2114))
- Fix a bug introduced in 2.7 that made pipelines hang ([#2132](https://github.com/nf-core/tools/issues/2132))

### Linting

- Allow specifying containers in less than three lines ([#2121](https://github.com/nf-core/tools/pull/2121))
- Run prettier after dumping a json schema file ([#2124](https://github.com/nf-core/tools/pull/2124))

### General

- Only check that a pipeline name doesn't contain dashes if the name is provided by prompt of `--name`. Don't check if a template file is used. ([#2123](https://github.com/nf-core/tools/pull/2123))
- Deprecate `--enable_conda` parameter. Use `conda.enable` instead ([#2131](https://github.com/nf-core/tools/pull/2131))
- Handle `json.load()` exceptions ([#2134](https://github.com/nf-core/tools/pull/2134))

## [v2.7.1 - Mercury Eagle Patch](https://github.com/nf-core/tools/releases/tag/2.7.1) - [2022-12-08]

- Patch release to fix pipeline sync ([#2110](https://github.com/nf-core/tools/pull/2110))

## [v2.7 - Mercury Eagle](https://github.com/nf-core/tools/releases/tag/2.7) - [2022-12-07]

Another big release with lots of new features and bug fixes. Thanks to all contributors!

**Highlights**

- New `nf-core subworkflows` subcommand for creating, removing, testing, updating and finding subworkflows, see the [documentation](https://nf-co.re/tools/#subworkflows) for more information.
- Every pipeline has now it's own GitHub codespace template, which can be used to develop the pipeline directly in the browser.
- Improved handling of modules and subworkflows from other repos than nf-core/modules.
- Pre-commit is now installed as a dependency, which allows us, besides other things, to run prettier on the fly even if it is not manually installed.
- Shell completion for nf-core commands, more information [here](https://nf-co.re/tools#shell-completion).

### Template

#### Features

- Ignore files in `bin/` directory when running prettier ([#2080](https://github.com/nf-core/tools/pull/1957)).
- Add GitHub codespaces template ([#1957](https://github.com/nf-core/tools/pull/1957))
- `nextflow run <pipeline> --version` will now print the workflow version from the manifest and exit ([#1951](https://github.com/nf-core/tools/pull/1951)).
- Add profile for running `docker` with the ARM chips (including Apple silicon) ([#1942](https://github.com/nf-core/tools/pull/1942) and [#2034](https://github.com/nf-core/tools/pull/2034)).
- Flip execution order of parameter summary printing and parameter validation to prevent 'hiding' of parameter errors ([#2033](https://github.com/nf-core/tools/pull/2033)).
- Change colour of 'pipeline completed successfully, but some processes failed' from red to yellow ([#2096](https://github.com/nf-core/tools/pull/2096)).

#### Bug fixes

- Fix lint warnings for `samplesheet_check.nf` module ([#1875](https://github.com/nf-core/tools/pull/1875)).
- Check that the workflow name provided with a template doesn't contain dashes ([#1822](https://github.com/nf-core/tools/pull/1822))

### Linting

#### Features

- Add `--sort-by` option to linting which allows ordering module lint warnings/errors by either test name or module name ([#2077](https://github.com/nf-core/tools/pull/2077)).

#### Bug fixes

- Don't lint pipeline name if `manifest.name` in `.nf-core.yml` ([#2035](https://github.com/nf-core/tools/pull/2035))
- Don't check for `docker pull` commands in `actions_ci` lint test (leftover from DSL1) ([#2055](https://github.com/nf-core/tools/pull/2055)).

### General

#### Features

- Use pre-commit run prettier if prettier is not available ([#1983](https://github.com/nf-core/tools/pull/1983)) and initialize pre-commit in gitpod and codespaces ([#1957](https://github.com/nf-core/tools/pull/1957)).
- Refactor CLI flag `--hide-progress` to be at the top-level group, like `--verbose` ([#2016](https://github.com/nf-core/tools/pull/2016))
- `nf-core sync` now supports the template YAML file using `-t/--template-yaml` ([#1880](https://github.com/nf-core/tools/pull/1880)).
- The default branch can now be specified when creating a new pipeline repo [#1959](https://github.com/nf-core/tools/pull/1959).
- Only warn when checking that the pipeline directory contains a `main.nf` and a `nextflow.config` file if the pipeline is not an nf-core pipeline [#1964](https://github.com/nf-core/tools/pull/1964)
- Bump promoted Python version from 3.7 to 3.8 ([#1971](https://github.com/nf-core/tools/pull/1971)).
- Extended the chat notifications to Slack ([#1829](https://github.com/nf-core/tools/pull/1829)).
- Don't print source file + line number on logging messages (except when verbose) ([#2015](https://github.com/nf-core/tools/pull/2015))
- Automatically format `test.yml` content with Prettier ([#2078](https://github.com/nf-core/tools/pull/2078))
- Automatically format `modules.json` content with Prettier ([#2074](https://github.com/nf-core/tools/pull/2074))
- Add shell completion for nf-core tools commands([#2070](https://github.com/nf-core/tools/pull/2070))

#### Bug fixes, maintenance and tests

- Fix error in tagging GitPod docker images during releases ([#1874](https://github.com/nf-core/tools/pull/1874)).
- Fix bug when updating modules from old version in old folder structure ([#1908](https://github.com/nf-core/tools/pull/1908)).
- Don't remove local copy of modules repo, only update it with fetch ([#1881](https://github.com/nf-core/tools/pull/1881)).
- Improve test coverage of `sync.py` and `__main__.py` ([#1936](https://github.com/nf-core/tools/pull/1936), [#1965](https://github.com/nf-core/tools/pull/1965)).
- Add file `versions.yml` when generating `test.yml` with `nf-core modules create-test-yml` but don't check for md5sum [#1963](https://github.com/nf-core/tools/pull/1963).
- Mock biocontainers and anaconda api calls in modules and subworkflows tests [#1967](https://github.com/nf-core/tools/pull/1967)
- Run tests with Python 3.11 ([#1970](https://github.com/nf-core/tools/pull/1970)).
- Run test with a realistic version of git ([#2043](https://github.com/nf-core/tools/pull/2043)).
- Fix incorrect file deletion in `nf-core launch` when `--params_in` has the same name as `--params_out` ([#1986](https://github.com/nf-core/tools/pull/1986)).
- Updated GitHub actions ([#1998](https://github.com/nf-core/tools/pull/1998), [#2001](https://github.com/nf-core/tools/pull/2001))
- Code maintenance ([#1818](https://github.com/nf-core/tools/pull/1818), [#2032](https://github.com/nf-core/tools/pull/2032), [#2073](https://github.com/nf-core/tools/pull/2073)).
- Track from where modules and subworkflows are installed ([#1999](https://github.com/nf-core/tools/pull/1999)).
- Substitute ModulesCommand and SubworkflowsCommand by ComponentsCommand ([#2000](https://github.com/nf-core/tools/pull/2000)).
- Prevent installation with unsupported Python versions ([#2075](https://github.com/nf-core/tools/pull/2075)).
- Allow other remote URLs not starting with `http` ([#2061](https://github.com/nf-core/tools/pull/2061))

### Modules

- Update patch file paths if the modules directory has the old structure ([#1878](https://github.com/nf-core/tools/pull/1878)).
- Don't write to `modules.json` file when applying a patch file during `nf-core modules update` ([#2017](https://github.com/nf-core/tools/pull/2017)).

### Subworkflows

- Add subworkflow commands `create-test-yml`, `create` and `install` ([#1897](https://github.com/nf-core/tools/pull/1897)).
- Update subworkflows install so it installs also imported modules and subworkflows ([#1904](https://github.com/nf-core/tools/pull/1904)).
- `check_up_to_date()` function from `modules_json.py` also checks for subworkflows ([#1934](https://github.com/nf-core/tools/pull/1934)).
- Add tests for `nf-core subworkflows install` command ([#1996](https://github.com/nf-core/tools/pull/1996)).
- Function `create()` from `modules_json.py` adds also subworkflows to `modules.json` file ([#2005](https://github.com/nf-core/tools/pull/2005)).
- Add `nf-core subworkflows update` command ([#2019](https://github.com/nf-core/tools/pull/2019)).

## [v2.6 - Tin Octopus](https://github.com/nf-core/tools/releases/tag/2.6) - [2022-10-04]

### Template

- Add template for subworkflows
- Add `actions/upload-artifact` step to the awstest workflows, to expose the debug log file
- Add `prettier` as a requirement to Gitpod Dockerimage
- Bioconda incompatible conda channel setups now result in more informative error messages ([#1812](https://github.com/nf-core/tools/pull/1812))
- Improve template customisation documentation ([#1821](https://github.com/nf-core/tools/pull/1821))
- Update MultiQC module, update supplying MultiQC default and custom config and logo files to module
- Add a 'recommend' methods description text to MultiQC to help pipeline users report pipeline usage in publications ([#1749](https://github.com/nf-core/tools/pull/1749))
- Fix template spacing modified by JINJA ([#1830](https://github.com/nf-core/tools/pull/1830))
- Fix MultiQC execution on template ([#1855](https://github.com/nf-core/tools/pull/1855))
- Don't skip including `base.config` when skipping nf-core/configs

### Linting

- Pipelines: Check that the old renamed `lib` files are not still present:
  - `Checks.groovy` -> `Utils.groovy`
  - `Completion.groovy` -> `NfcoreTemplate.groovy`
  - `Workflow.groovy` -> `WorkflowMain.groovy`

### General

- Add function to enable chat notifications on MS Teams, accompanied by `hook_url` param to enable it.
- Schema: Remove `allOf` if no definition groups are left.
- Use contextlib to temporarily change working directories ([#1819](https://github.com/nf-core/tools/pull/1819))
- More helpful error messages if `nf-core download` can't parse a singularity image download
- Add `nf-core subworkflows create` command

### Modules

- If something is wrong with the local repo cache, offer to delete it and try again ([#1850](https://github.com/nf-core/tools/issues/1850))
- Restructure code to work with the directory restructuring in [modules](https://github.com/nf-core/modules/pull/2141) ([#1859](https://github.com/nf-core/tools/pull/1859))
- Make `label: process_single` default when creating a new module

## [v2.5.1 - Gold Otter Patch](https://github.com/nf-core/tools/releases/tag/2.5.1) - [2022-08-31]

- Patch release to fix black linting in pipelines ([#1789](https://github.com/nf-core/tools/pull/1789))
- Add isort options to pyproject.toml ([#1792](https://github.com/nf-core/tools/pull/1792))
- Lint pyproject.toml file exists and content ([#1795](https://github.com/nf-core/tools/pull/1795))
- Update GitHub PyPI package release action to v1 ([#1785](https://github.com/nf-core/tools/pull/1785))

### Template

- Update GitHub actions to use nodejs16 ([#1944](https://github.com/nf-core/tools/pull/1944))

## [v2.5 - Gold Otter](https://github.com/nf-core/tools/releases/tag/2.5) - [2022-08-30]

### Template

- Bumped Python version to 3.7 in the GitHub linting in the workflow template ([#1680](https://github.com/nf-core/tools/pull/1680))
- Fix bug in pipeline readme logo URL ([#1590](https://github.com/nf-core/tools/pull/1590))
- Switch CI to use [setup-nextflow](https://github.com/nf-core/setup-nextflow) action to install Nextflow ([#1650](https://github.com/nf-core/tools/pull/1650))
- Add `CITATION.cff` [#361](https://github.com/nf-core/tools/issues/361)
- Add Gitpod and Mamba profiles to the pipeline template ([#1673](https://github.com/nf-core/tools/pull/1673))
- Remove call to `getGenomeAttribute` in `main.nf` when running `nf-core create` without iGenomes ([#1670](https://github.com/nf-core/tools/issues/1670))
- Make `nf-core create` fail if Git default branch name is dev or TEMPLATE ([#1705](https://github.com/nf-core/tools/pull/1705))
- Convert `console` snippets to `bash` snippets in the template where applicable ([#1729](https://github.com/nf-core/tools/pull/1729))
- Add `branch` field to module entries in `modules.json` to record what branch a module was installed from ([#1728](https://github.com/nf-core/tools/issues/1728))
- Add customisation option to remove all GitHub support with `nf-core create` ([#1766](https://github.com/nf-core/tools/pull/1766))

### Linting

- Check that the `.prettierignore` file exists and that starts with the same content.
- Update `readme.py` nf version badge validation regexp to accept any signs before version number ([#1613](https://github.com/nf-core/tools/issues/1613))
- Add isort configuration and GitHub workflow ([#1538](https://github.com/nf-core/tools/pull/1538))
- Use black also to format python files in workflows ([#1563](https://github.com/nf-core/tools/pull/1563))
- Add check for mimetype in the `input` parameter. ([#1647](https://github.com/nf-core/tools/issues/1647))
- Check that the singularity and docker tags are parsable. Add `--fail-warned` flag to `nf-core modules lint` ([#1654](https://github.com/nf-core/tools/issues/1654))
- Handle exception in `nf-core modules lint` when process name doesn't start with process ([#1733](https://github.com/nf-core/tools/issues/1733))

### General

- Remove support for Python 3.6 ([#1680](https://github.com/nf-core/tools/pull/1680))
- Add support for Python 3.9 and 3.10 ([#1680](https://github.com/nf-core/tools/pull/1680))
- Invoking Python with optimizations no longer affects the program control flow ([#1685](https://github.com/nf-core/tools/pull/1685))
- Update `readme` to drop `--key` option from `nf-core modules list` and add the new pattern syntax
- Add `--fail-warned` flag to `nf-core lint` to make warnings fail ([#1593](https://github.com/nf-core/tools/pull/1593))
- Add `--fail-warned` flag to pipeline linting workflow ([#1593](https://github.com/nf-core/tools/pull/1593))
- Updated the nf-core package requirements ([#1620](https://github.com/nf-core/tools/pull/1620), [#1757](https://github.com/nf-core/tools/pull/1757), [#1756](https://github.com/nf-core/tools/pull/1756))
- Remove dependency of the mock package and use unittest.mock instead ([#1696](https://github.com/nf-core/tools/pull/1696))
- Fix and improve broken test for Singularity container download ([#1622](https://github.com/nf-core/tools/pull/1622))
- Use [`$XDG_CACHE_HOME`](https://specifications.freedesktop.org/basedir-spec/basedir-spec-latest.html) or `~/.cache` instead of `$XDG_CONFIG_HOME` or `~/config/` as base directory for API cache
- Switch CI to use [setup-nextflow](https://github.com/nf-core/setup-nextflow) action to install Nextflow ([#1650](https://github.com/nf-core/tools/pull/1650))
- Add tests for `nf-core modules update` and `ModulesJson`.
- Add CI for GitLab remote [#1646](https://github.com/nf-core/tools/issues/1646)
- Add `CITATION.cff` [#361](https://github.com/nf-core/tools/issues/361)
- Allow customization of the `nf-core` pipeline template when using `nf-core create` ([#1548](https://github.com/nf-core/tools/issues/1548))
- Add Refgenie integration: updating of nextflow config files with a refgenie database ([#1090](https://github.com/nf-core/tools/pull/1090))
- Fix `--key` option in `nf-core lint` when supplying a module lint test name ([#1681](https://github.com/nf-core/tools/issues/1681))
- Add `no_git=True` when creating a new pipeline and initialising a git repository is not needed in `nf-core lint` and `nf-core bump-version` ([#1709](https://github.com/nf-core/tools/pull/1709))
- Move `strip_ansi_code` function in lint to `utils.py`
- Simplify control flow and don't use equality comparison for `None` and booleans
- Replace use of the deprecated `distutils` Version object with that from `packaging` ([#1735](https://github.com/nf-core/tools/pull/1735))
- Add code to cancel CI run if a new run starts ([#1760](https://github.com/nf-core/tools/pull/1760))
- CI for the API docs generation now uses the ubuntu-latest base image ([#1762](https://github.com/nf-core/tools/pull/1762))
- Add option to hide progress bars in `nf-core lint` and `nf-core modules lint` with `--hide-progress`.

### Modules

- Add `--fix-version` flag to `nf-core modules lint` command to update modules to the latest version ([#1588](https://github.com/nf-core/tools/pull/1588))
- Fix a bug in the regex extracting the version from biocontainers URLs ([#1598](https://github.com/nf-core/tools/pull/1598))
- Update how we interface with git remotes. ([#1626](https://github.com/nf-core/tools/issues/1626))
- Add prompt for module name to `nf-core modules info` ([#1644](https://github.com/nf-core/tools/issues/1644))
- Update docs with example of custom git remote ([#1645](https://github.com/nf-core/tools/issues/1645))
- Command `nf-core modules test` obtains module name suggestions from installed modules ([#1624](https://github.com/nf-core/tools/pull/1624))
- Add `--base-path` flag to `nf-core modules` to specify the base path for the modules in a remote. Also refactored `modules.json` code. ([#1643](https://github.com/nf-core/tools/issues/1643)) Removed after ([#1754](https://github.com/nf-core/tools/pull/1754))
- Rename methods in `ModulesJson` to remove explicit reference to `modules.json`
- Fix inconsistencies in the `--save-diff` flag `nf-core modules update`. Refactor `nf-core modules update` ([#1536](https://github.com/nf-core/tools/pull/1536))
- Fix bug in `ModulesJson.check_up_to_date` causing it to ask for the remote of local modules
- Handle errors when updating module version with `nf-core modules update --fix-version` ([#1671](https://github.com/nf-core/tools/pull/1671))
- Make `nf-core modules update --save-diff` work when files were created or removed ([#1694](https://github.com/nf-core/tools/issues/1694))
- Get the latest common build for Docker and Singularity containers of a module ([#1702](https://github.com/nf-core/tools/pull/1702))
- Add short option for `--no-pull` option in `nf-core modules`
- Add `nf-core modules patch` command ([#1312](https://github.com/nf-core/tools/issues/1312))
- Add support for patch in `nf-core modules update` command ([#1312](https://github.com/nf-core/tools/issues/1312))
- Add support for patch in `nf-core modules lint` command ([#1312](https://github.com/nf-core/tools/issues/1312))
- Add support for custom remotes in `nf-core modules lint` ([#1715](https://github.com/nf-core/tools/issues/1715))
- Make `nf-core modules` commands work with arbitrary git remotes ([#1721](https://github.com/nf-core/tools/issues/1721))
- Add links in `README.md` for `info` and `patch` commands ([#1722](https://github.com/nf-core/tools/issues/1722)])
- Fix misc. issues with `--branch` and `--base-path` ([#1726](https://github.com/nf-core/tools/issues/1726))
- Add `branch` field to module entries in `modules.json` to record what branch a module was installed from ([#1728](https://github.com/nf-core/tools/issues/1728))
- Fix broken link in `nf-core modules info`([#1745](https://github.com/nf-core/tools/pull/1745))
- Fix unbound variable issues and minor refactoring [#1742](https://github.com/nf-core/tools/pull/1742/)
- Recreate modules.json file instead of complaining about incorrectly formatted file. ([#1741](https://github.com/nf-core/tools/pull/1741)
- Add support for patch when creating `modules.json` file ([#1752](https://github.com/nf-core/tools/pull/1752))

## [v2.4.1 - Cobolt Koala Patch](https://github.com/nf-core/tools/releases/tag/2.4) - [2022-05-16]

- Patch release to try to fix the template sync ([#1585](https://github.com/nf-core/tools/pull/1585))
- Avoid persistent temp files from pytests ([#1566](https://github.com/nf-core/tools/pull/1566))
- Add option to trigger sync manually on just nf-core/testpipeline

## [v2.4 - Cobolt Koala](https://github.com/nf-core/tools/releases/tag/2.4) - [2022-05-16]

### Template

- Read entire lines when sniffing the samplesheet format (fix [#1561](https://github.com/nf-core/tools/issues/1561))
- Add actions workflow to respond to `@nf-core-bot fix linting` comments on pipeline PRs
- Fix Prettier formatting bug in completion email HTML template ([#1509](https://github.com/nf-core/tools/issues/1509))
- Fix bug in pipeline readme logo URL
- Set the default DAG graphic output to HTML to have a default that does not depend on Graphviz being installed on the host system ([#1512](https://github.com/nf-core/tools/pull/1512)).
- Removed retry strategy for AWS tests CI, as Nextflow now handles spot instance retries itself
- Add `.prettierignore` file to stop Prettier linting tests from running over test files
- Made module template test command match the default used in `nf-core modules create-test-yml` ([#1562](https://github.com/nf-core/tools/issues/1562))
- Removed black background from Readme badges now that GitHub has a dark mode, added Tower launch badge.
- Don't save md5sum for `versions.yml` when running `nf-core modules create-test-yml` ([#1511](https://github.com/nf-core/tools/pull/1511))

### General

- Add actions workflow to respond to `@nf-core-bot fix linting` comments on nf-core/tools PRs
- Use [`$XDG_CONFIG_HOME`](https://specifications.freedesktop.org/basedir-spec/basedir-spec-latest.html) or `~/.config/nf-core` instead of `~/.nfcore` for API cache (the latter can be safely deleted)
- Consolidate GitHub API calls into a shared function that uses authentication from the [`gh` GitHub cli tool](https://cli.github.com/) or `GITHUB_AUTH_TOKEN` to avoid rate limiting ([#1499](https://github.com/nf-core/tools/pull/1499))
- Add an empty line to `modules.json`, `params.json` and `nextflow-schema.json` when dumping them to avoid prettier errors.
- Remove empty JSON schema definition groups to avoid usage errors ([#1419](https://github.com/nf-core/tools/issues/1419))
- Bumped the minimum version of `rich` from `v10` to `v10.7.0`

### Modules

- Add a new command `nf-core modules mulled` which can generate the name for a multi-tool container image.
- Add a new command `nf-core modules test` which runs pytests locally.
- Print include statement to terminal when `modules install` ([#1520](https://github.com/nf-core/tools/pull/1520))
- Allow follow links when generating `test.yml` file with `nf-core modules create-test-yml` ([1570](https://github.com/nf-core/tools/pull/1570))
- Escaped test run output before logging it, to avoid a rich `MarkupError`

### Linting

- Don't allow a `.nf-core.yaml` file, should be `.yml` ([#1515](https://github.com/nf-core/tools/pull/1515)).
- `shell` blocks now recognised to avoid error `when: condition has too many lines` ([#1557](https://github.com/nf-core/tools/issues/1557))
- Fixed error when using comments after `input` tuple lines ([#1542](https://github.com/nf-core/tools/issues/1542))
- Don't lint the `shell` block when `script` is used ([1558](https://github.com/nf-core/tools/pull/1558))
- Check that `template` is used in `script` blocks
- Tweaks to CLI output display of lint results

## [v2.3.2 - Mercury Vulture Fixed Formatting](https://github.com/nf-core/tools/releases/tag/2.3.2) - [2022-03-24]

Very minor patch release to fix the full size AWS tests and re-run the template sync, which partially failed due to GitHub pull-requests being down at the time of release.

### Template

- Updated the AWS GitHub actions to let nf-core/tower-action use it's defaults for pipeline and git sha ([#1488](https://github.com/nf-core/tools/pull/1488))
- Add prettier editor extension to `gitpod.yml` in template ([#1485](https://github.com/nf-core/tools/pull/1485))
- Remove traces of markdownlint in the template ([#1486](https://github.com/nf-core/tools/pull/1486)
- Remove accidentally added line in `CHANGELOG.md` in the template ([#1487](https://github.com/nf-core/tools/pull/1487))
- Update linting to check that `.editorconfig` is there and `.yamllint.yml` isn't.

## [v2.3.1 - Mercury Vulture Formatting](https://github.com/nf-core/tools/releases/tag/2.3.1) - [2022-03-23]

This patch release is primarily to address problems that we had in the v2.3 release with code linting.
Instead of resolving those specific issues, we chose to replace the linting tools (`markdownlint`, `yamllint`) with a new tool: [_Prettier_](https://prettier.io)

This is a fairly major change and affects a lot of files. However, it will hopefully simplify future usage.
Prettier can auto-format many different file formats (for pipelines the most relevant are markdown and YAML) and is extensible with plugins ([Nextflow](https://github.com/nf-core/prettier-plugin-nextflow), anyone?).
It tends to be a bit less strict than `markdownlint` and `yamllint` and importantly _can fix files for you_ rather than just complaining.

The sync PR may be a little big because of many major changes (whitespace, quotation mark styles etc).
To help with the merge, _**we highly recommend running Prettier on your pipeline's codebase before attempting the template merge**_.
If you take this approach, please copy `.editorconfig` and `.prettierrc.yml` from the template to your pipeline root first,
as they configure the behaviour of Prettier.

To run Prettier, go to the base of the repository where `.editorconfig` and `.prettierrc.yml` are located.
Make sure your `git status` is clean so that the changes don't affect anything you're working on and run:

```bash
prettier --write .
```

This runs Prettier and tells it to fix any issues it finds in place.

Please note that there are many excellent integrations for Prettier available, for example VSCode can be set up to automatically format files on save.

### Template

- Replace `markdownlint` and `yamllint` with [_Prettier_](https://prettier.io) for linting formatting / whitespace ([#1470](https://github.com/nf-core/tools/pull/1470))
- Add CI test using `editorconfig-checker` for other file types to look for standardised indentation and formatting ([#1476](https://github.com/nf-core/tools/pull/1476))
- Add md5sum check of `versions.yml` to `test.yml` on the modules template.
- Update bundled module wrappers to latest versions ([#1462](https://github.com/nf-core/tools/pull/1462))
- Renamed `assets/multiqc_config.yaml` to `assets/multiqc_config.yml` (`yml` not `yaml`) ([#1471](https://github.com/nf-core/tools/pull/1471))

### General

- Convert nf-core/tools API / lint test documentation to MyST ([#1245](https://github.com/nf-core/tools/pull/1245))
- Build documentation for the `nf-core modules lint` tests ([#1250](https://github.com/nf-core/tools/pull/1250))
- Fix some colours in the nf-core/tools API docs ([#1467](https://github.com/nf-core/tools/pull/1467))
- Install tools inside GitPod Docker using the repo itself and not from Conda.
- Rewrite GitHub Actions workflow for publishing the GitPod Docker image.
- Improve config for PyTest so that you can run `pytest` instead of `pytest tests/` ([#1461](https://github.com/nf-core/tools/pull/1461))
- New pipeline lint test `multiqc_config` that checks YAML structure instead of basic file contents ([#1461](https://github.com/nf-core/tools/pull/1461))
- Updates to the GitPod docker image to install the latest version of nf-core/tools

## [v2.3 - Mercury Vulture](https://github.com/nf-core/tools/releases/tag/2.3) - [2022-03-15]

### Template

- Removed mention of `--singularity_pull_docker_container` in pipeline `README.md`
- Replaced equals with ~ in nf-core headers, to stop false positive unresolved conflict errors when committing with VSCode.
- Add retry strategy for AWS megatests after releasing [nf-core/tower-action v2.2](https://github.com/nf-core/tower-action/releases/tag/v2.2)
- Added `.nf-core.yml` file with `repository_type: pipeline` for modules commands
- Update igenomes path to the `BWAIndex` to fetch the whole `version0.6.0` folder instead of only the `genome.fa` file
- Remove pinned Node version in the GitHub Actions workflows, to fix errors with `markdownlint`
- Bumped `nf-core/tower-action` to `v3` and removed `pipeline` and `revision` from the AWS workflows, which were not needed
- Add yamllint GitHub Action.
- Add `.yamllint.yml` to avoid line length and document start errors ([#1407](https://github.com/nf-core/tools/issues/1407))
- Add `--publish_dir_mode` back into the pipeline template ([nf-core/rnaseq#752](https://github.com/nf-core/rnaseq/issues/752#issuecomment-1039451607))
- Add optional loading of of pipeline-specific institutional configs to `nextflow.config`
- Make `--outdir` a mandatory parameter ([nf-core/tools#1415](https://github.com/nf-core/tools/issues/1415))
- Add pipeline description and authors between triple quotes to avoid errors with apostrophes ([#2066](https://github.com/nf-core/tools/pull/2066), [#2104](https://github.com/nf-core/tools/pull/2104))

### General

- Updated `nf-core download` to work with latest DSL2 syntax for containers ([#1379](https://github.com/nf-core/tools/issues/1379))
- Made `nf-core modules create` detect repository type with explicit `.nf-core.yml` instead of random readme stuff ([#1391](https://github.com/nf-core/tools/pull/1391))
- Added a Gitpod environment and Dockerfile ([#1384](https://github.com/nf-core/tools/pull/1384))
  - Adds conda, Nextflow, nf-core, pytest-workflow, mamba, and pip to base Gitpod Docker image.
  - Adds GH action to build and push Gitpod Docker image.
  - Adds Gitpod environment to template.
  - Adds Gitpod environment to tools with auto build of nf-core tool.
- Shiny new command-line help formatting ([#1403](https://github.com/nf-core/tools/pull/1403))
- Call the command line help with `-h` as well as `--help` (was formerly just the latter) ([#1404](https://github.com/nf-core/tools/pull/1404))
- Add `.yamllint.yml` config file to avoid line length and document start errors in the tools repo itself.
- Switch to `yamllint-github-action`to be able to configure yaml lint exceptions ([#1404](https://github.com/nf-core/tools/issues/1413))
- Prevent module linting KeyError edge case ([#1321](https://github.com/nf-core/tools/issues/1321))
- Bump-versions: Don't trim the trailing newline on files, causes editorconfig linting to fail ([#1265](https://github.com/nf-core/tools/issues/1265))
- Handle exception in `nf-core list` when a broken git repo is found ([#1273](https://github.com/nf-core/tools/issues/1273))
- Updated URL for pipeline lint test docs ([#1348](https://github.com/nf-core/tools/issues/1348))
- Updated `nf-core create` to tolerate failures and retry when fetching pipeline logos from the website ([#1369](https://github.com/nf-core/tools/issues/1369))
- Modified the CSS overriding `sphinx_rtd_theme` default colors to fix some glitches in the API documentation ([#1294](https://github.com/nf-core/tools/issues/1294))

### Modules

- New command `nf-core modules info` that prints nice documentation about a module to the terminal :sparkles: ([#1427](https://github.com/nf-core/tools/issues/1427))
- Linting a pipeline now fails instead of warning if a local copy of a module does not match the remote ([#1313](https://github.com/nf-core/tools/issues/1313))
- Fixed linting bugs where warning was incorrectly generated for:
  - `Module does not emit software version`
  - `Container versions do not match`
  - `input:` / `output:` not being specified in module
  - Allow for containers from other biocontainers resource as defined [here](https://github.com/nf-core/modules/blob/cde237e7cec07798e5754b72aeca44efe89fc6db/modules/cat/fastq/main.nf#L7-L8)
- Fixed traceback when using `stageAs` syntax as defined [here](https://github.com/nf-core/modules/blob/cde237e7cec07798e5754b72aeca44efe89fc6db/modules/cat/fastq/main.nf#L11)
- Added `nf-core schema docs` command to output pipline parameter documentation in Markdown format for inclusion in GitHub and other documentation systems ([#741](https://github.com/nf-core/tools/issues/741))
- Allow conditional process execution from the configuration file ([#1393](https://github.com/nf-core/tools/pull/1393))
- Add linting for when condition([#1397](https://github.com/nf-core/tools/pull/1397))
- Added modules ignored table to `nf-core modules bump-versions`. ([#1234](https://github.com/nf-core/tools/issues/1234))
- Added `--conda-package-version` flag for specifying version of conda package in `nf-core modules create`. ([#1238](https://github.com/nf-core/tools/issues/1238))
- Add option of writing diffs to file in `nf-core modules update` using either interactive prompts or the new `--diff-file` flag.
- Fixed edge case where module names that were substrings of other modules caused both to be installed ([#1380](https://github.com/nf-core/tools/issues/1380))
- Tweak handling of empty files when generating the test YAML ([#1376](https://github.com/nf-core/tools/issues/1376))
  - Fail linting if a md5sum for an empty file is found (instead of a warning)
  - Don't skip the md5 when generating a test file if an empty file is found (so that linting fails and can be manually checked)
- Linting checks test files for `TODO` statements as well as the main module code ([#1271](https://github.com/nf-core/tools/issues/1271))
- Handle error if `manifest` isn't set in `nextflow.config` ([#1418](https://github.com/nf-core/tools/issues/1418))

## [v2.2 - Lead Liger](https://github.com/nf-core/tools/releases/tag/2.2) - [2021-12-14]

### Template

- Update repo logos to utilize [GitHub's `#gh-light/dark-mode-only`](https://docs.github.com/en/github/writing-on-github/getting-started-with-writing-and-formatting-on-github/basic-writing-and-formatting-syntax#specifying-the-theme-an-image-is-shown-to), to switch between logos optimized for light or dark themes. The old repo logos have to be removed (in `docs/images` and `assets/`).
- Deal with authentication with private repositories
- Bump minimun Nextflow version to 21.10.3
- Convert pipeline template to updated Nextflow DSL2 syntax
- Solve circular import when importing `nf_core.modules.lint`
- Disable cache in `nf_core.utils.fetch_wf_config` while performing `test_wf_use_local_configs`.
- Modify software version channel handling to support multiple software version emissions (e.g. from mulled containers), and multiple software versions.
- Update `dumpsoftwareversion` module to correctly report versions with trailing zeros.
- Remove `params.hostnames` from the pipeline template ([#1304](https://github.com/nf-core/tools/issues/1304))
- Update `.gitattributes` to mark installed modules and subworkflows as `linguist-generated` ([#1311](https://github.com/nf-core/tools/issues/1311))
- Adding support for [Julia](https://julialang.org) package environments to `nextflow.config`([#1317](https://github.com/nf-core/tools/pull/1317))
- New YAML issue templates for pipeline bug reports and feature requests, with a much richer interface ([#1165](https://github.com/nf-core/tools/pull/1165))
- Update AWS test GitHub Actions to use v2 of [nf-core/tower-action](https://github.com/nf-core/tower-action)
- Post linting comment even when `linting.yml` fails
- Update `CONTRIBUTION.md` bullets to remove points related to `scrape_software_versions.py`
- Update AWS test to set Nextflow version to 21.10.3

### General

- Made lint check for parameters defaults stricter [[#992](https://github.com/nf-core/tools/issues/992)]
  - Default values in `nextflow.config` must match the defaults given in the schema (anything with `{` in, or in `main.nf` is ignored)
  - Defaults in `nextflow.config` must now match the variable _type_ specified in the schema
  - If you want the parameter to not have a default value, use `null`
  - Strings set to `false` or an empty string in `nextflow.config` will now fail linting
- Bump minimun Nextflow version to 21.10.3
- Changed `questionary` `ask()` to `unsafe_ask()` to not catch `KeyboardInterupts` ([#1237](https://github.com/nf-core/tools/issues/1237))
- Fixed bug in `nf-core launch` due to revisions specified with `-r` not being added to nextflow command. ([#1246](https://github.com/nf-core/tools/issues/1246))
- Update regex in `readme` test of `nf-core lint` to agree with the pipeline template ([#1260](https://github.com/nf-core/tools/issues/1260))
- Update 'fix' message in `nf-core lint` to conform to the current command line options. ([#1259](https://github.com/nf-core/tools/issues/1259))
- Fixed bug in `nf-core list` when `NXF_HOME` is set
- Run CI test used to create and lint/run the pipeline template with minimum and latest edge release of NF ([#1304](https://github.com/nf-core/tools/issues/1304))
- New YAML issue templates for tools bug reports and feature requests, with a much richer interface ([#1165](https://github.com/nf-core/tools/pull/1165))
- Handle synax errors in Nextflow config nicely when running `nf-core schema build` ([#1267](https://github.com/nf-core/tools/pull/1267))
- Erase temporary files and folders while performing Python tests (pytest)
- Remove base `Dockerfile` used for DSL1 pipeline container builds
- Run tests with Python 3.10
- [#1363](https://github.com/nf-core/tools/pull/1363) Fix tools CI workflow nextflow versions.

### Modules

- Fixed typo in `modules_utils.py`.
- Fixed failing lint test when process section was missing from module. Also added the local failing tests to the warned section of the output table. ([#1235](https://github.com/nf-core/tools/issues/1235))
- Added `--diff` flag to `nf-core modules update` which shows the diff between the installed files and the versions
- Update `nf-core modules create` help texts which were not changed with the introduction of the `--dir` flag
- Check if README is from modules repo
- Update module template to DSL2 v2.0 (remove `functions.nf` from modules template and updating `main.nf` ([#1289](https://github.com/nf-core/tools/pull/))
- Substitute get process/module name custom functions in module `main.nf` using template replacement ([#1284](https://github.com/nf-core/tools/issues/1284))
- Check test YML file for md5sums corresponding to empty files ([#1302](https://github.com/nf-core/tools/issues/1302))
- Exit with an error if empty files are found when generating the test YAML file ([#1302](https://github.com/nf-core/tools/issues/1302))

## [v2.1 - Zinc Zebra](https://github.com/nf-core/tools/releases/tag/2.1) - [2021-07-27]

### Template

- Correct regex pattern for file names in `nextflow_schema.json`
- Remove `.` from nf-core/tools command examples
- Update Nextflow installation link in pipeline template ([#1201](https://github.com/nf-core/tools/issues/1201))
- Command `hostname` is not portable [[#1212](https://github.com/nf-core/tools/pull/1212)]
- Changed how singularity and docker links are written in template to avoid duplicate links

### General

- Changed names of some flags with `-r` as short options to make the flags more consistent between commands.

### Modules

- Added consistency checks between installed modules and `modules.json` ([#1199](https://github.com/nf-core/tools/issues/1199))
- Added support excluding or specifying version of modules in `.nf-core.yml` when updating with `nf-core modules install --all` ([#1204](https://github.com/nf-core/tools/issues/1204))
- Created `nf-core modules update` and removed updating options from `nf-core modules install`
- Added missing function call to `nf-core lint` ([#1198](https://github.com/nf-core/tools/issues/1198))
- Fix `nf-core lint` not filtering modules test when run with `--key` ([#1203](https://github.com/nf-core/tools/issues/1203))
- Fixed `nf-core modules install` not working when installing from branch with `-b` ([#1218](https://github.com/nf-core/tools/issues/1218))
- Added prompt to choose between updating all modules or named module in `nf-core modules update`
- Check if modules is installed before trying to update in `nf-core modules update`
- Verify that a commit SHA provided with `--sha` exists for `install/update` commands
- Add new-line to `main.nf` after `bump-versions` command to make ECLint happy

## [v2.0.1 - Palladium Platypus Junior](https://github.com/nf-core/tools/releases/tag/2.0.1) - [2021-07-13]

### Template

- Critical tweak to add `--dir` declaration to `nf-core lint` GitHub Actions `linting.yml` workflow

### General

- Add `--dir` declaration to `nf-core sync` GitHub Actions `sync.yml` workflow

## [v2.0 - Palladium Platypus](https://github.com/nf-core/tools/releases/tag/2.0) - [2021-07-13]

### :warning: Major enhancements & breaking changes

This marks the first Nextflow DSL2-centric release of `tools` which means that some commands won't work in full with DSL1 pipelines anymore. Please use a `v1.x` version of `tools` for such pipelines or better yet join us to improve our DSL2 efforts! Here are the most important changes:

- The pipeline template has been completely re-written in DSL2
- A module template has been added to auto-create best-practice DSL2 modules to speed up development
- A whole suite of commands have been added to streamline the creation, installation, removal, linting and version bumping of DSL2 modules either installed within pipelines or the nf-core/modules repo

### Template

- Move TODO item of `contains:` map in a YAML string [[#1082](https://github.com/nf-core/tools/issues/1082)]
- Trigger AWS tests via Tower API [[#1160](https://github.com/nf-core/tools/pull/1160)]

### General

- Fixed a bug in the Docker image build for tools that failed due to an extra hyphen. [[#1069](https://github.com/nf-core/tools/pull/1069)]
- Regular release sync fix - this time it was to do with JSON serialisation [[#1072](https://github.com/nf-core/tools/pull/1072)]
- Fixed bug in schema validation that ignores upper/lower-case typos in parameters [[#1087](https://github.com/nf-core/tools/issues/1087)]
- Bugfix: Download should use path relative to workflow for configs
- Remove lint checks for files related to conda and docker as not needed anymore for DSL2
- Removed `params_used` lint check because of incompatibility with DSL2
- Added`modules bump-versions` command to `README.md`
- Update docs for v2.0 release

### Modules

- Update comment style of modules `functions.nf` template file [[#1076](https://github.com/nf-core/tools/issues/1076)]
- Changed working directory to temporary directory for `nf-core modules create-test-yml` [[#908](https://github.com/nf-core/tools/issues/908)]
- Use Biocontainers API instead of quayi.io API for `nf-core modules create` [[#875](https://github.com/nf-core/tools/issues/875)]
- Update `nf-core modules install` to handle different versions of modules [#1116](https://github.com/nf-core/tools/pull/1116)
- Added `nf-core modules bump-versions` command to update all versions in the `nf-core/modules` repository [[#1123](https://github.com/nf-core/tools/issues/1123)]
- Updated `nf-core modules lint` to check whether a `git_sha` exists in the `modules.json` file or whether a new version is available [[#1114](https://github.com/nf-core/tools/issues/1114)]
- Refactored `nf-core modules` command into one file per command [#1124](https://github.com/nf-core/tools/pull/1124)
- Updated `nf-core modules remove` to also remove entry in `modules.json` file ([#1115](https://github.com/nf-core/tools/issues/1115))
- Bugfix: Interactive prompt for `nf-core modules install` was receiving too few arguments
- Added progress bar to creation of 'modules.json'
- Updated `nf-core modules list` to show versions of local modules
- Improved exit behavior by replacing `sys.exit` with exceptions
- Updated `nf-core modules remove` to remove module entry in `modules.json` if module directory is missing
- Create extra tempdir as work directory for `nf-core modules create-test-yml` to avoid adding the temporary files to the `test.yml`
- Refactored passing of command line arguments to `nf-core` commands and subcommands ([#1139](https://github.com/nf-core/tools/issues/1139), [#1140](https://github.com/nf-core/tools/issues/1140))
- Check for `modules.json` for entries of modules that are not actually installed in the pipeline [[#1141](https://github.com/nf-core/tools/issues/1141)]
- Added `<keywords>` argument to `nf-core modules list` for filtering the listed modules. ([#1139](https://github.com/nf-core/tools/issues/1139)
- Added support for a `bump-versions` configuration file [[#1142](https://github.com/nf-core/tools/issues/1142)]
- Fixed `nf-core modules create-test-yml` so it doesn't break when the output directory is supplied [[#1148](https://github.com/nf-core/tools/issues/1148)]
- Updated `nf-core modules lint` to work with new directory structure [[#1159](https://github.com/nf-core/tools/issues/1159)]
- Updated `nf-core modules install` and `modules.json` to work with new directory structure ([#1159](https://github.com/nf-core/tools/issues/1159))
- Updated `nf-core modules remove` to work with new directory structure [[#1159](https://github.com/nf-core/tools/issues/1159)]
- Restructured code and removed old table style in `nf-core modules list`
- Fixed bug causing `modules.json` creation to loop indefinitly
- Added `--all` flag to `nf-core modules install`
- Added `remote` and `local` subcommands to `nf-core modules list`
- Fix bug due to restructuring in modules template
- Added checks for verifying that the remote repository is well formed
- Added checks to `ModulesCommand` for verifying validity of remote repositories
- Misc. changes to `modules install`: check that module exist in remote, `--all` is has `--latest` by default.

#### Sync

- Don't set the default value to `"null"` when a parameter is initialised as `null` in the config [[#1074](https://github.com/nf-core/tools/pull/1074)]

#### Tests

- Added a test for the `version_consistency` lint check
- Refactored modules tests into separate files, and removed direct comparisons with number of tests in `lint` tests ([#1158](https://github.com/nf-core/tools/issues/1158))

## [v1.14 - Brass Chicken :chicken:](https://github.com/nf-core/tools/releases/tag/1.14) - [2021-05-11]

### Template

- Add the implicit workflow declaration to `main.nf` DSL2 template [[#1056](https://github.com/nf-core/tools/issues/1056)]
- Fixed an issue regarding explicit disabling of unused container engines [[#972](https://github.com/nf-core/tools/pull/972)]
- Removed trailing slash from `params.igenomes_base` to yield valid s3 paths (previous paths work with Nextflow but not aws cli)
- Added a timestamp to the trace + timetime + report + dag filenames to fix overwrite issue on AWS
- Rewrite the `params_summary_log()` function to properly ignore unset params and have nicer formatting [[#971](https://github.com/nf-core/tools/issues/971)]
- Fix overly strict `--max_time` formatting regex in template schema [[#973](https://github.com/nf-core/tools/issues/973)]
- Convert `d` to `day` in the `cleanParameters` function to make Duration objects like `2d` pass the validation [[#858](https://github.com/nf-core/tools/issues/858)]
- Added nextflow version to quick start section and adjusted `nf-core bump-version` [[#1032](https://github.com/nf-core/tools/issues/1032)]
- Use latest stable Nextflow version `21.04.0` for CI tests instead of the `-edge` release

### Download

- Fix bug in `nf-core download` where image names were getting a hyphen in `nf-core` which was breaking things.
- Extensive new interactive prompts for all command line flags [[#1027](https://github.com/nf-core/tools/issues/1027)]
  - It is now recommended to run `nf-core download` without any cli options and follow prompts (though flags can be used to run non-interactively if you wish)
- New helper code to set `$NXF_SINGULARITY_CACHEDIR` and add to `.bashrc` if desired [[#1027](https://github.com/nf-core/tools/issues/1027)]

### Launch

- Strip values from `nf-core launch` web response which are `False` and have no default in the schema [[#976](https://github.com/nf-core/tools/issues/976)]
- Improve API caching code when polling the website, fixes noisy log message when waiting for a response [[#1029](https://github.com/nf-core/tools/issues/1029)]
- New interactive prompts for pipeline name [[#1027](https://github.com/nf-core/tools/issues/1027)]

### Modules

- Added `tool_name_underscore` to the module template to allow TOOL_SUBTOOL in `main.nf` [[#1011](https://github.com/nf-core/tools/issues/1011)]
- Added `--conda-name` flag to `nf-core modules create` command to allow sidestepping questionary [[#988](https://github.com/nf-core/tools/issues/988)]
- Extended `nf-core modules lint` functionality to check tags in `test.yml` and to look for a entry in the `pytest_software.yml` file
- Update `modules` commands to use new test tag format `tool/subtool`
- New modules lint test comparing the `functions.nf` file to the template version
- Modules installed from alternative sources are put in folders based on the name of the source repository

### Linting

- Fix bug in nf-core lint config skipping for the `nextflow_config` test [[#1019](https://github.com/nf-core/tools/issues/1019)]
- New `-k`/`--key` cli option for `nf-core lint` to allow you to run only named lint tests, for faster local debugging
- Merge markers lint test - ignore binary files, allow config to ignore specific files [[#1040](https://github.com/nf-core/tools/pull/1040)]
- New lint test to check if all defined pipeline parameters are mentioned in `main.nf` [[#1038](https://github.com/nf-core/tools/issues/1038)]
- Added fix to remove warnings about params that get converted from camelCase to camel-case [[#1035](https://github.com/nf-core/tools/issues/1035)]
- Added pipeline schema lint checks for missing parameter description and parameters outside of groups [[#1017](https://github.com/nf-core/tools/issues/1017)]

### General

- Try to fix the fix for the automated sync when we submit too many PRs at once [[#970](https://github.com/nf-core/tools/issues/970)]
- Rewrite how the tools documentation is deployed to the website, to allow multiple versions
- Created new Docker image for the tools cli package - see installation docs for details [[#917](https://github.com/nf-core/tools/issues/917)]
- Ignore permission errors for setting up requests cache directories to allow starting with an invalid or read-only `HOME` directory

## [v1.13.3 - Copper Crocodile Resurrection :crocodile:](https://github.com/nf-core/tools/releases/tag/1.13.2) - [2021-03-24]

- Running tests twice with `nf-core modules create-test-yml` to catch unreproducible md5 sums [[#890](https://github.com/nf-core/tools/issues/890)]
- Fix sync error again where the Nextflow edge release needs to be used for some pipelines
- Fix bug with `nf-core lint --release` (`NameError: name 'os' is not defined`)
- Added linebreak to linting comment so that markdown header renders on PR comment properly
- `nf-core modules create` command - if no bioconda package is found, prompt user for a different bioconda package name
- Updated module template `main.nf` with new test data paths

## [v1.13.2 - Copper Crocodile CPR :crocodile: :face_with_head_bandage:](https://github.com/nf-core/tools/releases/tag/1.13.2) - [2021-03-23]

- Make module template pass the EC linter [[#953](https://github.com/nf-core/tools/pull/953)]
- Added better logging message if a user doesn't specificy the directory correctly with `nf-core modules` commands [[#942](https://github.com/nf-core/tools/pull/942)]
- Fixed parameter validation bug caused by JSONObject [[#937](https://github.com/nf-core/tools/issues/937)]
- Fixed template creation error regarding file permissions [[#932](https://github.com/nf-core/tools/issues/932)]
- Split the `create-lint-wf` tests up into separate steps in GitHub Actions to make the CI results easier to read
- Added automated PR comments to the Markdown, YAML and Python lint CI tests to explain failures (tools and pipeline template)
- Make `nf-core lint` summary table borders coloured according to overall pass / fail status
- Attempted a fix for the automated sync when we submit too many PRs at once [[#911](https://github.com/nf-core/tools/issues/911)]

## [v1.13.1 - Copper Crocodile Patch :crocodile: :pirate_flag:](https://github.com/nf-core/tools/releases/tag/1.13.1) - [2021-03-19]

- Fixed bug in pipeline linting markdown output that gets posted to PR comments [[#914]](https://github.com/nf-core/tools/issues/914)
- Made text for the PR branch CI check less verbose with a TLDR in bold at the top
- A number of minor tweaks to the new `nf-core modules lint` code

## [v1.13 - Copper Crocodile](https://github.com/nf-core/tools/releases/tag/1.13) - [2021-03-18]

### Template

- **Major new feature** - Validation of pipeline parameters [[#426]](https://github.com/nf-core/tools/issues/426)
  - The addition runs as soon as the pipeline launches and checks the pipeline input parameters two main things:
    - No parameters are supplied that share a name with core Nextflow options (eg. `--resume` instead of `-resume`)
    - Supplied parameters validate against the pipeline JSON schema (eg. correct variable types, required values)
  - If either parameter validation fails or the pipeline has errors, a warning is given about any unexpected parameters found which are not described in the pipeline schema.
  - This behaviour can be disabled by using `--validate_params false`
- Added profiles to support the [Charliecloud](https://hpc.github.io/charliecloud/) and [Shifter](https://nersc.gitlab.io/development/shifter/how-to-use/) container engines [[#824](https://github.com/nf-core/tools/issues/824)]
  - Note that Charliecloud requires Nextflow version `v21.03.0-edge` or later.
- Profiles for container engines now explicitly _disable_ all other engines [[#867](https://github.com/nf-core/tools/issues/867)]
- Fixed typo in nf-core-lint CI that prevented the markdown summary from being automatically posted on PRs as a comment.
- Changed default for `--input` from `data/*{1,2}.fastq.gz` to `null`, as this is now validated by the schema as a required value.
- Removed support for `--name` parameter for custom run names.
  - The same functionality for MultiQC still exists with the core Nextflow `-name` option.
- Added to template docs about how to identify process name for resource customisation
- The parameters `--max_memory` and `--max_time` are now validated against a regular expression [[#793](https://github.com/nf-core/tools/issues/793)]
  - Must be written in the format `123.GB` / `456.h` with any of the prefixes listed in the [Nextflow docs](https://www.nextflow.io/docs/latest/process.html#memory)
  - Bare numbers no longer allowed, avoiding people from trying to specify GB and actually specifying bytes.
- Switched from cookiecutter to Jinja2 [[#880]](https://github.com/nf-core/tools/pull/880)
- Finally dropped the wonderful [cookiecutter](https://github.com/cookiecutter/cookiecutter) library that was behind the first pipeline template that led to nf-core [[#880](https://github.com/nf-core/tools/pull/880)]
  - Now rendering templates directly using [Jinja](https://jinja.palletsprojects.com/), which is what cookiecutter was doing anyway

### Modules

Initial addition of a number of new helper commands for working with DSL2 modules:

- `modules list` - List available modules
- `modules install` - Install a module from nf-core/modules
- `modules remove` - Remove a module from a pipeline
- `modules create` - Create a module from the template
- `modules create-test-yml` - Create the `test.yml` file for a module with md5 sums, tags, commands and names added
- `modules lint` - Check a module against nf-core guidelines

You can read more about each of these commands in the main tools documentation (see `README.md` or <https://nf-co.re/tools>)

### Tools helper code

- Fixed some bugs in the command line interface for `nf-core launch` and improved formatting [[#829](https://github.com/nf-core/tools/pull/829)]
- New functionality for `nf-core download` to make it compatible with DSL2 pipelines [[#832](https://github.com/nf-core/tools/pull/832)]
  - Singularity images in module files are now discovered and fetched
  - Direct downloads of Singularity images in python allowed (much faster than running `singularity pull`)
  - Downloads now work with `$NXF_SINGULARITY_CACHEDIR` so that pipelines sharing containers have efficient downloads
- Changed behaviour of `nf-core sync` command [[#787](https://github.com/nf-core/tools/issues/787)]
  - Instead of opening or updating a PR from `TEMPLATE` directly to `dev`, a new branch is now created from `TEMPLATE` and a PR opened from this to `dev`.
  - This is to make it easier to fix merge conflicts without accidentally bringing the entire pipeline history back into the `TEMPLATE` branch (which makes subsequent sync merges much more difficult)

### Linting

- Major refactor and rewrite of pipieline linting code
  - Much better code organisation and maintainability
  - New automatically generated documentation using Sphinx
  - Numerous new tests and functions, removal of some unnecessary tests
- Added lint check for merge markers [[#321]](https://github.com/nf-core/tools/issues/321)
- Added new option `--fix` to automatically correct some problems detected by linting
- Added validation of default params to `nf-core schema lint` [[#823](https://github.com/nf-core/tools/issues/823)]
- Added schema validation of GitHub action workflows to lint function [[#795](https://github.com/nf-core/tools/issues/795)]
- Fixed bug in schema title and description validation
- Added second progress bar for conda dependencies lint check, as it can be slow [[#299](https://github.com/nf-core/tools/issues/299)]
- Added new lint test to check files that should be unchanged from the pipeline.
- Added the possibility to ignore lint tests using a `nf-core-lint.yml` config file [[#809](https://github.com/nf-core/tools/pull/809)]

## [v1.12.1 - Silver Dolphin](https://github.com/nf-core/tools/releases/tag/1.12.1) - [2020-12-03]

### Template

- Finished switch from `$baseDir` to `$projectDir` in `iGenomes.conf` and `main.nf`
  - Main fix is for `smail_fields` which was a bug introduced in the previous release. Sorry about that!
- Ported a number of small content tweaks from nf-core/eager to the template [[#786](https://github.com/nf-core/tools/issues/786)]
  - Better contributing documentation, more placeholders in documentation files, more relaxed markdownlint exceptions for certain HTML tags, more content for the PR and issue templates.

### Tools helper code

- Pipeline schema: make parameters of type `range` to `number`. [[#738](https://github.com/nf-core/tools/issues/738)]
- Respect `$NXF_HOME` when looking for pipelines with `nf-core list` [[#798](https://github.com/nf-core/tools/issues/798)]
- Swapped PyInquirer with questionary for command line questions in `launch.py` [[#726](https://github.com/nf-core/tools/issues/726)]
  - This should fix conda installation issues that some people had been hitting
  - The change also allows other improvements to the UI
- Fix linting crash when a file deleted but not yet staged in git [[#796](https://github.com/nf-core/tools/issues/796)]

## [v1.12 - Mercury Weasel](https://github.com/nf-core/tools/releases/tag/1.12) - [2020-11-19]

### Tools helper code

- Updated `nf_core` documentation generator for building [https://nf-co.re/tools-docs/](https://nf-co.re/tools-docs/)

### Template

- Make CI comments work with PRs from forks [[#765](https://github.com/nf-core/tools/issues/765)]
  - Branch protection and linting results should now show on all PRs
- Updated GitHub issue templates, which had stopped working
- Refactored GitHub Actions so that the AWS full-scale tests are triggered after docker build is finished
  - DockerHub push workflow split into two - one for dev, one for releases
- Updated actions to no longer use `set-env` which is now depreciating [[#739](https://github.com/nf-core/tools/issues/739)]
- Added config import for `test_full` in `nextflow.config`
- Switched depreciated `$baseDir` to `$projectDir`
- Updated minimum Nextflow version to `20.04.10`
- Make Nextflow installation less verbose in GitHub Actions [[#780](https://github.com/nf-core/tools/pull/780)]

### Linting

- Updated code to display colours in GitHub Actions log output
- Allow tests to pass with `dev` version of nf-core/tools (previous failure due to base image version)
- Lint code no longer tries to post GitHub PR comments. This is now done in a GitHub Action only.

## [v1.11 - Iron Tiger](https://github.com/nf-core/tools/releases/tag/1.11) - [2020-10-27]

### Template

- Fix command error in `awstest.yml` GitHub Action workflow.
- Allow manual triggering of AWS test GitHub Action workflows.
- Remove TODO item, which was proposing the usage of additional files beside `usage.md` and `output.md` for documentation.
- Added a Podman profile, which enables Podman as container.
- Updated linting for GitHub actions AWS tests workflows.

### Linting

- Made a base-level `Dockerfile` a warning instead of failure
- Added a lint failure if the old `bin/markdown_to_html.r` script is found
- Update `rich` package dependency and use new markup escaping to change `[[!]]` back to `[!]` again

### Other

- Pipeline sync - fetch full repo when checking out before sync
- Sync - Add GitHub actions manual trigger option

## [v1.10.2 - Copper Camel _(brought back from the dead)_](https://github.com/nf-core/tools/releases/tag/1.10.2) - [2020-07-31]

Second patch release to address some small errors discovered in the pipeline template.
Apologies for the inconvenience.

- Fix syntax error in `/push_dockerhub.yml` GitHub Action workflow
- Change `params.readPaths` -> `params.input_paths` in `test_full.config`
- Check results when posting the lint results as a GitHub comment
  - This feature is unfortunately not possible when making PRs from forks outside of the nf-core organisation for now.
- More major refactoring of the automated pipeline sync
  - New GitHub Actions matrix parallelisation of sync jobs across pipelines [[#673](https://github.com/nf-core/tools/issues/673)]
  - Removed the `--all` behaviour from `nf-core sync` as we no longer need it
  - Sync now uses a new list of pipelines on the website which does not include archived pipelines [[#712](https://github.com/nf-core/tools/issues/712)]
  - When making a PR it checks if a PR already exists - if so it updates it [[#710](https://github.com/nf-core/tools/issues/710)]
  - More tests and code refactoring for more stable code. Hopefully fixes 404 error [[#711](https://github.com/nf-core/tools/issues/711)]

## [v1.10.1 - Copper Camel _(patch)_](https://github.com/nf-core/tools/releases/tag/1.10.1) - [2020-07-30]

Patch release to fix the automatic template synchronisation, which failed in the v1.10 release.

- Improved logging: `nf-core --log-file log.txt` now saves a verbose log to disk.
- nf-core/tools GitHub Actions pipeline sync now uploads verbose log as an artifact.
- Sync - fixed several minor bugs, made logging less verbose.
- Python Rich library updated to `>=4.2.1`
- Hopefully fix git config for pipeline sync so that commit comes from @nf-core-bot
- Fix sync auto-PR text indentation so that it doesn't all show as code
- Added explicit flag `--show-passed` for `nf-core lint` instead of taking logging verbosity

## [v1.10 - Copper Camel](https://github.com/nf-core/tools/releases/tag/1.10) - [2020-07-30]

### Pipeline schema

This release of nf-core/tools introduces a major change / new feature: pipeline schema.
These are [JSON Schema](https://json-schema.org/) files that describe all of the parameters for a given
pipeline with their ID, a description, a longer help text, an optional default value, a variable _type_
(eg. `string` or `boolean`) and more.

The files will be used in a number of places:

- Automatic validation of supplied parameters when running pipelines
  - Pipeline execution can be immediately stopped if a required `param` is missing,
    or does not conform to the patterns / allowed values in the schema.
- Generation of pipeline command-line help
  - Running `nextflow run <pipeline> --help` will use the schema to generate a help text automatically
- Building online documentation on the [nf-core website](https://nf-co.re)
- Integration with 3rd party graphical user interfaces

To support these new schema files, nf-core/tools now comes with a new set of commands: `nf-core schema`.

- Pipeline schema can be generated or updated using `nf-core schema build` - this takes the parameters from
  the pipeline config file and prompts the developer for any mismatch between schema and pipeline.
  - Once a skeleton Schema file has been built, the command makes use of a new nf-core website tool to provide
    a user friendly graphical interface for developers to add content to their schema: [https://nf-co.re/pipeline_schema_builder](https://nf-co.re/pipeline_schema_builder)
- Pipelines will be automatically tested for valid schema that describe all pipeline parameters using the
  `nf-core schema lint` command (also included as part of the main `nf-core lint` command).
- Users can validate their set of pipeline inputs using the `nf-core schema validate` command.

In addition to the new schema commands, the `nf-core launch` command has been completely rewritten from
scratch to make use of the new pipeline schema. This command can use either an interactive command-line
prompt or a rich web interface to help users set parameters for a pipeline run.

The parameter descriptions and help text are fully used and embedded into the launch interfaces to make
this process as user-friendly as possible. We hope that it's particularly well suited to those new to nf-core.

Whilst we appreciate that this new feature will add a little work for pipeline developers, we're excited at
the possibilities that it brings. If you have any feedback or suggestions, please let us know either here on
GitHub or on the nf-core [`#json-schema` Slack channel](https://nfcore.slack.com/channels/json-schema).

### Python code formatting

We have adopted the use of the [Black Python code formatter](https://black.readthedocs.io/en/stable/).
This ensures a harmonised code formatting style throughout the package, from all contributors.
If you are editing any Python code in nf-core/tools you must now pass the files through Black when
making a pull-request. See [`.github/CONTRIBUTING.md`](.github/CONTRIBUTING.md) for details.

### Template

- Add `--publish_dir_mode` parameter [#585](https://github.com/nf-core/tools/issues/585)
- Isolate R library paths to those in container [#541](https://github.com/nf-core/tools/issues/541)
- Added new style of pipeline parameters JSON schema to pipeline template
- Add ability to attach MultiQC reports to completion emails when using `mail`
- Update `output.md` and add in 'Pipeline information' section describing standard NF and pipeline reporting.
- Build Docker image using GitHub Actions, then push to Docker Hub (instead of building on Docker Hub)
- Add Slack channel badge in pipeline README
- Allow multiple container tags in `ci.yml` if performing multiple tests in parallel
- Add AWS CI tests and full tests GitHub Actions workflows
- Update AWS CI tests and full tests secrets names
- Added `macs_gsize` for danRer10, based on [this post](https://biostar.galaxyproject.org/p/18272/)
- Add information about config files used for workflow execution (`workflow.configFiles`) to summary
- Fix `markdown_to_html.py` to work with Python 2 and 3.
- Change `params.reads` -> `params.input`
- Adding TODOs and MultiQC process in DSL2 template
- Change `params.readPaths` -> `params.input_paths`
- Added a `.github/.dockstore.yml` config file for automatic workflow registration with [dockstore.org](https://dockstore.org/)

### Linting

- Refactored PR branch tests to be a little clearer.
- Linting error docs explain how to add an additional branch protecton rule to the `branch.yml` GitHub Actions workflow.
- Adapted linting docs to the new PR branch tests.
- Failure for missing the readme bioconda badge is now a warn, in case this badge is not relevant
- Added test for template `{{ cookiecutter.var }}` placeholders
- Fix failure when providing version along with build id for Conda packages
- New `--json` and `--markdown` options to print lint results to JSON / markdown files
- Linting code now automatically posts warning / failing results to GitHub PRs as a comment if it can
- Added AWS GitHub Actions workflows linting
- Fail if `params.input` isn't defined.
- Beautiful new progress bar to look at whilst linting is running and awesome new formatted output on the command line :heart_eyes:
  - All made using the excellent [`rich` python library](https://github.com/willmcgugan/rich) - check it out!
- Tests looking for `TODO` strings should now ignore editor backup files. [#477](https://github.com/nf-core/tools/issues/477)

### nf-core/tools Continuous Integration

- Added CI test to check for PRs against `master` in tools repo
- CI PR branch tests fixed & now automatically add a comment on the PR if failing, explaining what is wrong
- Move some of the issue and PR templates into HTML `<!-- comments -->` so that they don't show in issues / PRs

### Other

- Describe alternative installation method via conda with `conda env create`
- nf-core/tools version number now printed underneath header artwork
- Bumped Conda version shipped with nfcore/base to 4.8.2
- Added log message when creating new pipelines that people should talk to the community about their plans
- Fixed 'on completion' emails sent using the `mail` command not containing body text.
- Improved command-line help text for nf-core/tools
- `nf-core list` now hides archived pipelines unless `--show_archived` flag is set
- Command line tools now checks if there is a new version of nf-core/tools available
  - Disable this by setting the environment variable `NFCORE_NO_VERSION_CHECK`, eg. `export NFCORE_NO_VERSION_CHECK=1`
- Better command-line output formatting of nearly all `nf-core` commands using [`rich`](https://github.com/willmcgugan/rich)

## [v1.9 - Platinum Pigeon](https://github.com/nf-core/tools/releases/tag/1.9) - [2020-02-20]

### Continuous integration

- Travis CI tests are now deprecated in favor of GitHub Actions within the pipeline template.
  - `nf-core bump-version` support has been removed for `.travis.yml`
  - `nf-core lint` now fails if a `.travis.yml` file is found
- Ported nf-core/tools Travis CI automation to GitHub Actions.
- Fixed the build for the nf-core/tools API documentation on the website

### Template

- Rewrote the documentation markdown > HTML conversion in Python instead of R
- Fixed rendering of images in output documentation [#391](https://github.com/nf-core/tools/issues/391)
- Removed the requirement for R in the conda environment
- Make `params.multiqc_config` give an _additional_ MultiQC config file instead of replacing the one that ships with the pipeline
- Ignore only `tests/` and `testing/` directories in `.gitignore` to avoid ignoring `test.config` configuration file
- Rephrase docs to promote usage of containers over Conda to ensure reproducibility
- Stage the workflow summary YAML file within MultiQC work directory

### Linting

- Removed linting for CircleCI
- Allow any one of `params.reads` or `params.input` or `params.design` before warning
- Added whitespace padding to lint error URLs
- Improved documentation for lint errors
- Allow either `>=` or `!>=` in nextflow version checks (the latter exits with an error instead of just warning) [#506](https://github.com/nf-core/tools/issues/506)
- Check that `manifest.version` ends in `dev` and throw a warning if not
  - If running with `--release` check the opposite and fail if not
- Tidied up error messages and syntax for linting GitHub actions branch tests
- Add YAML validator
- Don't print test results if we have a critical error

### Other

- Fix automatic synchronisation of the template after releases of nf-core/tools
- Improve documentation for installing `nf-core/tools`
- Replace preprint by the new nf-core publication in Nature Biotechnology :champagne:
- Use `stderr` instead of `stdout` for header artwork
- Tolerate unexpected output from `nextflow config` command
- Add social preview image
- Added a [release checklist](.github/RELEASE_CHECKLIST.md) for the tools repo

## [v1.8 - Black Sheep](https://github.com/nf-core/tools/releases/tag/1.8) - [2020-01-27]

### Continuous integration

- GitHub Actions CI workflows are now included in the template pipeline
  - Please update these files to match the existing tests that you have in `.travis.yml`
- Travis CI tests will be deprecated from the next `tools` release
- Linting will generate a warning if GitHub Actions workflows do not exist and if applicable to remove Travis CI workflow file i.e. `.travis.yml`.

### Tools helper code

- Refactored the template synchronisation code to be part of the main nf-core tool
- `nf-core bump-version` now also bumps the version string of the exported conda environment in the Dockerfile
- Updated Blacklist of synced pipelines
- Ignore pre-releases in `nf-core list`
- Updated documentation for `nf-core download`
- Fixed typo in `nf-core launch` final command
- Handle missing pipeline descriptions in `nf-core list`
- Migrate tools package CI to GitHub Actions

### Linting

- Adjusted linting to enable `patch` branches from being tested
- Warn if GitHub Actions workflows do not exist, warn if `.travis.yml` and circleCI are there
- Lint for `Singularity` file and raise error if found [#458](https://github.com/nf-core/tools/issues/458)
- Added linting of GitHub Actions workflows `linting.yml`, `ci.yml` and `branch.yml`
- Warn if pipeline name contains upper case letters or non alphabetical characters [#85](https://github.com/nf-core/tools/issues/85)
- Make CI tests of lint code pass for releases

### Template pipeline

- Fixed incorrect paths in iGenomes config as described in issue [#418](https://github.com/nf-core/tools/issues/418)
- Fixed incorrect usage of non-existent parameter in the template [#446](https://github.com/nf-core/tools/issues/446)
- Add UCSC genomes to `igenomes.config` and add paths to all genome indices
- Change `maxMultiqcEmailFileSize` parameter to `max_multiqc_email_size`
- Export conda environment in Docker file [#349](https://github.com/nf-core/tools/issues/349)
- Change remaining parameters from `camelCase` to `snake_case` [#39](https://github.com/nf-core/hic/issues/39)
  - `--singleEnd` to `--single_end`
  - `--igenomesIgnore` to `--igenomes_ignore`
  - Having the old camelCase versions of these will now throw an error
- Add `autoMounts=true` to default singularity profile
- Add in `markdownlint` checks that were being ignored by default
- Disable ansi logging in the travis CI tests
- Move `params`section from `base.config` to `nextflow.config`
- Use `env` scope to export `PYTHONNOUSERSITE` in `nextflow.config` to prevent conflicts with host Python environment
- Bump minimum Nextflow version to `19.10.0` - required to properly use `env` scope in `nextflow.config`
- Added support for nf-tower in the travis tests, using public mailbox <nf-core@mailinator.com>
- Add link to [Keep a Changelog](http://keepachangelog.com/en/1.0.0/) and [Semantic Versioning](http://semver.org/spec/v2.0.0.html) to CHANGELOG
- Adjusted `.travis.yml` checks to allow for `patch` branches to be tested
- Add Python 3.7 dependency to the `environment.yml` file
- Remove `awsbatch` profile cf [nf-core/configs#71](https://github.com/nf-core/configs/pull/71)
- Make `scrape_software_versions.py` compatible with Python3 to enable miniconda3 in [base image PR](https://github.com/nf-core/tools/pull/462)
- Add GitHub Actions workflows and respective linting
- Add `NXF_ANSI_LOG` as global environment variable to template GitHub Actions CI workflow
- Fixed global environment variable in GitHub Actions CI workflow
- Add `--awscli` parameter
- Add `README.txt` path for genomes in `igenomes.config` [nf-core/atacseq#75](https://github.com/nf-core/atacseq/issues/75)
- Fix buggy ANSI codes in pipeline summary log messages
- Add a `TODO` line in the new GitHub Actions CI test files

### Base Docker image

- Use miniconda3 instead of miniconda for a Python 3k base environment
  - If you still need Python 2 for your pipeline, add `conda-forge::python=2.7.4` to the dependencies in your `environment.yml`
- Update conda version to 4.7.12

### Other

- Updated Base Dockerfile to Conda 4.7.10
- Entirely switched from Travis-Ci.org to Travis-Ci.com for template and tools
- Improved core documentation (`-profile`)

## [v1.7 - Titanium Kangaroo](https://github.com/nf-core/tools/releases/tag/1.7) - [2019-10-07]

### Tools helper code

- The tools `create` command now sets up a `TEMPLATE` and a `dev` branch for syncing
- Fixed issue [379](https://github.com/nf-core/tools/issues/379)
- nf-core launch now uses stable parameter schema version 0.1.0
- Check that PR from patch or dev branch is acceptable by linting
- Made code compatible with Python 3.7
- The `download` command now also fetches institutional configs from nf-core/configs
- When listing pipelines, a nicer message is given for the rare case of a detached `HEAD` ref in a locally pulled pipeline. [#297](https://github.com/nf-core/tools/issues/297)
- The `download` command can now compress files into a single archive.
- `nf-core create` now fetches a logo for the pipeline from the nf-core website
- The readme should now be rendered properly on PyPI.

### Syncing

- Can now sync a targeted pipeline via command-line
- Updated Blacklist of synced pipelines
- Removed `chipseq` from Blacklist of synced pipelines
- Fixed issue [#314](https://github.com/nf-core/tools/issues/314)

### Linting

- If the container slug does not contain the nf-core organisation (for example during development on a fork), linting will raise a warning, and an error with release mode on

### Template pipeline

- Add new code for Travis CI to allow PRs from patch branches too
- Fix small typo in central readme of tools for future releases
- Small code polishing + typo fix in the template main.nf file
- Header ANSI codes no longer print `[2m` to console when using `-with-ansi`
- Switched to yaml.safe_load() to fix PyYAML warning that was thrown because of a possible [exploit](<https://github.com/yaml/pyyaml/wiki/PyYAML-yaml.load(input)-Deprecation>)
- Add `nf-core` citation
- Add proper `nf-core` logo for tools
- Add `Quick Start` section to main README of template
- Fix [Docker RunOptions](https://github.com/nf-core/tools/pull/351) to get UID and GID set in the template
- `Dockerfile` now specifically uses the proper release tag of the nfcore/base image
- Use [`file`](https://github.com/nf-core/tools/pull/354) instead of `new File`
  to avoid weird behavior such as making an `s3:/` directory locally when using
  an AWS S3 bucket as the `--outdir`.
- Fix workflow.onComplete() message when finishing pipeline
- Update URL for joining the nf-core slack to [https://nf-co.re/join/slack](https://nf-co.re/join/slack)
- Add GitHub Action for CI and Linting
- [Increased default time limit](https://github.com/nf-core/tools/issues/370) to 4h
- Add direct link to the pipeline slack channel in the contribution guidelines
- Add contributions and support heading with links to contribution guidelines and link to the pipeline slack channel in the main README
- Fix Parameters JSON due to new versionized structure
- Added conda-forge::r-markdown=1.1 and conda-forge::r-base=3.6.1 to environment
- Plain-text email template now has nf-core ASCII artwork
- Template configured to use logo fetched from website
- New option `--email_on_fail` which only sends emails if the workflow is not successful
- Add file existence check when checking software versions
- Fixed issue [#165](https://github.com/nf-core/tools/issues/165) - Use `checkIfExists`
- Consistent spacing for `if` statements
- Add sensible resource labels to `base.config`

### Other

- Bump `conda` to 4.6.14 in base nf-core Dockerfile
- Added a Code of Conduct to nf-core/tools, as only the template had this before
- TravisCI tests will now also start for PRs from `patch` branches, [to allow fixing critical issues](https://github.com/nf-core/tools/pull/392) without making a new major release

## [v1.6 - Brass Walrus](https://github.com/nf-core/tools/releases/tag/1.6) - [2020-04-09]

### Syncing

- Code refactoring to make the script more readable
- No travis build failure anymore on sync errors
- More verbose logging

### Template pipeline

- awsbatch `work-dir` checking moved to nextflow itself. Removed unsatisfiable check in main.nf template.
- Fixed markdown linting
- Tools CI testing now runs markdown lint on compiled template pipeline
- Migrated large portions of documentation to the [nf-core website](https://github.com/nf-core/nf-co.re/pull/93)
- Removed Gitter references in `.github/` directories for `tools/` and pipeline template.
- Changed `scrape_software_versions.py` to output `.csv` file
- Added `export_plots` parameter to multiqc config
- Corrected some typos as listed [here](https://github.com/nf-core/tools/issues/348) to Guidelines

### Tools helper code

- Drop [nf-core/rnaseq](https://github.com/nf-core/rnaseq]) from `blacklist.json` to make template sync available
- Updated main help command to sort the subcommands in a more logical order
- Updated readme to describe the new `nf-core launch` command
- Fix bugs in `nf-core download`
  - The _latest_ release is now fetched by default if not specified
  - Downloaded pipeline files are now properly executable.
- Fixed bugs in `nf-core list`
  - Sorting now works again
  - Output is partially coloured (better highlighting out of date pipelines)
  - Improved documentation
- Fixed bugs in `nf-core lint`
  - The order of conda channels is now correct, avoiding occasional erroneous errors that packages weren't found ([#207](https://github.com/nf-core/tools/issues/207))
  - Allow edge versions in nf-core pipelines
- Add reporting of ignored errored process
  - As a solution for [#103](https://github.com/nf-core/tools/issues/103))
- Add Bowtie2 and BWA in iGenome config file template

## [v1.5 - Iron Shark](https://github.com/nf-core/tools/releases/tag/1.5) - [2019-03-13]

### Template pipeline

- Dropped Singularity file
- Summary now logs details of the cluster profile used if from [nf-core/configs](https://github.com/nf-core/configs)
- Dockerhub is used in favor of Singularity Hub for pulling when using the Singularity profile
- Changed default container tag from latest to dev
- Brought the logo to life
- Change the default filenames for the pipeline trace files
- Remote fetch of nf-core/configs profiles fails gracefully if offline
- Remove `params.container` and just directly define `process.container` now
- Completion email now includes MultiQC report if not too big
- `params.genome` is now checked if set, to ensure that it's a valid iGenomes key
- Together with nf-core/configs, helper function now checks hostname and suggests a valid config profile
- `awsbatch` executor requires the `tracedir` not to be set to an `s3` bucket.

### Tools helper code

- New `nf-core launch` command to interactively launch nf-core pipelines from command-line
  - Works with a `parameters.settings.json` file shipped with each pipeline
  - Discovers additional `params` from the pipeline dynamically
- Drop Python 3.4 support
- `nf-core list` now only shows a value for _"is local latest version"_ column if there is a local copy.
- Lint markdown formatting in automated tests
  - Added `markdownlint-cli` for checking Markdown syntax in pipelines and tools repo
- Syncing now reads from a `blacklist.json` in order to exclude pipelines from being synced if necessary.
- Added nf-core tools API description to assist developers with the classes and functions available.
  - Docs are automatically built by Travis CI and updated on the nf-co.re website.
- Introduced test for filtering remote workflows by keyword.
- Build tools python API docs

  - Use Travis job for api doc generation and publish

- `nf-core bump-version` now stops before making changes if the linting fails
- Code test coverage
  - Introduced test for filtering remote workflows by keyword
- Linting updates
  - Now properly searches for conda packages in default channels
  - Now correctly validates version pinning for packages from PyPI
  - Updates for changes to `process.container` definition

### Other

- Bump `conda` to 4.6.7 in base nf-core Dockerfile

## [v1.4 - Tantalum Butterfly](https://github.com/nf-core/tools/releases/tag/1.4) - [2018-12-12]

### Template pipeline

- Institutional custom config profiles moved to github `nf-core/configs`
  - These will now be maintained centrally as opposed to being shipped with the pipelines in `conf/`
  - Load `base.config` by default for all profiles
  - Removed profiles named `standard` and `none`
  - Added parameter `--igenomesIgnore` so `igenomes.config` is not loaded if parameter clashes are observed
  - Added parameter `--custom_config_version` for custom config version control. Can use this parameter to provide commit id for reproducibility. Defaults to `master`
  - Deleted custom configs from template in `conf/` directory i.e. `uzh.config`, `binac.config` and `cfc.config`
- `multiqc_config` and `output_md` are now put into channels instead of using the files directly (see issue [#222](https://github.com/nf-core/tools/issues/222))
- Added `local.md` to cookiecutter template in `docs/configuration/`. This was referenced in `README.md` but not present.
- Major overhaul of docs to add/remove parameters, unify linking of files and added description for providing custom configs where necessary
- Travis: Pull the `dev` tagged docker image for testing
- Removed UPPMAX-specific documentation from the template.

### Tools helper code

- Make Travis CI tests fail on pull requests if the `CHANGELOG.md` file hasn't been updated
- Minor bugfixing in Python code (eg. removing unused import statements)
- Made the web requests caching work on multi-user installations
- Handle exception if nextflow isn't installed
- Linting: Update for Travis: Pull the `dev` tagged docker image for testing

## [v1.3 - Citreous Swordfish](https://github.com/nf-core/tools/releases/tag/1.3) - [2018-11-21]

- `nf-core create` command line interface updated
  - Interactive prompts for required arguments if not given
  - New flag for workflow author
- Updated channel order for bioconda/conda-forge channels in environment.yaml
- Increased code coverage for sub command `create` and `licenses`
- Fixed nasty dependency hell issue between `pytest` and `py` package in Python 3.4.x
- Introduced `.coveragerc` for pytest-cov configuration, which excludes the pipeline template now from being reported
- Fix [189](https://github.com/nf-core/tools/issues/189): Check for given conda and PyPi package dependencies, if their versions exist
- Added profiles for `cfc`,`binac`, `uzh` that can be synced across pipelines
  - Ordering alphabetically for profiles now
- Added `pip install --upgrade pip` to `.travis.yml` to update pip in the Travis CI environment

## [v1.2](https://github.com/nf-core/tools/releases/tag/1.2) - [2018-10-01]

- Updated the `nf-core release` command
  - Now called `nf-core bump-versions` instead
  - New flag `--nextflow` to change the required nextflow version instead
- Template updates
  - Simpler installation of the `nf-core` helper tool, now directly from PyPI
  - Bump minimum nextflow version to `0.32.0` - required for built in `manifest.nextflowVersion` check and access to `workflow.manifest` variables from within nextflow scripts
  - New `withName` syntax for configs
  - Travis tests fail if PRs come against the `master` branch, slightly refactored
  - Improved GitHub contributing instructions and pull request / issue templates
- New lint tests
  - `.travis.yml` test for PRs made against the `master` branch
  - Automatic `--release` option not used if the travis repo is `nf-core/tools`
  - Warnings if depreciated variables `params.version` and `params.nf_required_version` are found
- New `nf-core licences` subcommand to show licence for each conda package in a workflow
- `nf-core list` now has options for sorting pipeline nicely
- Latest version of conda used in nf-core base docker image
- Updated PyPI deployment to correctly parse the markdown readme (hopefully!)
- New GitHub contributing instructions and pull request template

## [v1.1](https://github.com/nf-core/tools/releases/tag/1.1) - [2018-08-14]

Very large release containing lots of work from the first nf-core hackathon, held in SciLifeLab Stockholm.

- The [Cookiecutter template](https://github.com/nf-core/cookiecutter) has been merged into tools
  - The old repo above has been archived
  - New pipelines are now created using the command `nf-core create`
  - The nf-core template and associated linting are now controlled under the same version system
- Large number of template updates and associated linting changes
  - New simplified cookiecutter variable usage
  - Refactored documentation - simplified and reduced duplication
  - Better `manifest` variables instead of `params` for pipeline name and version
  - New integrated nextflow version checking
  - Updated travis docker pull command to use tagging to allow release tests to pass
  - Reverted Docker and Singularity syntax to use `ENV` hack again
- Improved Python readme parsing for PyPI
- Updated Travis tests to check that the correct `dev` branch is being targeted
- New sync tool to automate pipeline updates
  - Once initial merges are complete, a nf-core bot account will create PRs for future template updates

## [v1.0.1](https://github.com/nf-core/tools/releases/tag/1.0.1) - [2018-07-18]

The version 1.0 of nf-core tools cannot be installed from PyPi. This patch fixes it, by getting rid of the requirements.txt plus declaring the dependent modules in the setup.py directly.

## [v1.0](https://github.com/nf-core/tools/releases/tag/1.0) - [2018-06-12]

Initial release of the nf-core helper tools package. Currently includes four subcommands:

- `nf-core list`: List nf-core pipelines with local info
- `nf-core download`: Download a pipeline and singularity container
- `nf-core lint`: Check pipeline against nf-core guidelines
- `nf-core release`: Update nf-core pipeline version number<|MERGE_RESOLUTION|>--- conflicted
+++ resolved
@@ -38,11 +38,8 @@
 - Strip out mention of "Nextflow Tower" and replace with "Seqera Platform" wherever possible
 - Update pre-commit hook astral-sh/ruff-pre-commit to v0.3.3 ([#2850](https://github.com/nf-core/tools/pull/2850))
 - Fix issue with config resolution that was causing nested configs to behave unexpectedly ([#2862](https://github.com/nf-core/tools/pull/2862))
-<<<<<<< HEAD
+- fix: ensure path object converted to string before stripping quotes ([#2878](https://github.com/nf-core/tools/pull/2878))
 - Test data uses paths instead of config map ([#2877](https://github.com/nf-core/tools/pull/2877))
-=======
-- fix: ensure path object converted to string before stripping quotes ([#2878](https://github.com/nf-core/tools/pull/2878))
->>>>>>> cdd5f43d
 
 ## [v2.13.1 - Tin Puppy Patch](https://github.com/nf-core/tools/releases/tag/2.13) - [2024-02-29]
 
