--- conflicted
+++ resolved
@@ -6,11 +6,8 @@
 
 ### Linting
 
-<<<<<<< HEAD
 - Fix incorrectly failing linting if 'modules' was not found in meta.yml ([#2447](https://github.com/nf-core/tools/pull/2447))
-=======
 - Correctly pass subworkflow linting test if `COMPONENT.out.versions` is used in the script ([#2448](https://github.com/nf-core/tools/pull/2448))
->>>>>>> 42ba2e63
 
 ### Modules
 
