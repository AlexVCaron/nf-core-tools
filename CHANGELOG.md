--- conflicted
+++ resolved
@@ -5,11 +5,8 @@
 ### Template
 
 - Change paths to test data ([#2985](https://github.com/nf-core/tools/pull/2985))
-<<<<<<< HEAD
 - Run awsfulltest on PRs to `master` with two PR approvals ([#3042](https://github.com/nf-core/tools/pull/3042))
-=======
 - Remove deprecated syntax ([#3046](https://github.com/nf-core/tools/pull/3046))
->>>>>>> 1dad57a0
 
 ### Linting
 
