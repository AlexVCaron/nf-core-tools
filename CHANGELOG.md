--- conflicted
+++ resolved
@@ -14,13 +14,11 @@
 
 ### Modules
 
-<<<<<<< HEAD
+- Fix a bug in the regex extracting the version from biocontainers URLs [#1596](https://github.com/nf-core/tools/pull/1596)
+
 ### Linting
 
 - Add isort configuration and GitHub workflow ([#1538](https://github.com/nf-core/tools/pull/1538))
-=======
-- Fix a bug in the regex extracting the version from biocontainers URLs [#1596](https://github.com/nf-core/tools/pull/1596)
->>>>>>> 744068dc
 
 ## [v2.4.1 - Cobolt Koala Patch](https://github.com/nf-core/tools/releases/tag/2.4) - [2022-05-16]
 
