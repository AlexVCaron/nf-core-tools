# nf-core/tools: Changelog

## v1.10dev

### Template

* Add `--publish_dir_mode` parameter [#585](https://github.com/nf-core/tools/issues/585)
* Isolate R library paths to those in container [#541](https://github.com/nf-core/tools/issues/541)

### Linting

* Refactored PR branch tests to be a little clearer.
* Linting error docs explain how to add an additional branch protecton rule to the `branch.yml` GitHub Actions workflow.
* Adapted linting docs to the new PR branch tests.
<<<<<<< HEAD
* Failure for missing the readme bioconda badge is now a warn, in case this badge is not relevant
=======
* Added test for template `{{ cookiecutter.var }}` placeholders
* Fix failure when providing version along with build id for Conda packages
>>>>>>> 97e05be0

### Other

* Added CI test to check for PRs against `master` in tools repo
* CI PR branch tests fixed & now automatically add a comment on the PR if failing, explaining what is wrong
* Describe alternative installation method via conda with `conda env create`
* Added `macs_gsize` for danRer10, based on [this post](https://biostar.galaxyproject.org/p/18272/)

## v1.9

### Continuous integration

* Travis CI tests are now deprecated in favor of GitHub Actions within the pipeline template.
  * `nf-core bump-version` support has been removed for `.travis.yml`
  * `nf-core lint` now fails if a `.travis.yml` file is found
* Ported nf-core/tools Travis CI automation to GitHub Actions.
* Fixed the build for the nf-core/tools API documentation on the website

### Template

* Rewrote the documentation markdown > HTML conversion in Python instead of R
* Fixed rendering of images in output documentation [#391](https://github.com/nf-core/tools/issues/391)
* Removed the requirement for R in the conda environment
* Make `params.multiqc_config` give an _additional_ MultiQC config file instead of replacing the one that ships with the pipeline
* Ignore only `tests/` and `testing/` directories in `.gitignore` to avoid ignoring `test.config` configuration file
* Rephrase docs to promote usage of containers over Conda to ensure reproducibility
* Stage the workflow summary YAML file within MultiQC work directory

### Linting

* Removed linting for CircleCI
* Allow any one of `params.reads` or `params.input` or `params.design` before warning
* Added whitespace padding to lint error URLs
* Improved documentation for lint errors
* Allow either `>=` or `!>=` in nextflow version checks (the latter exits with an error instead of just warning) [#506](https://github.com/nf-core/tools/issues/506)
* Check that `manifest.version` ends in `dev` and throw a warning if not
  * If running with `--release` check the opposite and fail if not
* Tidied up error messages and syntax for linting GitHub actions branch tests
* Add YAML validator
* Don't print test results if we have a critical error

### Other

* Fix automatic synchronisation of the template after releases of nf-core/tools
* Improve documentation for installing `nf-core/tools`
* Replace preprint by the new nf-core publication in Nature Biotechnology :champagne:
* Use `stderr` instead of `stdout` for header artwork
* Tolerate unexpected output from `nextflow config` command
* Add social preview image
* Added a [release checklist](.github/RELEASE_CHECKLIST.md) for the tools repo

## v1.8

### Continuous integration

* GitHub Actions CI workflows are now included in the template pipeline
  * Please update these files to match the existing tests that you have in `.travis.yml`
* Travis CI tests will be deprecated from the next `tools` release
* Linting will generate a warning if GitHub Actions workflows do not exist and if applicable to remove Travis CI workflow file i.e. `.travis.yml`.

### Tools helper code

* Refactored the template synchronisation code to be part of the main nf-core tool
* `nf-core bump-version` now also bumps the version string of the exported conda environment in the Dockerfile
* Updated Blacklist of synced pipelines
* Ignore pre-releases in `nf-core list`
* Updated documentation for `nf-core download`
* Fixed typo in `nf-core launch` final command
* Handle missing pipeline descriptions in `nf-core list`
* Migrate tools package CI to GitHub Actions

### Linting

* Adjusted linting to enable `patch` branches from being tested
* Warn if GitHub Actions workflows do not exist, warn if `.travis.yml` and circleCI are there
* Lint for `Singularity` file and raise error if found [#458](https://github.com/nf-core/tools/issues/458)
* Added linting of GitHub Actions workflows `linting.yml`, `ci.yml` and `branch.yml`
* Warn if pipeline name contains upper case letters or non alphabetical characters [#85](https://github.com/nf-core/tools/issues/85)
* Make CI tests of lint code pass for releases

### Template pipeline

* Fixed incorrect paths in iGenomes config as described in issue [#418](https://github.com/nf-core/tools/issues/418)
* Fixed incorrect usage of non-existent parameter in the template [#446](https://github.com/nf-core/tools/issues/446)
* Add UCSC genomes to `igenomes.config` and add paths to all genome indices
* Change `maxMultiqcEmailFileSize` parameter to `max_multiqc_email_size`
* Export conda environment in Docker file [#349](https://github.com/nf-core/tools/issues/349)
* Change remaining parameters from `camelCase` to `snake_case` [#39](https://github.com/nf-core/hic/issues/39)
  * `--singleEnd` to `--single_end`
  * `--igenomesIgnore` to `--igenomes_ignore`
  * Having the old camelCase versions of these will now throw an error
* Add `autoMounts=true` to default singularity profile
* Add in `markdownlint` checks that were being ignored by default
* Disable ansi logging in the travis CI tests
* Move `params`section from `base.config` to `nextflow.config`
* Use `env` scope to export `PYTHONNOUSERSITE` in `nextflow.config` to prevent conflicts with host Python environment
* Bump minimum Nextflow version to `19.10.0` - required to properly use `env` scope in `nextflow.config`
* Added support for nf-tower in the travis tests, using public mailbox nf-core@mailinator.com
* Add link to [Keep a Changelog](http://keepachangelog.com/en/1.0.0/) and [Semantic Versioning](http://semver.org/spec/v2.0.0.html) to CHANGELOG
* Adjusted `.travis.yml` checks to allow for `patch` branches to be tested
* Add Python 3.7 dependency to the `environment.yml` file
* Remove `awsbatch` profile cf [nf-core/configs#71](https://github.com/nf-core/configs/pull/71)
* Make `scrape_software_versions.py` compatible with Python3 to enable miniconda3 in    [base image PR](https://github.com/nf-core/tools/pull/462)
* Add GitHub Actions workflows and respective linting
* Add `NXF_ANSI_LOG` as global environment variable to template GitHub Actions CI workflow
* Fixed global environment variable in GitHub Actions CI workflow
* Add `--awscli` parameter
* Add `README.txt` path for genomes in `igenomes.config` [nf-core/atacseq#75](https://github.com/nf-core/atacseq/issues/75)
* Fix buggy ANSI codes in pipeline summary log messages
* Add a `TODO` line in the new GitHub Actions CI test files

### Base Docker image

* Use miniconda3 instead of miniconda for a Python 3k base environment
  * If you still need Python 2 for your pipeline, add `conda-forge::python=2.7.4` to the dependencies in your `environment.yml`
* Update conda version to 4.7.12

### Other

* Updated Base Dockerfile to Conda 4.7.10
* Entirely switched from Travis-Ci.org to Travis-Ci.com for template and tools
* Improved core documentation (`-profile`)

## v1.7

### Tools helper code

* The tools `create` command now sets up a `TEMPLATE` and a `dev` branch for syncing
* Fixed issue [379](https://github.com/nf-core/tools/issues/379)
* nf-core launch now uses stable parameter schema version 0.1.0
* Check that PR from patch or dev branch is acceptable by linting
* Made code compatible with Python 3.7
* The `download` command now also fetches institutional configs from nf-core/configs
* When listing pipelines, a nicer message is given for the rare case of a detached `HEAD` ref in a locally pulled pipeline. [#297](https://github.com/nf-core/tools/issues/297)
* The `download` command can now compress files into a single archive.
* `nf-core create` now fetches a logo for the pipeline from the nf-core website
* The readme should now be rendered properly on PyPI.

### Syncing

* Can now sync a targeted pipeline via command-line
* Updated Blacklist of synced pipelines
* Removed `chipseq` from Blacklist of synced pipelines
* Fixed issue [#314](https://github.com/nf-core/tools/issues/314)

### Linting

* If the container slug does not contain the nf-core organisation (for example during development on a fork), linting will raise a warning, and an error with release mode on

### Template pipeline

* Add new code for Travis CI to allow PRs from patch branches too
* Fix small typo in central readme of tools for future releases
* Small code polishing + typo fix in the template main.nf file
* Header ANSI codes no longer print `[2m` to console when using `-with-ansi`
* Switched to yaml.safe_load() to fix PyYAML warning that was thrown because of a possible [exploit](https://github.com/yaml/pyyaml/wiki/PyYAML-yaml.load(input)-Deprecation)
* Add `nf-core` citation
* Add proper `nf-core` logo for tools
* Add `Quick Start` section to main README of template
* Fix [Docker RunOptions](https://github.com/nf-core/tools/pull/351) to get UID and GID set in the template
* `Dockerfile` now specifically uses the proper release tag of the nfcore/base image
* Use [`file`](https://github.com/nf-core/tools/pull/354) instead of `new File`
  to avoid weird behavior such as making an `s3:/` directory locally when using
  an AWS S3 bucket as the `--outdir`.
* Fix workflow.onComplete() message when finishing pipeline
* Update URL for joining the nf-core slack to [https://nf-co.re/join/slack](https://nf-co.re/join/slack)
* Add GitHub Action for CI and Linting
* [Increased default time limit](https://github.com/nf-core/tools/issues/370) to 4h
* Add direct link to the pipeline slack channel in the contribution guidelines
* Add contributions and support heading with links to contribution guidelines and link to the pipeline slack channel in the main README
* Fix Parameters JSON due to new versionized structure
* Added conda-forge::r-markdown=1.1 and conda-forge::r-base=3.6.1 to environment
* Plain-text email template now has nf-core ASCII artwork
* Template configured to use logo fetched from website
* New option `--email_on_fail` which only sends emails if the workflow is not successful
* Add file existence check when checking software versions
* Fixed issue [#165](https://github.com/nf-core/tools/issues/165) - Use `checkIfExists`
* Consistent spacing for `if` statements
* Add sensible resource labels to `base.config`

### Other

* Bump `conda` to 4.6.14 in base nf-core Dockerfile
* Added a Code of Conduct to nf-core/tools, as only the template had this before
* TravisCI tests will now also start for PRs from `patch` branches, [to allow fixing critical issues](https://github.com/nf-core/tools/pull/392) without making a new major release

## v1.6

### Syncing

* Code refactoring to make the script more readable
* No travis build failure anymore on sync errors
* More verbose logging

### Template pipeline

* awsbatch `work-dir` checking moved to nextflow itself. Removed unsatisfiable check in main.nf template.
* Fixed markdown linting
* Tools CI testing now runs markdown lint on compiled template pipeline
* Migrated large portions of documentation to the [nf-core website](https://github.com/nf-core/nf-co.re/pull/93)
* Removed Gitter references in `.github/` directories for `tools/` and pipeline template.
* Changed `scrape_software_versions.py` to output `.csv` file
* Added `export_plots` parameter to multiqc config
* Corrected some typos as listed [here](https://github.com/nf-core/tools/issues/348) to Guidelines

### Tools helper code

* Drop [nf-core/rnaseq](https://github.com/nf-core/rnaseq]) from `blacklist.json` to make template sync available
* Updated main help command to sort the subcommands in a more logical order
* Updated readme to describe the new `nf-core launch` command
* Fix bugs in `nf-core download`
  * The _latest_ release is now fetched by default if not specified
  * Downloaded pipeline files are now properly executable.
* Fixed bugs in `nf-core list`
  * Sorting now works again
  * Output is partially coloured (better highlighting out of date pipelines)
  * Improved documentation
* Fixed bugs in `nf-core lint`
  * The order of conda channels is now correct, avoiding occasional erroneous errors that packages weren't found ([#207](https://github.com/nf-core/tools/issues/207))
  * Allow edge versions in nf-core pipelines
* Add reporting of ignored errored process
  * As a solution for [#103](https://github.com/nf-core/tools/issues/103))
* Add Bowtie2 and BWA in iGenome config file template

## [v1.5](https://github.com/nf-core/tools/releases/tag/1.5) - 2019-03-13 Iron Shark

### Template pipeline

* Dropped Singularity file
* Summary now logs details of the cluster profile used if from [nf-core/configs](https://github.com/nf-core/configs)
* Dockerhub is used in favor of Singularity Hub for pulling when using the Singularity profile
* Changed default container tag from latest to dev
* Brought the logo to life
* Change the default filenames for the pipeline trace files
* Remote fetch of nf-core/configs profiles fails gracefully if offline
* Remove `params.container` and just directly define `process.container` now
* Completion email now includes MultiQC report if not too big
* `params.genome` is now checked if set, to ensure that it's a valid iGenomes key
* Together with nf-core/configs, helper function now checks hostname and suggests a valid config profile
* `awsbatch` executor requires the `tracedir` not to be set to an `s3` bucket.

### Tools helper code

* New `nf-core launch` command to interactively launch nf-core pipelines from command-line
  * Works with a `parameters.settings.json` file shipped with each pipeline
  * Discovers additional `params` from the pipeline dynamically
* Drop Python 3.4 support
* `nf-core list` now only shows a value for _"is local latest version"_ column if there is a local copy.
* Lint markdown formatting in automated tests
  * Added `markdownlint-cli` for checking Markdown syntax in pipelines and tools repo
* Syncing now reads from a `blacklist.json` in order to exclude pipelines from being synced if necessary.
* Added nf-core tools API description to assist developers with the classes and functions available.
  * Docs are automatically built by Travis CI and updated on the nf-co.re website.
* Introduced test for filtering remote workflows by keyword.
* Build tools python API docs
  * Use Travis job for api doc generation and publish

* `nf-core bump-version` now stops before making changes if the linting fails
* Code test coverage
  * Introduced test for filtering remote workflows by keyword
* Linting updates
  * Now properly searches for conda packages in default channels
  * Now correctly validates version pinning for packages from PyPI
  * Updates for changes to `process.container` definition

### Other

* Bump `conda` to 4.6.7 in base nf-core Dockerfile

## [v1.4](https://github.com/nf-core/tools/releases/tag/1.4) - 2018-12-12 Tantalum Butterfly

### Template pipeline

* Institutional custom config profiles moved to github `nf-core/configs`
  * These will now be maintained centrally as opposed to being shipped with the pipelines in `conf/`
  * Load `base.config` by default for all profiles
  * Removed profiles named `standard` and `none`
  * Added parameter `--igenomesIgnore` so `igenomes.config` is not loaded if parameter clashes are observed
  * Added parameter `--custom_config_version` for custom config version control. Can use this parameter to provide commit id for reproducibility. Defaults to `master`
  * Deleted custom configs from template in `conf/` directory i.e. `uzh.config`, `binac.config` and `cfc.config`
* `multiqc_config` and `output_md` are now put into channels instead of using the files directly (see issue [#222](https://github.com/nf-core/tools/issues/222))
* Added `local.md` to cookiecutter template in `docs/configuration/`. This was referenced in `README.md` but not present.
* Major overhaul of docs to add/remove parameters, unify linking of files and added description for providing custom configs where necessary
* Travis: Pull the `dev` tagged docker image for testing
* Removed UPPMAX-specific documentation from the template.

### Tools helper code

* Make Travis CI tests fail on pull requests if the `CHANGELOG.md` file hasn't been updated
* Minor bugfixing in Python code (eg. removing unused import statements)
* Made the web requests caching work on multi-user installations
* Handle exception if nextflow isn't installed
* Linting: Update for Travis: Pull the `dev` tagged docker image for testing

## [v1.3](https://github.com/nf-core/tools/releases/tag/1.3) - 2018-11-21

* `nf-core create` command line interface updated
  * Interactive prompts for required arguments if not given
  * New flag for workflow author
* Updated channel order for bioconda/conda-forge channels in environment.yaml
* Increased code coverage for sub command `create` and `licenses`
* Fixed nasty dependency hell issue between `pytest` and `py` package in Python 3.4.x
* Introduced `.coveragerc` for pytest-cov configuration, which excludes the pipeline template now from being reported
* Fix [189](https://github.com/nf-core/tools/issues/189): Check for given conda and PyPi package dependencies, if their versions exist
* Added profiles for `cfc`,`binac`, `uzh` that can be synced across pipelines
  * Ordering alphabetically for profiles now
* Added `pip install --upgrade pip` to `.travis.yml` to update pip in the Travis CI environment

## [v1.2](https://github.com/nf-core/tools/releases/tag/1.2) - 2018-10-01

* Updated the `nf-core release` command
  * Now called `nf-core bump-versions` instead
  * New flag `--nextflow` to change the required nextflow version instead
* Template updates
  * Simpler installation of the `nf-core` helper tool, now directly from PyPI
  * Bump minimum nextflow version to `0.32.0` - required for built in `manifest.nextflowVersion` check and access to `workflow.manifest` variables from within nextflow scripts
  * New `withName` syntax for configs
  * Travis tests fail if PRs come against the `master` branch, slightly refactored
  * Improved GitHub contributing instructions and pull request / issue templates
* New lint tests
  * `.travis.yml` test for PRs made against the `master` branch
  * Automatic `--release` option not used if the travis repo is `nf-core/tools`
  * Warnings if depreciated variables `params.version` and `params.nf_required_version` are found
* New `nf-core licences` subcommand to show licence for each conda package in a workflow
* `nf-core list` now has options for sorting pipeline nicely
* Latest version of conda used in nf-core base docker image
* Updated PyPI deployment to  correctly parse the markdown readme (hopefully!)
* New GitHub contributing instructions and pull request template

## [v1.1](https://github.com/nf-core/tools/releases/tag/1.1) - 2018-08-14

Very large release containing lots of work from the first nf-core hackathon, held in SciLifeLab Stockholm.

* The [Cookiecutter template](https://github.com/nf-core/cookiecutter) has been merged into tools
  * The old repo above has been archived
  * New pipelines are now created using the command `nf-core create`
  * The nf-core template and associated linting are now controlled under the same version system
* Large number of template updates and associated linting changes
  * New simplified cookiecutter variable usage
  * Refactored documentation - simplified and reduced duplication
  * Better `manifest` variables instead of `params` for pipeline name and version
  * New integrated nextflow version checking
  * Updated travis docker pull command to use tagging to allow release tests to pass
  * Reverted Docker and Singularity syntax to use `ENV` hack again
* Improved Python readme parsing for PyPI
* Updated Travis tests to check that the correct `dev` branch is being targeted
* New sync tool to automate pipeline updates
  * Once initial merges are complete, a nf-core bot account will create PRs for future template updates

## [v1.0.1](https://github.com/nf-core/tools/releases/tag/1.0.1) - 2018-07-18

The version 1.0 of nf-core tools cannot be installed from PyPi. This patch fixes it, by getting rid of the requirements.txt plus declaring the dependent modules in the setup.py directly.

## [v1.0](https://github.com/nf-core/tools/releases/tag/1.0) - 2018-06-12

Initial release of the nf-core helper tools package. Currently includes four subcommands:

* `nf-core list`: List nf-core pipelines with local info
* `nf-core download`: Download a pipeline and singularity container
* `nf-core lint`: Check pipeline against nf-core guidelines
* `nf-core release`: Update nf-core pipeline version number<|MERGE_RESOLUTION|>--- conflicted
+++ resolved
@@ -12,12 +12,9 @@
 * Refactored PR branch tests to be a little clearer.
 * Linting error docs explain how to add an additional branch protecton rule to the `branch.yml` GitHub Actions workflow.
 * Adapted linting docs to the new PR branch tests.
-<<<<<<< HEAD
 * Failure for missing the readme bioconda badge is now a warn, in case this badge is not relevant
-=======
 * Added test for template `{{ cookiecutter.var }}` placeholders
 * Fix failure when providing version along with build id for Conda packages
->>>>>>> 97e05be0
 
 ### Other
 
