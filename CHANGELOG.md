--- conflicted
+++ resolved
@@ -2,18 +2,16 @@
 
 ## v1.5dev
 
-<<<<<<< HEAD
-### Syncing
+#### Syncing
 * Syncing now reads from a `blacklist.json` in order to exclude
 pipelines from being synced if necessary.
-=======
+
 #### Template pipeline
 _..nothing yet.._
 
 #### Tools helper code
 * `nf-core list` now only shows a value for _"is local latest version"_ column if there is a local copy.
 * `nf-core lint` now properly searches for conda packages in default channels
->>>>>>> 8f6fce61
 
 ## [v1.4](https://github.com/nf-core/tools/releases/tag/1.4) - 2018-12-12 Tantalum Butterfly
 
