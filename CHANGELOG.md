# nf-core/tools: Changelog

## v1.13dev

_..nothing yet.._

## [v1.12.1 - Silver Dolphin](https://github.com/nf-core/tools/releases/tag/1.12.1) - [2020-12-03]

### Template

<<<<<<< HEAD
* Move, modularise and import boilerplate code via Groovy `lib/` directory
* Implement DSL2 syntax for pipeline template
* Adding TODOs and MultiQC process in DSL2 template
* [#522](https://github.com/nf-core/tools/issues/522) - Unify iGenomes index usage

### Linting
=======
* Finished switch from `$baseDir` to `$projectDir` in `iGenomes.conf` and `main.nf`
  * Main fix is for `smail_fields` which was a bug introduced in the previous release. Sorry about that!
* Ported a number of small content tweaks from nf-core/eager to the template [[#786](https://github.com/nf-core/tools/issues/786)]
  * Better contributing documentation, more placeholders in documentation files, more relaxed markdownlint exceptions for certain HTML tags, more content for the PR and issue templates.
>>>>>>> 14f54a30

### Tools helper code

* Pipeline schema: make parameters of type `range` to `number`. [[#738](https://github.com/nf-core/tools/issues/738)]
* Respect `$NXF_HOME` when looking for pipelines with `nf-core list` [[#798](https://github.com/nf-core/tools/issues/798)]
* Swapped PyInquirer with questionary for command line questions in `launch.py` [[#726](https://github.com/nf-core/tools/issues/726)]
  * This should fix conda installation issues that some people had been hitting
  * The change also allows other improvements to the UI
* Fix linting crash when a file deleted but not yet staged in git [[#796](https://github.com/nf-core/tools/issues/796)]

## [v1.12 - Mercury Weasel](https://github.com/nf-core/tools/releases/tag/1.12) - [2020-11-19]

### Tools helper code

* Updated `nf_core` documentation generator for building [https://nf-co.re/tools-docs/](https://nf-co.re/tools-docs/)

### Template

* Make CI comments work with PRs from forks [[#765](https://github.com/nf-core/tools/issues/765)]
  * Branch protection and linting results should now show on all PRs
* Updated GitHub issue templates, which had stopped working
* Refactored GitHub Actions so that the AWS full-scale tests are triggered after docker build is finished
  * DockerHub push workflow split into two - one for dev, one for releases
* Updated actions to no longer use `set-env` which is now depreciating [[#739](https://github.com/nf-core/tools/issues/739)]
* Added config import for `test_full` in `nextflow.config`
* Switched depreciated `$baseDir` to `$projectDir`
* Updated minimum Nextflow version to `20.04.10`
* Make Nextflow installation less verbose in GitHub Actions [[#780](https://github.com/nf-core/tools/pull/780)]

### Linting

* Updated code to display colours in GitHub Actions log output
* Allow tests to pass with `dev` version of nf-core/tools (previous failure due to base image version)
* Lint code no longer tries to post GitHub PR comments. This is now done in a GitHub Action only.

## [v1.11 - Iron Tiger](https://github.com/nf-core/tools/releases/tag/1.11) - [2020-10-27]

### Template

* Fix command error in `awstest.yml` GitHub Action workflow.
* Allow manual triggering of AWS test GitHub Action workflows.
* Remove TODO item, which was proposing the usage of additional files beside `usage.md` and `output.md` for documentation.
* Added a Podman profile, which enables Podman as container.
* Updated linting for GitHub actions AWS tests workflows.

### Linting

* Made a base-level `Dockerfile` a warning instead of failure
* Added a lint failure if the old `bin/markdown_to_html.r` script is found
* Update `rich` package dependency and use new markup escaping to change `[[!]]` back to `[!]` again

### Other

* Pipeline sync - fetch full repo when checking out before sync
* Sync - Add GitHub actions manual trigger option

## [v1.10.2 - Copper Camel _(brought back from the dead)_](https://github.com/nf-core/tools/releases/tag/1.10.2) - [2020-07-31]

Second patch release to address some small errors discovered in the pipeline template.
Apologies for the inconvenience.

* Fix syntax error in `/push_dockerhub.yml` GitHub Action workflow
* Change `params.readPaths` -> `params.input_paths` in `test_full.config`
* Check results when posting the lint results as a GitHub comment
  * This feature is unfortunately not possible when making PRs from forks outside of the nf-core organisation for now.
* More major refactoring of the automated pipeline sync
  * New GitHub Actions matrix parallelisation of sync jobs across pipelines [[#673](https://github.com/nf-core/tools/issues/673)]
  * Removed the `--all` behaviour from `nf-core sync` as we no longer need it
  * Sync now uses a new list of pipelines on the website which does not include archived pipelines [[#712](https://github.com/nf-core/tools/issues/712)]
  * When making a PR it checks if a PR already exists - if so it updates it [[#710](https://github.com/nf-core/tools/issues/710)]
  * More tests and code refactoring for more stable code. Hopefully fixes 404 error [[#711](https://github.com/nf-core/tools/issues/711)]

## [v1.10.1 - Copper Camel _(patch)_](https://github.com/nf-core/tools/releases/tag/1.10.1) - [2020-07-30]

Patch release to fix the automatic template synchronisation, which failed in the v1.10 release.

* Improved logging: `nf-core --log-file log.txt` now saves a verbose log to disk.
* nf-core/tools GitHub Actions pipeline sync now uploads verbose log as an artifact.
* Sync - fixed several minor bugs, made logging less verbose.
* Python Rich library updated to `>=4.2.1`
* Hopefully fix git config for pipeline sync so that commit comes from @nf-core-bot
* Fix sync auto-PR text indentation so that it doesn't all show as code
* Added explicit flag `--show-passed` for `nf-core lint` instead of taking logging verbosity

## [v1.10 - Copper Camel](https://github.com/nf-core/tools/releases/tag/1.10) - [2020-07-30]

### Pipeline schema

This release of nf-core/tools introduces a major change / new feature: pipeline schema.
These are [JSON Schema](https://json-schema.org/) files that describe all of the parameters for a given
pipeline with their ID, a description, a longer help text, an optional default value, a variable _type_
(eg. `string` or `boolean`) and more.

The files will be used in a number of places:

* Automatic validation of supplied parameters when running pipelines
  * Pipeline execution can be immediately stopped if a required `param` is missing,
    or does not conform to the patterns / allowed values in the schema.
* Generation of pipeline command-line help
  * Running `nextflow run <pipeline> --help` will use the schema to generate a help text automatically
* Building online documentation on the [nf-core website](https://nf-co.re)
* Integration with 3rd party graphical user interfaces

To support these new schema files, nf-core/tools now comes with a new set of commands: `nf-core schema`.

* Pipeline schema can be generated or updated using `nf-core schema build` - this takes the parameters from
  the pipeline config file and prompts the developer for any mismatch between schema and pipeline.
  * Once a skeleton Schema file has been built, the command makes use of a new nf-core website tool to provide
    a user friendly graphical interface for developers to add content to their schema: [https://nf-co.re/pipeline_schema_builder](https://nf-co.re/pipeline_schema_builder)
* Pipelines will be automatically tested for valid schema that describe all pipeline parameters using the
  `nf-core schema lint` command (also included as part of the main `nf-core lint` command).
* Users can validate their set of pipeline inputs using the `nf-core schema validate` command.

In addition to the new schema commands, the `nf-core launch` command has been completely rewritten from
scratch to make use of the new pipeline schema. This command can use either an interactive command-line
prompt or a rich web interface to help users set parameters for a pipeline run.

The parameter descriptions and help text are fully used and embedded into the launch interfaces to make
this process as user-friendly as possible. We hope that it's particularly well suited to those new to nf-core.

Whilst we appreciate that this new feature will add a little work for pipeline developers, we're excited at
the possibilities that it brings. If you have any feedback or suggestions, please let us know either here on
GitHub or on the nf-core [`#json-schema` Slack channel](https://nfcore.slack.com/channels/json-schema).

### Python code formatting

We have adopted the use of the [Black Python code formatter](https://black.readthedocs.io/en/stable/).
This ensures a harmonised code formatting style throughout the package, from all contributors.
If you are editing any Python code in nf-core/tools you must now pass the files through Black when
making a pull-request. See [`.github/CONTRIBUTING.md`](.github/CONTRIBUTING.md) for details.

### Template

* Add `--publish_dir_mode` parameter [#585](https://github.com/nf-core/tools/issues/585)
* Isolate R library paths to those in container [#541](https://github.com/nf-core/tools/issues/541)
* Added new style of pipeline parameters JSON schema to pipeline template
* Add ability to attach MultiQC reports to completion emails when using `mail`
* Update `output.md` and add in 'Pipeline information' section describing standard NF and pipeline reporting.
* Build Docker image using GitHub Actions, then push to Docker Hub (instead of building on Docker Hub)
* Add Slack channel badge in pipeline README
* Allow multiple container tags in `ci.yml` if performing multiple tests in parallel
* Add AWS CI tests and full tests GitHub Actions workflows
* Update AWS CI tests and full tests secrets names
* Added `macs_gsize` for danRer10, based on [this post](https://biostar.galaxyproject.org/p/18272/)
* Add information about config files used for workflow execution (`workflow.configFiles`) to summary
* Fix `markdown_to_html.py` to work with Python 2 and 3.
* Change `params.reads` -> `params.input`
* Adding TODOs and MultiQC process in DSL2 template
* Change `params.readPaths` -> `params.input_paths`
* Added a `.github/.dockstore.yml` config file for automatic workflow registration with [dockstore.org](https://dockstore.org/)

### Linting

* Refactored PR branch tests to be a little clearer.
* Linting error docs explain how to add an additional branch protecton rule to the `branch.yml` GitHub Actions workflow.
* Adapted linting docs to the new PR branch tests.
* Failure for missing the readme bioconda badge is now a warn, in case this badge is not relevant
* Added test for template `{{ cookiecutter.var }}` placeholders
* Fix failure when providing version along with build id for Conda packages
* New `--json` and `--markdown` options to print lint results to JSON / markdown files
* Linting code now automatically posts warning / failing results to GitHub PRs as a comment if it can
* Added AWS GitHub Actions workflows linting
* Fail if `params.input` isn't defined.
* Beautiful new progress bar to look at whilst linting is running and awesome new formatted output on the command line :heart_eyes:
  * All made using the excellent [`rich` python library](https://github.com/willmcgugan/rich) - check it out!
* Tests looking for `TODO` strings should now ignore editor backup files. [#477](https://github.com/nf-core/tools/issues/477)

### nf-core/tools Continuous Integration

* Added CI test to check for PRs against `master` in tools repo
* CI PR branch tests fixed & now automatically add a comment on the PR if failing, explaining what is wrong
* Move some of the issue and PR templates into HTML `<!-- comments -->` so that they don't show in issues / PRs

### Other

* Describe alternative installation method via conda with `conda env create`
* nf-core/tools version number now printed underneath header artwork
* Bumped Conda version shipped with nfcore/base to 4.8.2
* Added log message when creating new pipelines that people should talk to the community about their plans
* Fixed 'on completion' emails sent using the `mail` command not containing body text.
* Improved command-line help text for nf-core/tools
* `nf-core list` now hides archived pipelines unless `--show_archived` flag is set
* Command line tools now checks if there is a new version of nf-core/tools available
  * Disable this by setting the environment variable `NFCORE_NO_VERSION_CHECK`, eg. `export NFCORE_NO_VERSION_CHECK=1`
* Better command-line output formatting of nearly all `nf-core` commands using [`rich`](https://github.com/willmcgugan/rich)

## [v1.9 - Platinum Pigeon](https://github.com/nf-core/tools/releases/tag/1.9) - [2020-02-20]

### Continuous integration

* Travis CI tests are now deprecated in favor of GitHub Actions within the pipeline template.
  * `nf-core bump-version` support has been removed for `.travis.yml`
  * `nf-core lint` now fails if a `.travis.yml` file is found
* Ported nf-core/tools Travis CI automation to GitHub Actions.
* Fixed the build for the nf-core/tools API documentation on the website

### Template

* Rewrote the documentation markdown > HTML conversion in Python instead of R
* Fixed rendering of images in output documentation [#391](https://github.com/nf-core/tools/issues/391)
* Removed the requirement for R in the conda environment
* Make `params.multiqc_config` give an _additional_ MultiQC config file instead of replacing the one that ships with the pipeline
* Ignore only `tests/` and `testing/` directories in `.gitignore` to avoid ignoring `test.config` configuration file
* Rephrase docs to promote usage of containers over Conda to ensure reproducibility
* Stage the workflow summary YAML file within MultiQC work directory

### Linting

* Removed linting for CircleCI
* Allow any one of `params.reads` or `params.input` or `params.design` before warning
* Added whitespace padding to lint error URLs
* Improved documentation for lint errors
* Allow either `>=` or `!>=` in nextflow version checks (the latter exits with an error instead of just warning) [#506](https://github.com/nf-core/tools/issues/506)
* Check that `manifest.version` ends in `dev` and throw a warning if not
  * If running with `--release` check the opposite and fail if not
* Tidied up error messages and syntax for linting GitHub actions branch tests
* Add YAML validator
* Don't print test results if we have a critical error

### Other

* Fix automatic synchronisation of the template after releases of nf-core/tools
* Improve documentation for installing `nf-core/tools`
* Replace preprint by the new nf-core publication in Nature Biotechnology :champagne:
* Use `stderr` instead of `stdout` for header artwork
* Tolerate unexpected output from `nextflow config` command
* Add social preview image
* Added a [release checklist](.github/RELEASE_CHECKLIST.md) for the tools repo

## [v1.8 - Black Sheep](https://github.com/nf-core/tools/releases/tag/1.8) - [2020-01-27]

### Continuous integration

* GitHub Actions CI workflows are now included in the template pipeline
  * Please update these files to match the existing tests that you have in `.travis.yml`
* Travis CI tests will be deprecated from the next `tools` release
* Linting will generate a warning if GitHub Actions workflows do not exist and if applicable to remove Travis CI workflow file i.e. `.travis.yml`.

### Tools helper code

* Refactored the template synchronisation code to be part of the main nf-core tool
* `nf-core bump-version` now also bumps the version string of the exported conda environment in the Dockerfile
* Updated Blacklist of synced pipelines
* Ignore pre-releases in `nf-core list`
* Updated documentation for `nf-core download`
* Fixed typo in `nf-core launch` final command
* Handle missing pipeline descriptions in `nf-core list`
* Migrate tools package CI to GitHub Actions

### Linting

* Adjusted linting to enable `patch` branches from being tested
* Warn if GitHub Actions workflows do not exist, warn if `.travis.yml` and circleCI are there
* Lint for `Singularity` file and raise error if found [#458](https://github.com/nf-core/tools/issues/458)
* Added linting of GitHub Actions workflows `linting.yml`, `ci.yml` and `branch.yml`
* Warn if pipeline name contains upper case letters or non alphabetical characters [#85](https://github.com/nf-core/tools/issues/85)
* Make CI tests of lint code pass for releases

### Template pipeline

* Fixed incorrect paths in iGenomes config as described in issue [#418](https://github.com/nf-core/tools/issues/418)
* Fixed incorrect usage of non-existent parameter in the template [#446](https://github.com/nf-core/tools/issues/446)
* Add UCSC genomes to `igenomes.config` and add paths to all genome indices
* Change `maxMultiqcEmailFileSize` parameter to `max_multiqc_email_size`
* Export conda environment in Docker file [#349](https://github.com/nf-core/tools/issues/349)
* Change remaining parameters from `camelCase` to `snake_case` [#39](https://github.com/nf-core/hic/issues/39)
  * `--singleEnd` to `--single_end`
  * `--igenomesIgnore` to `--igenomes_ignore`
  * Having the old camelCase versions of these will now throw an error
* Add `autoMounts=true` to default singularity profile
* Add in `markdownlint` checks that were being ignored by default
* Disable ansi logging in the travis CI tests
* Move `params`section from `base.config` to `nextflow.config`
* Use `env` scope to export `PYTHONNOUSERSITE` in `nextflow.config` to prevent conflicts with host Python environment
* Bump minimum Nextflow version to `19.10.0` - required to properly use `env` scope in `nextflow.config`
* Added support for nf-tower in the travis tests, using public mailbox nf-core@mailinator.com
* Add link to [Keep a Changelog](http://keepachangelog.com/en/1.0.0/) and [Semantic Versioning](http://semver.org/spec/v2.0.0.html) to CHANGELOG
* Adjusted `.travis.yml` checks to allow for `patch` branches to be tested
* Add Python 3.7 dependency to the `environment.yml` file
* Remove `awsbatch` profile cf [nf-core/configs#71](https://github.com/nf-core/configs/pull/71)
* Make `scrape_software_versions.py` compatible with Python3 to enable miniconda3 in    [base image PR](https://github.com/nf-core/tools/pull/462)
* Add GitHub Actions workflows and respective linting
* Add `NXF_ANSI_LOG` as global environment variable to template GitHub Actions CI workflow
* Fixed global environment variable in GitHub Actions CI workflow
* Add `--awscli` parameter
* Add `README.txt` path for genomes in `igenomes.config` [nf-core/atacseq#75](https://github.com/nf-core/atacseq/issues/75)
* Fix buggy ANSI codes in pipeline summary log messages
* Add a `TODO` line in the new GitHub Actions CI test files

### Base Docker image

* Use miniconda3 instead of miniconda for a Python 3k base environment
  * If you still need Python 2 for your pipeline, add `conda-forge::python=2.7.4` to the dependencies in your `environment.yml`
* Update conda version to 4.7.12

### Other

* Updated Base Dockerfile to Conda 4.7.10
* Entirely switched from Travis-Ci.org to Travis-Ci.com for template and tools
* Improved core documentation (`-profile`)

## [v1.7 - Titanium Kangaroo](https://github.com/nf-core/tools/releases/tag/1.7) - [2019-10-07]

### Tools helper code

* The tools `create` command now sets up a `TEMPLATE` and a `dev` branch for syncing
* Fixed issue [379](https://github.com/nf-core/tools/issues/379)
* nf-core launch now uses stable parameter schema version 0.1.0
* Check that PR from patch or dev branch is acceptable by linting
* Made code compatible with Python 3.7
* The `download` command now also fetches institutional configs from nf-core/configs
* When listing pipelines, a nicer message is given for the rare case of a detached `HEAD` ref in a locally pulled pipeline. [#297](https://github.com/nf-core/tools/issues/297)
* The `download` command can now compress files into a single archive.
* `nf-core create` now fetches a logo for the pipeline from the nf-core website
* The readme should now be rendered properly on PyPI.

### Syncing

* Can now sync a targeted pipeline via command-line
* Updated Blacklist of synced pipelines
* Removed `chipseq` from Blacklist of synced pipelines
* Fixed issue [#314](https://github.com/nf-core/tools/issues/314)

### Linting

* If the container slug does not contain the nf-core organisation (for example during development on a fork), linting will raise a warning, and an error with release mode on

### Template pipeline

* Add new code for Travis CI to allow PRs from patch branches too
* Fix small typo in central readme of tools for future releases
* Small code polishing + typo fix in the template main.nf file
* Header ANSI codes no longer print `[2m` to console when using `-with-ansi`
* Switched to yaml.safe_load() to fix PyYAML warning that was thrown because of a possible [exploit](https://github.com/yaml/pyyaml/wiki/PyYAML-yaml.load(input)-Deprecation)
* Add `nf-core` citation
* Add proper `nf-core` logo for tools
* Add `Quick Start` section to main README of template
* Fix [Docker RunOptions](https://github.com/nf-core/tools/pull/351) to get UID and GID set in the template
* `Dockerfile` now specifically uses the proper release tag of the nfcore/base image
* Use [`file`](https://github.com/nf-core/tools/pull/354) instead of `new File`
  to avoid weird behavior such as making an `s3:/` directory locally when using
  an AWS S3 bucket as the `--outdir`.
* Fix workflow.onComplete() message when finishing pipeline
* Update URL for joining the nf-core slack to [https://nf-co.re/join/slack](https://nf-co.re/join/slack)
* Add GitHub Action for CI and Linting
* [Increased default time limit](https://github.com/nf-core/tools/issues/370) to 4h
* Add direct link to the pipeline slack channel in the contribution guidelines
* Add contributions and support heading with links to contribution guidelines and link to the pipeline slack channel in the main README
* Fix Parameters JSON due to new versionized structure
* Added conda-forge::r-markdown=1.1 and conda-forge::r-base=3.6.1 to environment
* Plain-text email template now has nf-core ASCII artwork
* Template configured to use logo fetched from website
* New option `--email_on_fail` which only sends emails if the workflow is not successful
* Add file existence check when checking software versions
* Fixed issue [#165](https://github.com/nf-core/tools/issues/165) - Use `checkIfExists`
* Consistent spacing for `if` statements
* Add sensible resource labels to `base.config`

### Other

* Bump `conda` to 4.6.14 in base nf-core Dockerfile
* Added a Code of Conduct to nf-core/tools, as only the template had this before
* TravisCI tests will now also start for PRs from `patch` branches, [to allow fixing critical issues](https://github.com/nf-core/tools/pull/392) without making a new major release

## [v1.6 - Brass Walrus](https://github.com/nf-core/tools/releases/tag/1.6) - [2020-04-09]

### Syncing

* Code refactoring to make the script more readable
* No travis build failure anymore on sync errors
* More verbose logging

### Template pipeline

* awsbatch `work-dir` checking moved to nextflow itself. Removed unsatisfiable check in main.nf template.
* Fixed markdown linting
* Tools CI testing now runs markdown lint on compiled template pipeline
* Migrated large portions of documentation to the [nf-core website](https://github.com/nf-core/nf-co.re/pull/93)
* Removed Gitter references in `.github/` directories for `tools/` and pipeline template.
* Changed `scrape_software_versions.py` to output `.csv` file
* Added `export_plots` parameter to multiqc config
* Corrected some typos as listed [here](https://github.com/nf-core/tools/issues/348) to Guidelines

### Tools helper code

* Drop [nf-core/rnaseq](https://github.com/nf-core/rnaseq]) from `blacklist.json` to make template sync available
* Updated main help command to sort the subcommands in a more logical order
* Updated readme to describe the new `nf-core launch` command
* Fix bugs in `nf-core download`
  * The _latest_ release is now fetched by default if not specified
  * Downloaded pipeline files are now properly executable.
* Fixed bugs in `nf-core list`
  * Sorting now works again
  * Output is partially coloured (better highlighting out of date pipelines)
  * Improved documentation
* Fixed bugs in `nf-core lint`
  * The order of conda channels is now correct, avoiding occasional erroneous errors that packages weren't found ([#207](https://github.com/nf-core/tools/issues/207))
  * Allow edge versions in nf-core pipelines
* Add reporting of ignored errored process
  * As a solution for [#103](https://github.com/nf-core/tools/issues/103))
* Add Bowtie2 and BWA in iGenome config file template

## [v1.5 - Iron Shark](https://github.com/nf-core/tools/releases/tag/1.5) - [2019-03-13]

### Template pipeline

* Dropped Singularity file
* Summary now logs details of the cluster profile used if from [nf-core/configs](https://github.com/nf-core/configs)
* Dockerhub is used in favor of Singularity Hub for pulling when using the Singularity profile
* Changed default container tag from latest to dev
* Brought the logo to life
* Change the default filenames for the pipeline trace files
* Remote fetch of nf-core/configs profiles fails gracefully if offline
* Remove `params.container` and just directly define `process.container` now
* Completion email now includes MultiQC report if not too big
* `params.genome` is now checked if set, to ensure that it's a valid iGenomes key
* Together with nf-core/configs, helper function now checks hostname and suggests a valid config profile
* `awsbatch` executor requires the `tracedir` not to be set to an `s3` bucket.

### Tools helper code

* New `nf-core launch` command to interactively launch nf-core pipelines from command-line
  * Works with a `parameters.settings.json` file shipped with each pipeline
  * Discovers additional `params` from the pipeline dynamically
* Drop Python 3.4 support
* `nf-core list` now only shows a value for _"is local latest version"_ column if there is a local copy.
* Lint markdown formatting in automated tests
  * Added `markdownlint-cli` for checking Markdown syntax in pipelines and tools repo
* Syncing now reads from a `blacklist.json` in order to exclude pipelines from being synced if necessary.
* Added nf-core tools API description to assist developers with the classes and functions available.
  * Docs are automatically built by Travis CI and updated on the nf-co.re website.
* Introduced test for filtering remote workflows by keyword.
* Build tools python API docs
  * Use Travis job for api doc generation and publish

* `nf-core bump-version` now stops before making changes if the linting fails
* Code test coverage
  * Introduced test for filtering remote workflows by keyword
* Linting updates
  * Now properly searches for conda packages in default channels
  * Now correctly validates version pinning for packages from PyPI
  * Updates for changes to `process.container` definition

### Other

* Bump `conda` to 4.6.7 in base nf-core Dockerfile

## [v1.4 - Tantalum Butterfly](https://github.com/nf-core/tools/releases/tag/1.4) - [2018-12-12]

### Template pipeline

* Institutional custom config profiles moved to github `nf-core/configs`
  * These will now be maintained centrally as opposed to being shipped with the pipelines in `conf/`
  * Load `base.config` by default for all profiles
  * Removed profiles named `standard` and `none`
  * Added parameter `--igenomesIgnore` so `igenomes.config` is not loaded if parameter clashes are observed
  * Added parameter `--custom_config_version` for custom config version control. Can use this parameter to provide commit id for reproducibility. Defaults to `master`
  * Deleted custom configs from template in `conf/` directory i.e. `uzh.config`, `binac.config` and `cfc.config`
* `multiqc_config` and `output_md` are now put into channels instead of using the files directly (see issue [#222](https://github.com/nf-core/tools/issues/222))
* Added `local.md` to cookiecutter template in `docs/configuration/`. This was referenced in `README.md` but not present.
* Major overhaul of docs to add/remove parameters, unify linking of files and added description for providing custom configs where necessary
* Travis: Pull the `dev` tagged docker image for testing
* Removed UPPMAX-specific documentation from the template.

### Tools helper code

* Make Travis CI tests fail on pull requests if the `CHANGELOG.md` file hasn't been updated
* Minor bugfixing in Python code (eg. removing unused import statements)
* Made the web requests caching work on multi-user installations
* Handle exception if nextflow isn't installed
* Linting: Update for Travis: Pull the `dev` tagged docker image for testing

## [v1.3 - Citreous Swordfish](https://github.com/nf-core/tools/releases/tag/1.3) - [2018-11-21]

* `nf-core create` command line interface updated
  * Interactive prompts for required arguments if not given
  * New flag for workflow author
* Updated channel order for bioconda/conda-forge channels in environment.yaml
* Increased code coverage for sub command `create` and `licenses`
* Fixed nasty dependency hell issue between `pytest` and `py` package in Python 3.4.x
* Introduced `.coveragerc` for pytest-cov configuration, which excludes the pipeline template now from being reported
* Fix [189](https://github.com/nf-core/tools/issues/189): Check for given conda and PyPi package dependencies, if their versions exist
* Added profiles for `cfc`,`binac`, `uzh` that can be synced across pipelines
  * Ordering alphabetically for profiles now
* Added `pip install --upgrade pip` to `.travis.yml` to update pip in the Travis CI environment

## [v1.2](https://github.com/nf-core/tools/releases/tag/1.2) - [2018-10-01]

* Updated the `nf-core release` command
  * Now called `nf-core bump-versions` instead
  * New flag `--nextflow` to change the required nextflow version instead
* Template updates
  * Simpler installation of the `nf-core` helper tool, now directly from PyPI
  * Bump minimum nextflow version to `0.32.0` - required for built in `manifest.nextflowVersion` check and access to `workflow.manifest` variables from within nextflow scripts
  * New `withName` syntax for configs
  * Travis tests fail if PRs come against the `master` branch, slightly refactored
  * Improved GitHub contributing instructions and pull request / issue templates
* New lint tests
  * `.travis.yml` test for PRs made against the `master` branch
  * Automatic `--release` option not used if the travis repo is `nf-core/tools`
  * Warnings if depreciated variables `params.version` and `params.nf_required_version` are found
* New `nf-core licences` subcommand to show licence for each conda package in a workflow
* `nf-core list` now has options for sorting pipeline nicely
* Latest version of conda used in nf-core base docker image
* Updated PyPI deployment to  correctly parse the markdown readme (hopefully!)
* New GitHub contributing instructions and pull request template

## [v1.1](https://github.com/nf-core/tools/releases/tag/1.1) - [2018-08-14]

Very large release containing lots of work from the first nf-core hackathon, held in SciLifeLab Stockholm.

* The [Cookiecutter template](https://github.com/nf-core/cookiecutter) has been merged into tools
  * The old repo above has been archived
  * New pipelines are now created using the command `nf-core create`
  * The nf-core template and associated linting are now controlled under the same version system
* Large number of template updates and associated linting changes
  * New simplified cookiecutter variable usage
  * Refactored documentation - simplified and reduced duplication
  * Better `manifest` variables instead of `params` for pipeline name and version
  * New integrated nextflow version checking
  * Updated travis docker pull command to use tagging to allow release tests to pass
  * Reverted Docker and Singularity syntax to use `ENV` hack again
* Improved Python readme parsing for PyPI
* Updated Travis tests to check that the correct `dev` branch is being targeted
* New sync tool to automate pipeline updates
  * Once initial merges are complete, a nf-core bot account will create PRs for future template updates

## [v1.0.1](https://github.com/nf-core/tools/releases/tag/1.0.1) - [2018-07-18]

The version 1.0 of nf-core tools cannot be installed from PyPi. This patch fixes it, by getting rid of the requirements.txt plus declaring the dependent modules in the setup.py directly.

## [v1.0](https://github.com/nf-core/tools/releases/tag/1.0) - [2018-06-12]

Initial release of the nf-core helper tools package. Currently includes four subcommands:

* `nf-core list`: List nf-core pipelines with local info
* `nf-core download`: Download a pipeline and singularity container
* `nf-core lint`: Check pipeline against nf-core guidelines
* `nf-core release`: Update nf-core pipeline version number<|MERGE_RESOLUTION|>--- conflicted
+++ resolved
@@ -2,25 +2,21 @@
 
 ## v1.13dev
 
-_..nothing yet.._
-
-## [v1.12.1 - Silver Dolphin](https://github.com/nf-core/tools/releases/tag/1.12.1) - [2020-12-03]
-
 ### Template
 
-<<<<<<< HEAD
 * Move, modularise and import boilerplate code via Groovy `lib/` directory
 * Implement DSL2 syntax for pipeline template
 * Adding TODOs and MultiQC process in DSL2 template
 * [#522](https://github.com/nf-core/tools/issues/522) - Unify iGenomes index usage
 
-### Linting
-=======
+## [v1.12.1 - Silver Dolphin](https://github.com/nf-core/tools/releases/tag/1.12.1) - [2020-12-03]
+
+### Template
+
 * Finished switch from `$baseDir` to `$projectDir` in `iGenomes.conf` and `main.nf`
   * Main fix is for `smail_fields` which was a bug introduced in the previous release. Sorry about that!
 * Ported a number of small content tweaks from nf-core/eager to the template [[#786](https://github.com/nf-core/tools/issues/786)]
   * Better contributing documentation, more placeholders in documentation files, more relaxed markdownlint exceptions for certain HTML tags, more content for the PR and issue templates.
->>>>>>> 14f54a30
 
 ### Tools helper code
 
