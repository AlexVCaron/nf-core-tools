# nf-core/tools: Changelog

## v2.5dev

### Template

- Fix bug in pipeline readme logo URL ([#1589](https://github.com/nf-core/tools/issues/1589))

### Linting

- Check that the `.prettierignore` file exists and that starts with the same content.
- Add isort configuration and GitHub workflow ([#1538](https://github.com/nf-core/tools/pull/1538))

### General

<<<<<<< HEAD
- Fix and improve broken test for Singularity container download [#1622](https://github.com/nf-core/tools/pull/1622).
=======
- Updated the package requirements to prevent defunct installations of nf-core [#1620](https://github.com/nf-core/tools/pull/1620)
- Add `--fail-warned` flag to `nf-core lint` to make warnings fail [#1593](https://github.com/nf-core/tools/pull/1593)
- Add `--fail-warned` flag to pipeline linting workflow [#1593](https://github.com/nf-core/tools/pull/1593)
>>>>>>> dd7b59bc

### Modules

- Add `--fix-version` flag to `nf-core modules lint` command to update modules to the latest version ([#1588](https://github.com/nf-core/tools/pull/1588))
- Fix a bug in the regex extracting the version from biocontainers URLs [#1598](https://github.com/nf-core/tools/pull/1598)

## [v2.4.1 - Cobolt Koala Patch](https://github.com/nf-core/tools/releases/tag/2.4) - [2022-05-16]

- Patch release to try to fix the template sync ([#1585](https://github.com/nf-core/tools/pull/1585))
- Avoid persistent temp files from pytests ([#1566](https://github.com/nf-core/tools/pull/1566))
- Add option to trigger sync manually on just nf-core/testpipeline

## [v2.4 - Cobolt Koala](https://github.com/nf-core/tools/releases/tag/2.4) - [2022-05-16]

### Template

- Read entire lines when sniffing the samplesheet format (fix [#1561](https://github.com/nf-core/tools/issues/1561))
- Add actions workflow to respond to `@nf-core-bot fix linting` comments on pipeline PRs
- Fix Prettier formatting bug in completion email HTML template ([#1509](https://github.com/nf-core/tools/issues/1509))
- Fix bug in pipeline readme logo URL
- Set the default DAG graphic output to HTML to have a default that does not depend on Graphviz being installed on the host system ([#1512](https://github.com/nf-core/tools/pull/1512)).
- Removed retry strategy for AWS tests CI, as Nextflow now handles spot instance retries itself
- Add `.prettierignore` file to stop Prettier linting tests from running over test files
- Made module template test command match the default used in `nf-core modules create-test-yml` ([#1562](https://github.com/nf-core/tools/issues/1562))
- Removed black background from Readme badges now that GitHub has a dark mode, added Tower launch badge.
- Don't save md5sum for `versions.yml` when running `nf-core modules create-test-yml` ([#1511](https://github.com/nf-core/tools/pull/1511))

### General

- Add actions workflow to respond to `@nf-core-bot fix linting` comments on nf-core/tools PRs
- Use [`$XDG_CONFIG_HOME`](https://specifications.freedesktop.org/basedir-spec/basedir-spec-latest.html) or `~/.config/nf-core` instead of `~/.nfcore` for API cache (the latter can be safely deleted)
- Consolidate GitHub API calls into a shared function that uses authentication from the [`gh` GitHub cli tool](https://cli.github.com/) or `GITHUB_AUTH_TOKEN` to avoid rate limiting ([#1499](https://github.com/nf-core/tools/pull/1499))
- Add an empty line to `modules.json`, `params.json` and `nextflow-schema.json` when dumping them to avoid prettier errors.
- Remove empty JSON schema definition groups to avoid usage errors ([#1419](https://github.com/nf-core/tools/issues/1419))
- Bumped the minimum version of `rich` from `v10` to `v10.7.0`

### Modules

- Add a new command `nf-core modules mulled` which can generate the name for a multi-tool container image.
- Add a new command `nf-core modules test` which runs pytests locally.
- Print include statement to terminal when `modules install` ([#1520](https://github.com/nf-core/tools/pull/1520))
- Allow follow links when generating `test.yml` file with `nf-core modules create-test-yml` ([1570](https://github.com/nf-core/tools/pull/1570))
- Escaped test run output before logging it, to avoid a rich ` MarkupError`

### Linting

- Don't allow a `.nf-core.yaml` file, should be `.yml` ([#1515](https://github.com/nf-core/tools/pull/1515)).
- `shell` blocks now recognised to avoid error `when: condition has too many lines` ([#1557](https://github.com/nf-core/tools/issues/1557))
- Fixed error when using comments after `input` tuple lines ([#1542](https://github.com/nf-core/tools/issues/1542))
- Don't lint the `shell` block when `script` is used ([1558](https://github.com/nf-core/tools/pull/1558))
- Check that `template` is used in `script` blocks
- Tweaks to CLI output display of lint results

## [v2.3.2 - Mercury Vulture Fixed Formatting](https://github.com/nf-core/tools/releases/tag/2.3.2) - [2022-03-24]

Very minor patch release to fix the full size AWS tests and re-run the template sync, which partially failed due to GitHub pull-requests being down at the time of release.

### Template

- Updated the AWS GitHub actions to let nf-core/tower-action use it's defaults for pipeline and git sha ([#1488](https://github.com/nf-core/tools/pull/1488))
- Add prettier editor extension to `gitpod.yml` in template ([#1485](https://github.com/nf-core/tools/pull/1485))
- Remove traces of markdownlint in the template ([#1486](https://github.com/nf-core/tools/pull/1486)
- Remove accidentally added line in `CHANGELOG.md` in the template ([#1487](https://github.com/nf-core/tools/pull/1487))
- Update linting to check that `.editorconfig` is there and `.yamllint.yml` isn't.

## [v2.3.1 - Mercury Vulture Formatting](https://github.com/nf-core/tools/releases/tag/2.3.1) - [2022-03-23]

This patch release is primarily to address problems that we had in the v2.3 release with code linting.
Instead of resolving those specific issues, we chose to replace the linting tools (`markdownlint`, `yamllint`) with a new tool: [_Prettier_](https://prettier.io)

This is a fairly major change and affects a lot of files. However, it will hopefully simplify future usage.
Prettier can auto-format many different file formats (for pipelines the most relevant are markdown and YAML) and is extensible with plugins ([Nextflow](https://github.com/nf-core/prettier-plugin-nextflow), anyone?).
It tends to be a bit less strict than `markdownlint` and `yamllint` and importantly _can fix files for you_ rather than just complaining.

The sync PR may be a little big because of many major changes (whitespace, quotation mark styles etc).
To help with the merge, _**we highly recommend running Prettier on your pipeline's codebase before attempting the template merge**_.
If you take this approach, please copy `.editorconfig` and `.prettierrc.yml` from the template to your pipeline root first,
as they configure the behaviour of Prettier.

To run Prettier, go to the base of the repository where `.editorconfig` and `.prettierrc.yml` are located.
Make sure your `git status` is clean so that the changes don't affect anything you're working on and run:

```bash
prettier --write .
```

This runs Prettier and tells it to fix any issues it finds in place.

Please note that there are many excellent integrations for Prettier available, for example VSCode can be set up to automatically format files on save.

### Template

- Replace `markdownlint` and `yamllint` with [_Prettier_](https://prettier.io) for linting formatting / whitespace ([#1470](https://github.com/nf-core/tools/pull/1470))
- Add CI test using `editorconfig-checker` for other file types to look for standardised indentation and formatting ([#1476](https://github.com/nf-core/tools/pull/1476))
- Add md5sum check of `versions.yml` to `test.yml` on the modules template.
- Update bundled module wrappers to latest versions ([#1462](https://github.com/nf-core/tools/pull/1462))
- Renamed `assets/multiqc_config.yaml` to `assets/multiqc_config.yml` (`yml` not `yaml`) ([#1471](https://github.com/nf-core/tools/pull/1471))

### General

- Convert nf-core/tools API / lint test documentation to MyST ([#1245](https://github.com/nf-core/tools/pull/1245))
- Build documentation for the `nf-core modules lint` tests ([#1250](https://github.com/nf-core/tools/pull/1250))
- Fix some colours in the nf-core/tools API docs ([#1467](https://github.com/nf-core/tools/pull/1467))
- Install tools inside GitPod Docker using the repo itself and not from Conda.
- Rewrite GitHub Actions workflow for publishing the GitPod Docker image.
- Improve config for PyTest so that you can run `pytest` instead of `pytest tests/` ([#1461](https://github.com/nf-core/tools/pull/1461))
- New pipeline lint test `multiqc_config` that checks YAML structure instead of basic file contents ([#1461](https://github.com/nf-core/tools/pull/1461))
- Updates to the GitPod docker image to install the latest version of nf-core/tools

## [v2.3 - Mercury Vulture](https://github.com/nf-core/tools/releases/tag/2.3) - [2022-03-15]

### Template

- Removed mention of `--singularity_pull_docker_container` in pipeline `README.md`
- Replaced equals with ~ in nf-core headers, to stop false positive unresolved conflict errors when committing with VSCode.
- Add retry strategy for AWS megatests after releasing [nf-core/tower-action v2.2](https://github.com/nf-core/tower-action/releases/tag/v2.2)
- Added `.nf-core.yml` file with `repository_type: pipeline` for modules commands
- Update igenomes path to the `BWAIndex` to fetch the whole `version0.6.0` folder instead of only the `genome.fa` file
- Remove pinned Node version in the GitHub Actions workflows, to fix errors with `markdownlint`
- Bumped `nf-core/tower-action` to `v3` and removed `pipeline` and `revision` from the AWS workflows, which were not needed
- Add yamllint GitHub Action.
- Add `.yamllint.yml` to avoid line length and document start errors ([#1407](https://github.com/nf-core/tools/issues/1407))
- Add `--publish_dir_mode` back into the pipeline template ([nf-core/rnaseq#752](https://github.com/nf-core/rnaseq/issues/752#issuecomment-1039451607))
- Add optional loading of of pipeline-specific institutional configs to `nextflow.config`
- Make `--outdir` a mandatory parameter ([nf-core/tools#1415](https://github.com/nf-core/tools/issues/1415))

### General

- Updated `nf-core download` to work with latest DSL2 syntax for containers ([#1379](https://github.com/nf-core/tools/issues/1379))
- Made `nf-core modules create` detect repository type with explicit `.nf-core.yml` instead of random readme stuff ([#1391](https://github.com/nf-core/tools/pull/1391))
- Added a Gitpod environment and Dockerfile ([#1384](https://github.com/nf-core/tools/pull/1384))
  - Adds conda, Nextflow, nf-core, pytest-workflow, mamba, and pip to base Gitpod Docker image.
  - Adds GH action to build and push Gitpod Docker image.
  - Adds Gitpod environment to template.
  - Adds Gitpod environment to tools with auto build of nf-core tool.
- Shiny new command-line help formatting ([#1403](https://github.com/nf-core/tools/pull/1403))
- Call the command line help with `-h` as well as `--help` (was formerly just the latter) ([#1404](https://github.com/nf-core/tools/pull/1404))
- Add `.yamllint.yml` config file to avoid line length and document start errors in the tools repo itself.
- Switch to `yamllint-github-action`to be able to configure yaml lint exceptions ([#1404](https://github.com/nf-core/tools/issues/1413))
- Prevent module linting KeyError edge case ([#1321](https://github.com/nf-core/tools/issues/1321))
- Bump-versions: Don't trim the trailing newline on files, causes editorconfig linting to fail ([#1265](https://github.com/nf-core/tools/issues/1265))
- Handle exception in `nf-core list` when a broken git repo is found ([#1273](https://github.com/nf-core/tools/issues/1273))
- Updated URL for pipeline lint test docs ([#1348](https://github.com/nf-core/tools/issues/1348))
- Updated `nf-core create` to tolerate failures and retry when fetching pipeline logos from the website ([#1369](https://github.com/nf-core/tools/issues/1369))
- Modified the CSS overriding `sphinx_rtd_theme` default colors to fix some glitches in the API documentation ([#1294](https://github.com/nf-core/tools/issues/1294))

### Modules

- New command `nf-core modules info` that prints nice documentation about a module to the terminal :sparkles: ([#1427](https://github.com/nf-core/tools/issues/1427))
- Linting a pipeline now fails instead of warning if a local copy of a module does not match the remote ([#1313](https://github.com/nf-core/tools/issues/1313))
- Fixed linting bugs where warning was incorrectly generated for:
  - `Module does not emit software version`
  - `Container versions do not match`
  - `input:` / `output:` not being specified in module
  - Allow for containers from other biocontainers resource as defined [here](https://github.com/nf-core/modules/blob/cde237e7cec07798e5754b72aeca44efe89fc6db/modules/cat/fastq/main.nf#L7-L8)
- Fixed traceback when using `stageAs` syntax as defined [here](https://github.com/nf-core/modules/blob/cde237e7cec07798e5754b72aeca44efe89fc6db/modules/cat/fastq/main.nf#L11)
- Added `nf-core schema docs` command to output pipline parameter documentation in Markdown format for inclusion in GitHub and other documentation systems ([#741](https://github.com/nf-core/tools/issues/741))
- Allow conditional process execution from the configuration file ([#1393](https://github.com/nf-core/tools/pull/1393))
- Add linting for when condition([#1397](https://github.com/nf-core/tools/pull/1397))
- Added modules ignored table to `nf-core modules bump-versions`. ([#1234](https://github.com/nf-core/tools/issues/1234))
- Added `--conda-package-version` flag for specifying version of conda package in `nf-core modules create`. ([#1238](https://github.com/nf-core/tools/issues/1238))
- Add option of writing diffs to file in `nf-core modules update` using either interactive prompts or the new `--diff-file` flag.
- Fixed edge case where module names that were substrings of other modules caused both to be installed ([#1380](https://github.com/nf-core/tools/issues/1380))
- Tweak handling of empty files when generating the test YAML ([#1376](https://github.com/nf-core/tools/issues/1376))
  - Fail linting if a md5sum for an empty file is found (instead of a warning)
  - Don't skip the md5 when generating a test file if an empty file is found (so that linting fails and can be manually checked)
- Linting checks test files for `TODO` statements as well as the main module code ([#1271](https://github.com/nf-core/tools/issues/1271))
- Handle error if `manifest` isn't set in `nextflow.config` ([#1418](https://github.com/nf-core/tools/issues/1418))

## [v2.2 - Lead Liger](https://github.com/nf-core/tools/releases/tag/2.2) - [2021-12-14]

### Template

- Update repo logos to utilize [GitHub's `#gh-light/dark-mode-only`](https://docs.github.com/en/github/writing-on-github/getting-started-with-writing-and-formatting-on-github/basic-writing-and-formatting-syntax#specifying-the-theme-an-image-is-shown-to), to switch between logos optimized for light or dark themes. The old repo logos have to be removed (in `docs/images` and `assets/`).
- Deal with authentication with private repositories
- Bump minimun Nextflow version to 21.10.3
- Convert pipeline template to updated Nextflow DSL2 syntax
- Solve circular import when importing `nf_core.modules.lint`
- Disable cache in `nf_core.utils.fetch_wf_config` while performing `test_wf_use_local_configs`.
- Modify software version channel handling to support multiple software version emissions (e.g. from mulled containers), and multiple software versions.
- Update `dumpsoftwareversion` module to correctly report versions with trailing zeros.
- Remove `params.hostnames` from the pipeline template ([#1304](https://github.com/nf-core/tools/issues/1304))
- Update `.gitattributes` to mark installed modules and subworkflows as `linguist-generated` ([#1311](https://github.com/nf-core/tools/issues/1311))
- Adding support for [Julia](https://julialang.org) package environments to `nextflow.config`([#1317](https://github.com/nf-core/tools/pull/1317))
- New YAML issue templates for pipeline bug reports and feature requests, with a much richer interface ([#1165](https://github.com/nf-core/tools/pull/1165))
- Update AWS test GitHub Actions to use v2 of [nf-core/tower-action](https://github.com/nf-core/tower-action)
- Post linting comment even when `linting.yml` fails
- Update `CONTRIBUTION.md` bullets to remove points related to `scrape_software_versions.py`
- Update AWS test to set Nextflow version to 21.10.3

### General

- Made lint check for parameters defaults stricter [[#992](https://github.com/nf-core/tools/issues/992)]
  - Default values in `nextflow.config` must match the defaults given in the schema (anything with `{` in, or in `main.nf` is ignored)
  - Defaults in `nextflow.config` must now match the variable _type_ specified in the schema
  - If you want the parameter to not have a default value, use `null`
  - Strings set to `false` or an empty string in `nextflow.config` will now fail linting
- Bump minimun Nextflow version to 21.10.3
- Changed `questionary` `ask()` to `unsafe_ask()` to not catch `KeyboardInterupts` ([#1237](https://github.com/nf-core/tools/issues/1237))
- Fixed bug in `nf-core launch` due to revisions specified with `-r` not being added to nextflow command. ([#1246](https://github.com/nf-core/tools/issues/1246))
- Update regex in `readme` test of `nf-core lint` to agree with the pipeline template ([#1260](https://github.com/nf-core/tools/issues/1260))
- Update 'fix' message in `nf-core lint` to conform to the current command line options. ([#1259](https://github.com/nf-core/tools/issues/1259))
- Fixed bug in `nf-core list` when `NXF_HOME` is set
- Run CI test used to create and lint/run the pipeline template with minimum and latest edge release of NF ([#1304](https://github.com/nf-core/tools/issues/1304))
- New YAML issue templates for tools bug reports and feature requests, with a much richer interface ([#1165](https://github.com/nf-core/tools/pull/1165))
- Handle synax errors in Nextflow config nicely when running `nf-core schema build` ([#1267](https://github.com/nf-core/tools/pull/1267))
- Erase temporary files and folders while performing Python tests (pytest)
- Remove base `Dockerfile` used for DSL1 pipeline container builds
- Run tests with Python 3.10
- [#1363](https://github.com/nf-core/tools/pull/1363) Fix tools CI workflow nextflow versions.

### Modules

- Fixed typo in `module_utils.py`.
- Fixed failing lint test when process section was missing from module. Also added the local failing tests to the warned section of the output table. ([#1235](https://github.com/nf-core/tools/issues/1235))
- Added `--diff` flag to `nf-core modules update` which shows the diff between the installed files and the versions
- Update `nf-core modules create` help texts which were not changed with the introduction of the `--dir` flag
- Check if README is from modules repo
- Update module template to DSL2 v2.0 (remove `functions.nf` from modules template and updating `main.nf` ([#1289](https://github.com/nf-core/tools/pull/))
- Substitute get process/module name custom functions in module `main.nf` using template replacement ([#1284](https://github.com/nf-core/tools/issues/1284))
- Check test YML file for md5sums corresponding to empty files ([#1302](https://github.com/nf-core/tools/issues/1302))
- Exit with an error if empty files are found when generating the test YAML file ([#1302](https://github.com/nf-core/tools/issues/1302))

## [v2.1 - Zinc Zebra](https://github.com/nf-core/tools/releases/tag/2.1) - [2021-07-27]

### Template

- Correct regex pattern for file names in `nextflow_schema.json`
- Remove `.` from nf-core/tools command examples
- Update Nextflow installation link in pipeline template ([#1201](https://github.com/nf-core/tools/issues/1201))
- Command `hostname` is not portable [[#1212](https://github.com/nf-core/tools/pull/1212)]
- Changed how singularity and docker links are written in template to avoid duplicate links

### General

- Changed names of some flags with `-r` as short options to make the flags more consistent between commands.

### Modules

- Added consistency checks between installed modules and `modules.json` ([#1199](https://github.com/nf-core/tools/issues/1199))
- Added support excluding or specifying version of modules in `.nf-core.yml` when updating with `nf-core modules install --all` ([#1204](https://github.com/nf-core/tools/issues/1204))
- Created `nf-core modules update` and removed updating options from `nf-core modules install`
- Added missing function call to `nf-core lint` ([#1198](https://github.com/nf-core/tools/issues/1198))
- Fix `nf-core lint` not filtering modules test when run with `--key` ([#1203](https://github.com/nf-core/tools/issues/1203))
- Fixed `nf-core modules install` not working when installing from branch with `-b` ([#1218](https://github.com/nf-core/tools/issues/1218))
- Added prompt to choose between updating all modules or named module in `nf-core modules update`
- Check if modules is installed before trying to update in `nf-core modules update`
- Verify that a commit SHA provided with `--sha` exists for `install/update` commands
- Add new-line to `main.nf` after `bump-versions` command to make ECLint happy

## [v2.0.1 - Palladium Platypus Junior](https://github.com/nf-core/tools/releases/tag/2.0.1) - [2021-07-13]

### Template

- Critical tweak to add `--dir` declaration to `nf-core lint` GitHub Actions `linting.yml` workflow

### General

- Add `--dir` declaration to `nf-core sync` GitHub Actions `sync.yml` workflow

## [v2.0 - Palladium Platypus](https://github.com/nf-core/tools/releases/tag/2.0) - [2021-07-13]

### :warning: Major enhancements & breaking changes

This marks the first Nextflow DSL2-centric release of `tools` which means that some commands won't work in full with DSL1 pipelines anymore. Please use a `v1.x` version of `tools` for such pipelines or better yet join us to improve our DSL2 efforts! Here are the most important changes:

- The pipeline template has been completely re-written in DSL2
- A module template has been added to auto-create best-practice DSL2 modules to speed up development
- A whole suite of commands have been added to streamline the creation, installation, removal, linting and version bumping of DSL2 modules either installed within pipelines or the nf-core/modules repo

### Template

- Move TODO item of `contains:` map in a YAML string [[#1082](https://github.com/nf-core/tools/issues/1082)]
- Trigger AWS tests via Tower API [[#1160](https://github.com/nf-core/tools/pull/1160)]

### General

- Fixed a bug in the Docker image build for tools that failed due to an extra hyphen. [[#1069](https://github.com/nf-core/tools/pull/1069)]
- Regular release sync fix - this time it was to do with JSON serialisation [[#1072](https://github.com/nf-core/tools/pull/1072)]
- Fixed bug in schema validation that ignores upper/lower-case typos in parameters [[#1087](https://github.com/nf-core/tools/issues/1087)]
- Bugfix: Download should use path relative to workflow for configs
- Remove lint checks for files related to conda and docker as not needed anymore for DSL2
- Removed `params_used` lint check because of incompatibility with DSL2
- Added`modules bump-versions` command to `README.md`
- Update docs for v2.0 release

### Modules

- Update comment style of modules `functions.nf` template file [[#1076](https://github.com/nf-core/tools/issues/1076)]
- Changed working directory to temporary directory for `nf-core modules create-test-yml` [[#908](https://github.com/nf-core/tools/issues/908)]
- Use Biocontainers API instead of quayi.io API for `nf-core modules create` [[#875](https://github.com/nf-core/tools/issues/875)]
- Update `nf-core modules install` to handle different versions of modules [#1116](https://github.com/nf-core/tools/pull/1116)
- Added `nf-core modules bump-versions` command to update all versions in the `nf-core/modules` repository [[#1123](https://github.com/nf-core/tools/issues/1123)]
- Updated `nf-core modules lint` to check whether a `git_sha` exists in the `modules.json` file or whether a new version is available [[#1114](https://github.com/nf-core/tools/issues/1114)]
- Refactored `nf-core modules` command into one file per command [#1124](https://github.com/nf-core/tools/pull/1124)
- Updated `nf-core modules remove` to also remove entry in `modules.json` file ([#1115](https://github.com/nf-core/tools/issues/1115))
- Bugfix: Interactive prompt for `nf-core modules install` was receiving too few arguments
- Added progress bar to creation of 'modules.json'
- Updated `nf-core modules list` to show versions of local modules
- Improved exit behavior by replacing `sys.exit` with exceptions
- Updated `nf-core modules remove` to remove module entry in `modules.json` if module directory is missing
- Create extra tempdir as work directory for `nf-core modules create-test-yml` to avoid adding the temporary files to the `test.yml`
- Refactored passing of command line arguments to `nf-core` commands and subcommands ([#1139](https://github.com/nf-core/tools/issues/1139), [#1140](https://github.com/nf-core/tools/issues/1140))
- Check for `modules.json` for entries of modules that are not actually installed in the pipeline [[#1141](https://github.com/nf-core/tools/issues/1141)]
- Added `<keywords>` argument to `nf-core modules list` for filtering the listed modules. ([#1139](https://github.com/nf-core/tools/issues/1139)
- Added support for a `bump-versions` configuration file [[#1142](https://github.com/nf-core/tools/issues/1142)]
- Fixed `nf-core modules create-test-yml` so it doesn't break when the output directory is supplied [[#1148](https://github.com/nf-core/tools/issues/1148)]
- Updated `nf-core modules lint` to work with new directory structure [[#1159](https://github.com/nf-core/tools/issues/1159)]
- Updated `nf-core modules install` and `modules.json` to work with new directory structure ([#1159](https://github.com/nf-core/tools/issues/1159))
- Updated `nf-core modules remove` to work with new directory structure [[#1159](https://github.com/nf-core/tools/issues/1159)]
- Restructured code and removed old table style in `nf-core modules list`
- Fixed bug causing `modules.json` creation to loop indefinitly
- Added `--all` flag to `nf-core modules install`
- Added `remote` and `local` subcommands to `nf-core modules list`
- Fix bug due to restructuring in modules template
- Added checks for verifying that the remote repository is well formed
- Added checks to `ModulesCommand` for verifying validity of remote repositories
- Misc. changes to `modules install`: check that module exist in remote, `--all` is has `--latest` by default.

#### Sync

- Don't set the default value to `"null"` when a parameter is initialised as `null` in the config [[#1074](https://github.com/nf-core/tools/pull/1074)]

#### Tests

- Added a test for the `version_consistency` lint check
- Refactored modules tests into separate files, and removed direct comparisons with number of tests in `lint` tests ([#1158](https://github.com/nf-core/tools/issues/1158))

## [v1.14 - Brass Chicken :chicken:](https://github.com/nf-core/tools/releases/tag/1.14) - [2021-05-11]

### Template

- Add the implicit workflow declaration to `main.nf` DSL2 template [[#1056](https://github.com/nf-core/tools/issues/1056)]
- Fixed an issue regarding explicit disabling of unused container engines [[#972](https://github.com/nf-core/tools/pull/972)]
- Removed trailing slash from `params.igenomes_base` to yield valid s3 paths (previous paths work with Nextflow but not aws cli)
- Added a timestamp to the trace + timetime + report + dag filenames to fix overwrite issue on AWS
- Rewrite the `params_summary_log()` function to properly ignore unset params and have nicer formatting [[#971](https://github.com/nf-core/tools/issues/971)]
- Fix overly strict `--max_time` formatting regex in template schema [[#973](https://github.com/nf-core/tools/issues/973)]
- Convert `d` to `day` in the `cleanParameters` function to make Duration objects like `2d` pass the validation [[#858](https://github.com/nf-core/tools/issues/858)]
- Added nextflow version to quick start section and adjusted `nf-core bump-version` [[#1032](https://github.com/nf-core/tools/issues/1032)]
- Use latest stable Nextflow version `21.04.0` for CI tests instead of the `-edge` release

### Download

- Fix bug in `nf-core download` where image names were getting a hyphen in `nf-core` which was breaking things.
- Extensive new interactive prompts for all command line flags [[#1027](https://github.com/nf-core/tools/issues/1027)]
  - It is now recommended to run `nf-core download` without any cli options and follow prompts (though flags can be used to run non-interactively if you wish)
- New helper code to set `$NXF_SINGULARITY_CACHEDIR` and add to `.bashrc` if desired [[#1027](https://github.com/nf-core/tools/issues/1027)]

### Launch

- Strip values from `nf-core launch` web response which are `False` and have no default in the schema [[#976](https://github.com/nf-core/tools/issues/976)]
- Improve API caching code when polling the website, fixes noisy log message when waiting for a response [[#1029](https://github.com/nf-core/tools/issues/1029)]
- New interactive prompts for pipeline name [[#1027](https://github.com/nf-core/tools/issues/1027)]

### Modules

- Added `tool_name_underscore` to the module template to allow TOOL_SUBTOOL in `main.nf` [[#1011](https://github.com/nf-core/tools/issues/1011)]
- Added `--conda-name` flag to `nf-core modules create` command to allow sidestepping questionary [[#988](https://github.com/nf-core/tools/issues/988)]
- Extended `nf-core modules lint` functionality to check tags in `test.yml` and to look for a entry in the `pytest_software.yml` file
- Update `modules` commands to use new test tag format `tool/subtool`
- New modules lint test comparing the `functions.nf` file to the template version
- Modules installed from alternative sources are put in folders based on the name of the source repository

### Linting

- Fix bug in nf-core lint config skipping for the `nextflow_config` test [[#1019](https://github.com/nf-core/tools/issues/1019)]
- New `-k`/`--key` cli option for `nf-core lint` to allow you to run only named lint tests, for faster local debugging
- Merge markers lint test - ignore binary files, allow config to ignore specific files [[#1040](https://github.com/nf-core/tools/pull/1040)]
- New lint test to check if all defined pipeline parameters are mentioned in `main.nf` [[#1038](https://github.com/nf-core/tools/issues/1038)]
- Added fix to remove warnings about params that get converted from camelCase to camel-case [[#1035](https://github.com/nf-core/tools/issues/1035)]
- Added pipeline schema lint checks for missing parameter description and parameters outside of groups [[#1017](https://github.com/nf-core/tools/issues/1017)]

### General

- Try to fix the fix for the automated sync when we submit too many PRs at once [[#970](https://github.com/nf-core/tools/issues/970)]
- Rewrite how the tools documentation is deployed to the website, to allow multiple versions
- Created new Docker image for the tools cli package - see installation docs for details [[#917](https://github.com/nf-core/tools/issues/917)]
- Ignore permission errors for setting up requests cache directories to allow starting with an invalid or read-only `HOME` directory

## [v1.13.3 - Copper Crocodile Resurrection :crocodile:](https://github.com/nf-core/tools/releases/tag/1.13.2) - [2021-03-24]

- Running tests twice with `nf-core modules create-test-yml` to catch unreproducible md5 sums [[#890](https://github.com/nf-core/tools/issues/890)]
- Fix sync error again where the Nextflow edge release needs to be used for some pipelines
- Fix bug with `nf-core lint --release` (`NameError: name 'os' is not defined`)
- Added linebreak to linting comment so that markdown header renders on PR comment properly
- `nf-core modules create` command - if no bioconda package is found, prompt user for a different bioconda package name
- Updated module template `main.nf` with new test data paths

## [v1.13.2 - Copper Crocodile CPR :crocodile: :face_with_head_bandage:](https://github.com/nf-core/tools/releases/tag/1.13.2) - [2021-03-23]

- Make module template pass the EC linter [[#953](https://github.com/nf-core/tools/pull/953)]
- Added better logging message if a user doesn't specificy the directory correctly with `nf-core modules` commands [[#942](https://github.com/nf-core/tools/pull/942)]
- Fixed parameter validation bug caused by JSONObject [[#937](https://github.com/nf-core/tools/issues/937)]
- Fixed template creation error regarding file permissions [[#932](https://github.com/nf-core/tools/issues/932)]
- Split the `create-lint-wf` tests up into separate steps in GitHub Actions to make the CI results easier to read
- Added automated PR comments to the Markdown, YAML and Python lint CI tests to explain failures (tools and pipeline template)
- Make `nf-core lint` summary table borders coloured according to overall pass / fail status
- Attempted a fix for the automated sync when we submit too many PRs at once [[#911](https://github.com/nf-core/tools/issues/911)]

## [v1.13.1 - Copper Crocodile Patch :crocodile: :pirate_flag:](https://github.com/nf-core/tools/releases/tag/1.13.1) - [2021-03-19]

- Fixed bug in pipeline linting markdown output that gets posted to PR comments [[#914]](https://github.com/nf-core/tools/issues/914)
- Made text for the PR branch CI check less verbose with a TLDR in bold at the top
- A number of minor tweaks to the new `nf-core modules lint` code

## [v1.13 - Copper Crocodile](https://github.com/nf-core/tools/releases/tag/1.13) - [2021-03-18]

### Template

- **Major new feature** - Validation of pipeline parameters [[#426]](https://github.com/nf-core/tools/issues/426)
  - The addition runs as soon as the pipeline launches and checks the pipeline input parameters two main things:
    - No parameters are supplied that share a name with core Nextflow options (eg. `--resume` instead of `-resume`)
    - Supplied parameters validate against the pipeline JSON schema (eg. correct variable types, required values)
  - If either parameter validation fails or the pipeline has errors, a warning is given about any unexpected parameters found which are not described in the pipeline schema.
  - This behaviour can be disabled by using `--validate_params false`
- Added profiles to support the [Charliecloud](https://hpc.github.io/charliecloud/) and [Shifter](https://nersc.gitlab.io/development/shifter/how-to-use/) container engines [[#824](https://github.com/nf-core/tools/issues/824)]
  - Note that Charliecloud requires Nextflow version `v21.03.0-edge` or later.
- Profiles for container engines now explicitly _disable_ all other engines [[#867](https://github.com/nf-core/tools/issues/867)]
- Fixed typo in nf-core-lint CI that prevented the markdown summary from being automatically posted on PRs as a comment.
- Changed default for `--input` from `data/*{1,2}.fastq.gz` to `null`, as this is now validated by the schema as a required value.
- Removed support for `--name` parameter for custom run names.
  - The same functionality for MultiQC still exists with the core Nextflow `-name` option.
- Added to template docs about how to identify process name for resource customisation
- The parameters `--max_memory` and `--max_time` are now validated against a regular expression [[#793](https://github.com/nf-core/tools/issues/793)]
  - Must be written in the format `123.GB` / `456.h` with any of the prefixes listed in the [Nextflow docs](https://www.nextflow.io/docs/latest/process.html#memory)
  - Bare numbers no longer allowed, avoiding people from trying to specify GB and actually specifying bytes.
- Switched from cookiecutter to Jinja2 [[#880]](https://github.com/nf-core/tools/pull/880)
- Finally dropped the wonderful [cookiecutter](https://github.com/cookiecutter/cookiecutter) library that was behind the first pipeline template that led to nf-core [[#880](https://github.com/nf-core/tools/pull/880)]
  - Now rendering templates directly using [Jinja](https://jinja.palletsprojects.com/), which is what cookiecutter was doing anyway

### Modules

Initial addition of a number of new helper commands for working with DSL2 modules:

- `modules list` - List available modules
- `modules install` - Install a module from nf-core/modules
- `modules remove` - Remove a module from a pipeline
- `modules create` - Create a module from the template
- `modules create-test-yml` - Create the `test.yml` file for a module with md5 sums, tags, commands and names added
- `modules lint` - Check a module against nf-core guidelines

You can read more about each of these commands in the main tools documentation (see `README.md` or <https://nf-co.re/tools>)

### Tools helper code

- Fixed some bugs in the command line interface for `nf-core launch` and improved formatting [[#829](https://github.com/nf-core/tools/pull/829)]
- New functionality for `nf-core download` to make it compatible with DSL2 pipelines [[#832](https://github.com/nf-core/tools/pull/832)]
  - Singularity images in module files are now discovered and fetched
  - Direct downloads of Singularity images in python allowed (much faster than running `singularity pull`)
  - Downloads now work with `$NXF_SINGULARITY_CACHEDIR` so that pipelines sharing containers have efficient downloads
- Changed behaviour of `nf-core sync` command [[#787](https://github.com/nf-core/tools/issues/787)]
  - Instead of opening or updating a PR from `TEMPLATE` directly to `dev`, a new branch is now created from `TEMPLATE` and a PR opened from this to `dev`.
  - This is to make it easier to fix merge conflicts without accidentally bringing the entire pipeline history back into the `TEMPLATE` branch (which makes subsequent sync merges much more difficult)

### Linting

- Major refactor and rewrite of pipieline linting code
  - Much better code organisation and maintainability
  - New automatically generated documentation using Sphinx
  - Numerous new tests and functions, removal of some unnecessary tests
- Added lint check for merge markers [[#321]](https://github.com/nf-core/tools/issues/321)
- Added new option `--fix` to automatically correct some problems detected by linting
- Added validation of default params to `nf-core schema lint` [[#823](https://github.com/nf-core/tools/issues/823)]
- Added schema validation of GitHub action workflows to lint function [[#795](https://github.com/nf-core/tools/issues/795)]
- Fixed bug in schema title and description validation
- Added second progress bar for conda dependencies lint check, as it can be slow [[#299](https://github.com/nf-core/tools/issues/299)]
- Added new lint test to check files that should be unchanged from the pipeline.
- Added the possibility to ignore lint tests using a `nf-core-lint.yml` config file [[#809](https://github.com/nf-core/tools/pull/809)]

## [v1.12.1 - Silver Dolphin](https://github.com/nf-core/tools/releases/tag/1.12.1) - [2020-12-03]

### Template

- Finished switch from `$baseDir` to `$projectDir` in `iGenomes.conf` and `main.nf`
  - Main fix is for `smail_fields` which was a bug introduced in the previous release. Sorry about that!
- Ported a number of small content tweaks from nf-core/eager to the template [[#786](https://github.com/nf-core/tools/issues/786)]
  - Better contributing documentation, more placeholders in documentation files, more relaxed markdownlint exceptions for certain HTML tags, more content for the PR and issue templates.

### Tools helper code

- Pipeline schema: make parameters of type `range` to `number`. [[#738](https://github.com/nf-core/tools/issues/738)]
- Respect `$NXF_HOME` when looking for pipelines with `nf-core list` [[#798](https://github.com/nf-core/tools/issues/798)]
- Swapped PyInquirer with questionary for command line questions in `launch.py` [[#726](https://github.com/nf-core/tools/issues/726)]
  - This should fix conda installation issues that some people had been hitting
  - The change also allows other improvements to the UI
- Fix linting crash when a file deleted but not yet staged in git [[#796](https://github.com/nf-core/tools/issues/796)]

## [v1.12 - Mercury Weasel](https://github.com/nf-core/tools/releases/tag/1.12) - [2020-11-19]

### Tools helper code

- Updated `nf_core` documentation generator for building [https://nf-co.re/tools-docs/](https://nf-co.re/tools-docs/)

### Template

- Make CI comments work with PRs from forks [[#765](https://github.com/nf-core/tools/issues/765)]
  - Branch protection and linting results should now show on all PRs
- Updated GitHub issue templates, which had stopped working
- Refactored GitHub Actions so that the AWS full-scale tests are triggered after docker build is finished
  - DockerHub push workflow split into two - one for dev, one for releases
- Updated actions to no longer use `set-env` which is now depreciating [[#739](https://github.com/nf-core/tools/issues/739)]
- Added config import for `test_full` in `nextflow.config`
- Switched depreciated `$baseDir` to `$projectDir`
- Updated minimum Nextflow version to `20.04.10`
- Make Nextflow installation less verbose in GitHub Actions [[#780](https://github.com/nf-core/tools/pull/780)]

### Linting

- Updated code to display colours in GitHub Actions log output
- Allow tests to pass with `dev` version of nf-core/tools (previous failure due to base image version)
- Lint code no longer tries to post GitHub PR comments. This is now done in a GitHub Action only.

## [v1.11 - Iron Tiger](https://github.com/nf-core/tools/releases/tag/1.11) - [2020-10-27]

### Template

- Fix command error in `awstest.yml` GitHub Action workflow.
- Allow manual triggering of AWS test GitHub Action workflows.
- Remove TODO item, which was proposing the usage of additional files beside `usage.md` and `output.md` for documentation.
- Added a Podman profile, which enables Podman as container.
- Updated linting for GitHub actions AWS tests workflows.

### Linting

- Made a base-level `Dockerfile` a warning instead of failure
- Added a lint failure if the old `bin/markdown_to_html.r` script is found
- Update `rich` package dependency and use new markup escaping to change `[[!]]` back to `[!]` again

### Other

- Pipeline sync - fetch full repo when checking out before sync
- Sync - Add GitHub actions manual trigger option

## [v1.10.2 - Copper Camel _(brought back from the dead)_](https://github.com/nf-core/tools/releases/tag/1.10.2) - [2020-07-31]

Second patch release to address some small errors discovered in the pipeline template.
Apologies for the inconvenience.

- Fix syntax error in `/push_dockerhub.yml` GitHub Action workflow
- Change `params.readPaths` -> `params.input_paths` in `test_full.config`
- Check results when posting the lint results as a GitHub comment
  - This feature is unfortunately not possible when making PRs from forks outside of the nf-core organisation for now.
- More major refactoring of the automated pipeline sync
  - New GitHub Actions matrix parallelisation of sync jobs across pipelines [[#673](https://github.com/nf-core/tools/issues/673)]
  - Removed the `--all` behaviour from `nf-core sync` as we no longer need it
  - Sync now uses a new list of pipelines on the website which does not include archived pipelines [[#712](https://github.com/nf-core/tools/issues/712)]
  - When making a PR it checks if a PR already exists - if so it updates it [[#710](https://github.com/nf-core/tools/issues/710)]
  - More tests and code refactoring for more stable code. Hopefully fixes 404 error [[#711](https://github.com/nf-core/tools/issues/711)]

## [v1.10.1 - Copper Camel _(patch)_](https://github.com/nf-core/tools/releases/tag/1.10.1) - [2020-07-30]

Patch release to fix the automatic template synchronisation, which failed in the v1.10 release.

- Improved logging: `nf-core --log-file log.txt` now saves a verbose log to disk.
- nf-core/tools GitHub Actions pipeline sync now uploads verbose log as an artifact.
- Sync - fixed several minor bugs, made logging less verbose.
- Python Rich library updated to `>=4.2.1`
- Hopefully fix git config for pipeline sync so that commit comes from @nf-core-bot
- Fix sync auto-PR text indentation so that it doesn't all show as code
- Added explicit flag `--show-passed` for `nf-core lint` instead of taking logging verbosity

## [v1.10 - Copper Camel](https://github.com/nf-core/tools/releases/tag/1.10) - [2020-07-30]

### Pipeline schema

This release of nf-core/tools introduces a major change / new feature: pipeline schema.
These are [JSON Schema](https://json-schema.org/) files that describe all of the parameters for a given
pipeline with their ID, a description, a longer help text, an optional default value, a variable _type_
(eg. `string` or `boolean`) and more.

The files will be used in a number of places:

- Automatic validation of supplied parameters when running pipelines
  - Pipeline execution can be immediately stopped if a required `param` is missing,
    or does not conform to the patterns / allowed values in the schema.
- Generation of pipeline command-line help
  - Running `nextflow run <pipeline> --help` will use the schema to generate a help text automatically
- Building online documentation on the [nf-core website](https://nf-co.re)
- Integration with 3rd party graphical user interfaces

To support these new schema files, nf-core/tools now comes with a new set of commands: `nf-core schema`.

- Pipeline schema can be generated or updated using `nf-core schema build` - this takes the parameters from
  the pipeline config file and prompts the developer for any mismatch between schema and pipeline.
  - Once a skeleton Schema file has been built, the command makes use of a new nf-core website tool to provide
    a user friendly graphical interface for developers to add content to their schema: [https://nf-co.re/pipeline_schema_builder](https://nf-co.re/pipeline_schema_builder)
- Pipelines will be automatically tested for valid schema that describe all pipeline parameters using the
  `nf-core schema lint` command (also included as part of the main `nf-core lint` command).
- Users can validate their set of pipeline inputs using the `nf-core schema validate` command.

In addition to the new schema commands, the `nf-core launch` command has been completely rewritten from
scratch to make use of the new pipeline schema. This command can use either an interactive command-line
prompt or a rich web interface to help users set parameters for a pipeline run.

The parameter descriptions and help text are fully used and embedded into the launch interfaces to make
this process as user-friendly as possible. We hope that it's particularly well suited to those new to nf-core.

Whilst we appreciate that this new feature will add a little work for pipeline developers, we're excited at
the possibilities that it brings. If you have any feedback or suggestions, please let us know either here on
GitHub or on the nf-core [`#json-schema` Slack channel](https://nfcore.slack.com/channels/json-schema).

### Python code formatting

We have adopted the use of the [Black Python code formatter](https://black.readthedocs.io/en/stable/).
This ensures a harmonised code formatting style throughout the package, from all contributors.
If you are editing any Python code in nf-core/tools you must now pass the files through Black when
making a pull-request. See [`.github/CONTRIBUTING.md`](.github/CONTRIBUTING.md) for details.

### Template

- Add `--publish_dir_mode` parameter [#585](https://github.com/nf-core/tools/issues/585)
- Isolate R library paths to those in container [#541](https://github.com/nf-core/tools/issues/541)
- Added new style of pipeline parameters JSON schema to pipeline template
- Add ability to attach MultiQC reports to completion emails when using `mail`
- Update `output.md` and add in 'Pipeline information' section describing standard NF and pipeline reporting.
- Build Docker image using GitHub Actions, then push to Docker Hub (instead of building on Docker Hub)
- Add Slack channel badge in pipeline README
- Allow multiple container tags in `ci.yml` if performing multiple tests in parallel
- Add AWS CI tests and full tests GitHub Actions workflows
- Update AWS CI tests and full tests secrets names
- Added `macs_gsize` for danRer10, based on [this post](https://biostar.galaxyproject.org/p/18272/)
- Add information about config files used for workflow execution (`workflow.configFiles`) to summary
- Fix `markdown_to_html.py` to work with Python 2 and 3.
- Change `params.reads` -> `params.input`
- Adding TODOs and MultiQC process in DSL2 template
- Change `params.readPaths` -> `params.input_paths`
- Added a `.github/.dockstore.yml` config file for automatic workflow registration with [dockstore.org](https://dockstore.org/)

### Linting

- Refactored PR branch tests to be a little clearer.
- Linting error docs explain how to add an additional branch protecton rule to the `branch.yml` GitHub Actions workflow.
- Adapted linting docs to the new PR branch tests.
- Failure for missing the readme bioconda badge is now a warn, in case this badge is not relevant
- Added test for template `{{ cookiecutter.var }}` placeholders
- Fix failure when providing version along with build id for Conda packages
- New `--json` and `--markdown` options to print lint results to JSON / markdown files
- Linting code now automatically posts warning / failing results to GitHub PRs as a comment if it can
- Added AWS GitHub Actions workflows linting
- Fail if `params.input` isn't defined.
- Beautiful new progress bar to look at whilst linting is running and awesome new formatted output on the command line :heart_eyes:
  - All made using the excellent [`rich` python library](https://github.com/willmcgugan/rich) - check it out!
- Tests looking for `TODO` strings should now ignore editor backup files. [#477](https://github.com/nf-core/tools/issues/477)

### nf-core/tools Continuous Integration

- Added CI test to check for PRs against `master` in tools repo
- CI PR branch tests fixed & now automatically add a comment on the PR if failing, explaining what is wrong
- Move some of the issue and PR templates into HTML `<!-- comments -->` so that they don't show in issues / PRs

### Other

- Describe alternative installation method via conda with `conda env create`
- nf-core/tools version number now printed underneath header artwork
- Bumped Conda version shipped with nfcore/base to 4.8.2
- Added log message when creating new pipelines that people should talk to the community about their plans
- Fixed 'on completion' emails sent using the `mail` command not containing body text.
- Improved command-line help text for nf-core/tools
- `nf-core list` now hides archived pipelines unless `--show_archived` flag is set
- Command line tools now checks if there is a new version of nf-core/tools available
  - Disable this by setting the environment variable `NFCORE_NO_VERSION_CHECK`, eg. `export NFCORE_NO_VERSION_CHECK=1`
- Better command-line output formatting of nearly all `nf-core` commands using [`rich`](https://github.com/willmcgugan/rich)

## [v1.9 - Platinum Pigeon](https://github.com/nf-core/tools/releases/tag/1.9) - [2020-02-20]

### Continuous integration

- Travis CI tests are now deprecated in favor of GitHub Actions within the pipeline template.
  - `nf-core bump-version` support has been removed for `.travis.yml`
  - `nf-core lint` now fails if a `.travis.yml` file is found
- Ported nf-core/tools Travis CI automation to GitHub Actions.
- Fixed the build for the nf-core/tools API documentation on the website

### Template

- Rewrote the documentation markdown > HTML conversion in Python instead of R
- Fixed rendering of images in output documentation [#391](https://github.com/nf-core/tools/issues/391)
- Removed the requirement for R in the conda environment
- Make `params.multiqc_config` give an _additional_ MultiQC config file instead of replacing the one that ships with the pipeline
- Ignore only `tests/` and `testing/` directories in `.gitignore` to avoid ignoring `test.config` configuration file
- Rephrase docs to promote usage of containers over Conda to ensure reproducibility
- Stage the workflow summary YAML file within MultiQC work directory

### Linting

- Removed linting for CircleCI
- Allow any one of `params.reads` or `params.input` or `params.design` before warning
- Added whitespace padding to lint error URLs
- Improved documentation for lint errors
- Allow either `>=` or `!>=` in nextflow version checks (the latter exits with an error instead of just warning) [#506](https://github.com/nf-core/tools/issues/506)
- Check that `manifest.version` ends in `dev` and throw a warning if not
  - If running with `--release` check the opposite and fail if not
- Tidied up error messages and syntax for linting GitHub actions branch tests
- Add YAML validator
- Don't print test results if we have a critical error

### Other

- Fix automatic synchronisation of the template after releases of nf-core/tools
- Improve documentation for installing `nf-core/tools`
- Replace preprint by the new nf-core publication in Nature Biotechnology :champagne:
- Use `stderr` instead of `stdout` for header artwork
- Tolerate unexpected output from `nextflow config` command
- Add social preview image
- Added a [release checklist](.github/RELEASE_CHECKLIST.md) for the tools repo

## [v1.8 - Black Sheep](https://github.com/nf-core/tools/releases/tag/1.8) - [2020-01-27]

### Continuous integration

- GitHub Actions CI workflows are now included in the template pipeline
  - Please update these files to match the existing tests that you have in `.travis.yml`
- Travis CI tests will be deprecated from the next `tools` release
- Linting will generate a warning if GitHub Actions workflows do not exist and if applicable to remove Travis CI workflow file i.e. `.travis.yml`.

### Tools helper code

- Refactored the template synchronisation code to be part of the main nf-core tool
- `nf-core bump-version` now also bumps the version string of the exported conda environment in the Dockerfile
- Updated Blacklist of synced pipelines
- Ignore pre-releases in `nf-core list`
- Updated documentation for `nf-core download`
- Fixed typo in `nf-core launch` final command
- Handle missing pipeline descriptions in `nf-core list`
- Migrate tools package CI to GitHub Actions

### Linting

- Adjusted linting to enable `patch` branches from being tested
- Warn if GitHub Actions workflows do not exist, warn if `.travis.yml` and circleCI are there
- Lint for `Singularity` file and raise error if found [#458](https://github.com/nf-core/tools/issues/458)
- Added linting of GitHub Actions workflows `linting.yml`, `ci.yml` and `branch.yml`
- Warn if pipeline name contains upper case letters or non alphabetical characters [#85](https://github.com/nf-core/tools/issues/85)
- Make CI tests of lint code pass for releases

### Template pipeline

- Fixed incorrect paths in iGenomes config as described in issue [#418](https://github.com/nf-core/tools/issues/418)
- Fixed incorrect usage of non-existent parameter in the template [#446](https://github.com/nf-core/tools/issues/446)
- Add UCSC genomes to `igenomes.config` and add paths to all genome indices
- Change `maxMultiqcEmailFileSize` parameter to `max_multiqc_email_size`
- Export conda environment in Docker file [#349](https://github.com/nf-core/tools/issues/349)
- Change remaining parameters from `camelCase` to `snake_case` [#39](https://github.com/nf-core/hic/issues/39)
  - `--singleEnd` to `--single_end`
  - `--igenomesIgnore` to `--igenomes_ignore`
  - Having the old camelCase versions of these will now throw an error
- Add `autoMounts=true` to default singularity profile
- Add in `markdownlint` checks that were being ignored by default
- Disable ansi logging in the travis CI tests
- Move `params`section from `base.config` to `nextflow.config`
- Use `env` scope to export `PYTHONNOUSERSITE` in `nextflow.config` to prevent conflicts with host Python environment
- Bump minimum Nextflow version to `19.10.0` - required to properly use `env` scope in `nextflow.config`
- Added support for nf-tower in the travis tests, using public mailbox nf-core@mailinator.com
- Add link to [Keep a Changelog](http://keepachangelog.com/en/1.0.0/) and [Semantic Versioning](http://semver.org/spec/v2.0.0.html) to CHANGELOG
- Adjusted `.travis.yml` checks to allow for `patch` branches to be tested
- Add Python 3.7 dependency to the `environment.yml` file
- Remove `awsbatch` profile cf [nf-core/configs#71](https://github.com/nf-core/configs/pull/71)
- Make `scrape_software_versions.py` compatible with Python3 to enable miniconda3 in [base image PR](https://github.com/nf-core/tools/pull/462)
- Add GitHub Actions workflows and respective linting
- Add `NXF_ANSI_LOG` as global environment variable to template GitHub Actions CI workflow
- Fixed global environment variable in GitHub Actions CI workflow
- Add `--awscli` parameter
- Add `README.txt` path for genomes in `igenomes.config` [nf-core/atacseq#75](https://github.com/nf-core/atacseq/issues/75)
- Fix buggy ANSI codes in pipeline summary log messages
- Add a `TODO` line in the new GitHub Actions CI test files

### Base Docker image

- Use miniconda3 instead of miniconda for a Python 3k base environment
  - If you still need Python 2 for your pipeline, add `conda-forge::python=2.7.4` to the dependencies in your `environment.yml`
- Update conda version to 4.7.12

### Other

- Updated Base Dockerfile to Conda 4.7.10
- Entirely switched from Travis-Ci.org to Travis-Ci.com for template and tools
- Improved core documentation (`-profile`)

## [v1.7 - Titanium Kangaroo](https://github.com/nf-core/tools/releases/tag/1.7) - [2019-10-07]

### Tools helper code

- The tools `create` command now sets up a `TEMPLATE` and a `dev` branch for syncing
- Fixed issue [379](https://github.com/nf-core/tools/issues/379)
- nf-core launch now uses stable parameter schema version 0.1.0
- Check that PR from patch or dev branch is acceptable by linting
- Made code compatible with Python 3.7
- The `download` command now also fetches institutional configs from nf-core/configs
- When listing pipelines, a nicer message is given for the rare case of a detached `HEAD` ref in a locally pulled pipeline. [#297](https://github.com/nf-core/tools/issues/297)
- The `download` command can now compress files into a single archive.
- `nf-core create` now fetches a logo for the pipeline from the nf-core website
- The readme should now be rendered properly on PyPI.

### Syncing

- Can now sync a targeted pipeline via command-line
- Updated Blacklist of synced pipelines
- Removed `chipseq` from Blacklist of synced pipelines
- Fixed issue [#314](https://github.com/nf-core/tools/issues/314)

### Linting

- If the container slug does not contain the nf-core organisation (for example during development on a fork), linting will raise a warning, and an error with release mode on

### Template pipeline

- Add new code for Travis CI to allow PRs from patch branches too
- Fix small typo in central readme of tools for future releases
- Small code polishing + typo fix in the template main.nf file
- Header ANSI codes no longer print `[2m` to console when using `-with-ansi`
- Switched to yaml.safe_load() to fix PyYAML warning that was thrown because of a possible [exploit](<https://github.com/yaml/pyyaml/wiki/PyYAML-yaml.load(input)-Deprecation>)
- Add `nf-core` citation
- Add proper `nf-core` logo for tools
- Add `Quick Start` section to main README of template
- Fix [Docker RunOptions](https://github.com/nf-core/tools/pull/351) to get UID and GID set in the template
- `Dockerfile` now specifically uses the proper release tag of the nfcore/base image
- Use [`file`](https://github.com/nf-core/tools/pull/354) instead of `new File`
  to avoid weird behavior such as making an `s3:/` directory locally when using
  an AWS S3 bucket as the `--outdir`.
- Fix workflow.onComplete() message when finishing pipeline
- Update URL for joining the nf-core slack to [https://nf-co.re/join/slack](https://nf-co.re/join/slack)
- Add GitHub Action for CI and Linting
- [Increased default time limit](https://github.com/nf-core/tools/issues/370) to 4h
- Add direct link to the pipeline slack channel in the contribution guidelines
- Add contributions and support heading with links to contribution guidelines and link to the pipeline slack channel in the main README
- Fix Parameters JSON due to new versionized structure
- Added conda-forge::r-markdown=1.1 and conda-forge::r-base=3.6.1 to environment
- Plain-text email template now has nf-core ASCII artwork
- Template configured to use logo fetched from website
- New option `--email_on_fail` which only sends emails if the workflow is not successful
- Add file existence check when checking software versions
- Fixed issue [#165](https://github.com/nf-core/tools/issues/165) - Use `checkIfExists`
- Consistent spacing for `if` statements
- Add sensible resource labels to `base.config`

### Other

- Bump `conda` to 4.6.14 in base nf-core Dockerfile
- Added a Code of Conduct to nf-core/tools, as only the template had this before
- TravisCI tests will now also start for PRs from `patch` branches, [to allow fixing critical issues](https://github.com/nf-core/tools/pull/392) without making a new major release

## [v1.6 - Brass Walrus](https://github.com/nf-core/tools/releases/tag/1.6) - [2020-04-09]

### Syncing

- Code refactoring to make the script more readable
- No travis build failure anymore on sync errors
- More verbose logging

### Template pipeline

- awsbatch `work-dir` checking moved to nextflow itself. Removed unsatisfiable check in main.nf template.
- Fixed markdown linting
- Tools CI testing now runs markdown lint on compiled template pipeline
- Migrated large portions of documentation to the [nf-core website](https://github.com/nf-core/nf-co.re/pull/93)
- Removed Gitter references in `.github/` directories for `tools/` and pipeline template.
- Changed `scrape_software_versions.py` to output `.csv` file
- Added `export_plots` parameter to multiqc config
- Corrected some typos as listed [here](https://github.com/nf-core/tools/issues/348) to Guidelines

### Tools helper code

- Drop [nf-core/rnaseq](https://github.com/nf-core/rnaseq]) from `blacklist.json` to make template sync available
- Updated main help command to sort the subcommands in a more logical order
- Updated readme to describe the new `nf-core launch` command
- Fix bugs in `nf-core download`
  - The _latest_ release is now fetched by default if not specified
  - Downloaded pipeline files are now properly executable.
- Fixed bugs in `nf-core list`
  - Sorting now works again
  - Output is partially coloured (better highlighting out of date pipelines)
  - Improved documentation
- Fixed bugs in `nf-core lint`
  - The order of conda channels is now correct, avoiding occasional erroneous errors that packages weren't found ([#207](https://github.com/nf-core/tools/issues/207))
  - Allow edge versions in nf-core pipelines
- Add reporting of ignored errored process
  - As a solution for [#103](https://github.com/nf-core/tools/issues/103))
- Add Bowtie2 and BWA in iGenome config file template

## [v1.5 - Iron Shark](https://github.com/nf-core/tools/releases/tag/1.5) - [2019-03-13]

### Template pipeline

- Dropped Singularity file
- Summary now logs details of the cluster profile used if from [nf-core/configs](https://github.com/nf-core/configs)
- Dockerhub is used in favor of Singularity Hub for pulling when using the Singularity profile
- Changed default container tag from latest to dev
- Brought the logo to life
- Change the default filenames for the pipeline trace files
- Remote fetch of nf-core/configs profiles fails gracefully if offline
- Remove `params.container` and just directly define `process.container` now
- Completion email now includes MultiQC report if not too big
- `params.genome` is now checked if set, to ensure that it's a valid iGenomes key
- Together with nf-core/configs, helper function now checks hostname and suggests a valid config profile
- `awsbatch` executor requires the `tracedir` not to be set to an `s3` bucket.

### Tools helper code

- New `nf-core launch` command to interactively launch nf-core pipelines from command-line
  - Works with a `parameters.settings.json` file shipped with each pipeline
  - Discovers additional `params` from the pipeline dynamically
- Drop Python 3.4 support
- `nf-core list` now only shows a value for _"is local latest version"_ column if there is a local copy.
- Lint markdown formatting in automated tests
  - Added `markdownlint-cli` for checking Markdown syntax in pipelines and tools repo
- Syncing now reads from a `blacklist.json` in order to exclude pipelines from being synced if necessary.
- Added nf-core tools API description to assist developers with the classes and functions available.
  - Docs are automatically built by Travis CI and updated on the nf-co.re website.
- Introduced test for filtering remote workflows by keyword.
- Build tools python API docs

  - Use Travis job for api doc generation and publish

- `nf-core bump-version` now stops before making changes if the linting fails
- Code test coverage
  - Introduced test for filtering remote workflows by keyword
- Linting updates
  - Now properly searches for conda packages in default channels
  - Now correctly validates version pinning for packages from PyPI
  - Updates for changes to `process.container` definition

### Other

- Bump `conda` to 4.6.7 in base nf-core Dockerfile

## [v1.4 - Tantalum Butterfly](https://github.com/nf-core/tools/releases/tag/1.4) - [2018-12-12]

### Template pipeline

- Institutional custom config profiles moved to github `nf-core/configs`
  - These will now be maintained centrally as opposed to being shipped with the pipelines in `conf/`
  - Load `base.config` by default for all profiles
  - Removed profiles named `standard` and `none`
  - Added parameter `--igenomesIgnore` so `igenomes.config` is not loaded if parameter clashes are observed
  - Added parameter `--custom_config_version` for custom config version control. Can use this parameter to provide commit id for reproducibility. Defaults to `master`
  - Deleted custom configs from template in `conf/` directory i.e. `uzh.config`, `binac.config` and `cfc.config`
- `multiqc_config` and `output_md` are now put into channels instead of using the files directly (see issue [#222](https://github.com/nf-core/tools/issues/222))
- Added `local.md` to cookiecutter template in `docs/configuration/`. This was referenced in `README.md` but not present.
- Major overhaul of docs to add/remove parameters, unify linking of files and added description for providing custom configs where necessary
- Travis: Pull the `dev` tagged docker image for testing
- Removed UPPMAX-specific documentation from the template.

### Tools helper code

- Make Travis CI tests fail on pull requests if the `CHANGELOG.md` file hasn't been updated
- Minor bugfixing in Python code (eg. removing unused import statements)
- Made the web requests caching work on multi-user installations
- Handle exception if nextflow isn't installed
- Linting: Update for Travis: Pull the `dev` tagged docker image for testing

## [v1.3 - Citreous Swordfish](https://github.com/nf-core/tools/releases/tag/1.3) - [2018-11-21]

- `nf-core create` command line interface updated
  - Interactive prompts for required arguments if not given
  - New flag for workflow author
- Updated channel order for bioconda/conda-forge channels in environment.yaml
- Increased code coverage for sub command `create` and `licenses`
- Fixed nasty dependency hell issue between `pytest` and `py` package in Python 3.4.x
- Introduced `.coveragerc` for pytest-cov configuration, which excludes the pipeline template now from being reported
- Fix [189](https://github.com/nf-core/tools/issues/189): Check for given conda and PyPi package dependencies, if their versions exist
- Added profiles for `cfc`,`binac`, `uzh` that can be synced across pipelines
  - Ordering alphabetically for profiles now
- Added `pip install --upgrade pip` to `.travis.yml` to update pip in the Travis CI environment

## [v1.2](https://github.com/nf-core/tools/releases/tag/1.2) - [2018-10-01]

- Updated the `nf-core release` command
  - Now called `nf-core bump-versions` instead
  - New flag `--nextflow` to change the required nextflow version instead
- Template updates
  - Simpler installation of the `nf-core` helper tool, now directly from PyPI
  - Bump minimum nextflow version to `0.32.0` - required for built in `manifest.nextflowVersion` check and access to `workflow.manifest` variables from within nextflow scripts
  - New `withName` syntax for configs
  - Travis tests fail if PRs come against the `master` branch, slightly refactored
  - Improved GitHub contributing instructions and pull request / issue templates
- New lint tests
  - `.travis.yml` test for PRs made against the `master` branch
  - Automatic `--release` option not used if the travis repo is `nf-core/tools`
  - Warnings if depreciated variables `params.version` and `params.nf_required_version` are found
- New `nf-core licences` subcommand to show licence for each conda package in a workflow
- `nf-core list` now has options for sorting pipeline nicely
- Latest version of conda used in nf-core base docker image
- Updated PyPI deployment to correctly parse the markdown readme (hopefully!)
- New GitHub contributing instructions and pull request template

## [v1.1](https://github.com/nf-core/tools/releases/tag/1.1) - [2018-08-14]

Very large release containing lots of work from the first nf-core hackathon, held in SciLifeLab Stockholm.

- The [Cookiecutter template](https://github.com/nf-core/cookiecutter) has been merged into tools
  - The old repo above has been archived
  - New pipelines are now created using the command `nf-core create`
  - The nf-core template and associated linting are now controlled under the same version system
- Large number of template updates and associated linting changes
  - New simplified cookiecutter variable usage
  - Refactored documentation - simplified and reduced duplication
  - Better `manifest` variables instead of `params` for pipeline name and version
  - New integrated nextflow version checking
  - Updated travis docker pull command to use tagging to allow release tests to pass
  - Reverted Docker and Singularity syntax to use `ENV` hack again
- Improved Python readme parsing for PyPI
- Updated Travis tests to check that the correct `dev` branch is being targeted
- New sync tool to automate pipeline updates
  - Once initial merges are complete, a nf-core bot account will create PRs for future template updates

## [v1.0.1](https://github.com/nf-core/tools/releases/tag/1.0.1) - [2018-07-18]

The version 1.0 of nf-core tools cannot be installed from PyPi. This patch fixes it, by getting rid of the requirements.txt plus declaring the dependent modules in the setup.py directly.

## [v1.0](https://github.com/nf-core/tools/releases/tag/1.0) - [2018-06-12]

Initial release of the nf-core helper tools package. Currently includes four subcommands:

- `nf-core list`: List nf-core pipelines with local info
- `nf-core download`: Download a pipeline and singularity container
- `nf-core lint`: Check pipeline against nf-core guidelines
- `nf-core release`: Update nf-core pipeline version number<|MERGE_RESOLUTION|>--- conflicted
+++ resolved
@@ -13,13 +13,10 @@
 
 ### General
 
-<<<<<<< HEAD
 - Fix and improve broken test for Singularity container download [#1622](https://github.com/nf-core/tools/pull/1622).
-=======
 - Updated the package requirements to prevent defunct installations of nf-core [#1620](https://github.com/nf-core/tools/pull/1620)
 - Add `--fail-warned` flag to `nf-core lint` to make warnings fail [#1593](https://github.com/nf-core/tools/pull/1593)
 - Add `--fail-warned` flag to pipeline linting workflow [#1593](https://github.com/nf-core/tools/pull/1593)
->>>>>>> dd7b59bc
 
 ### Modules
 
