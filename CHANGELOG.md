# nf-core/tools: Changelog

## v3.0.3dev

### Template

<<<<<<< HEAD
- Do not assume pipeline name is url ([#3225](https://github.com/nf-core/tools/pull/3225))
=======
- Keep pipeline name in version.yml file ([#3223](https://github.com/nf-core/tools/pull/3223))
>>>>>>> f2252c5a

### Download

### Linting

### Modules

### Subworkflows

### General

## [v3.0.2 - Titanium Tapir Patch](https://github.com/nf-core/tools/releases/tag/3.0.2) - [2024-10-11]

### Template

- Add null/ to .gitignore ([#3191](https://github.com/nf-core/tools/pull/3191))
- Parallelize pipeline GHA tests over docker/conda/singularity ([#3214](https://github.com/nf-core/tools/pull/3214))
- Fix `template_version_comment.yml` github action ([#3212](https://github.com/nf-core/tools/pull/3212))
- Fix pre-commit linting on pipeline template ([#3218](https://github.com/nf-core/tools/pull/3218))

### Linting

- Fix bug when linting schema params and when using `defaultIgnoreParams` ([#3213](https://github.com/nf-core/tools/pull/3213))

### General

- Use updated pipeline commands in docstrings ([#3215](https://github.com/nf-core/tools/pull/3215))
- Disable automatic sync on release, fix handling empty pipeline input ([#3217](https://github.com/nf-core/tools/pull/3217))

## [v3.0.1 - Titanium Tapir Patch](https://github.com/nf-core/tools/releases/tag/3.0.1) - [2024-10-09]

### Template

- Fixed an issue where the linting CI action didn't read the correct file ([#3202](https://github.com/nf-core/tools/pull/3202))
- Fixed condition for `awsfulltest` to run ([#3203](https://github.com/nf-core/tools/pull/3203))
- Fix too many empty lines added by jinja ([#3204](https://github.com/nf-core/tools/pull/3204) and [#3206](https://github.com/nf-core/tools/pull/3206))
- Fix header blocks in local subworkflow including git merge marker-like strings ([#3201](https://github.com/nf-core/tools/pull/3201))
- Update included subworkflows and modules ([#3208](https://github.com/nf-core/tools/pull/3208))

## [v3.0.0 - Titanium Tapir](https://github.com/nf-core/tools/releases/tag/3.0.0) - [2024-10-08]

**Highlights**

- Pipeline commands are renamed from `nf-core <comand>` to `nf-core pipelines <command>` to follow the same command structure as modules and subworkflows commands.
- More customisation for pipeline templates. The template has been divided into features which can be skipped, e.g. you can create a new pipeline without any traces of FastQC in it.
- A new Text User Interface app when running `nf-core pipelines create` to help us guide you through the process better (no worries, you can still use the cli if you give all values as parameters)
- We replaced nf-validation with nf-schema in the pipeline template
- CI tests now lint with the nf-core tools version matching the template version of the pipeline, to minimise errors in opened PRs with every new tools release.
- `nf-core licences` command is deprecated.
- Changed default branch to `main`.
- The structure of nf-core/tools pytests has been updated.
- The structure of the API docs has been updated.

### Template

- Change paths to test data ([#2985](https://github.com/nf-core/tools/pull/2985))
- Run awsfulltest on PRs to `master` with two PR approvals ([#3042](https://github.com/nf-core/tools/pull/3042))
- Remove deprecated syntax ([#3046](https://github.com/nf-core/tools/pull/3046))
- Use filename in code block for `params.yml` ([#3055](https://github.com/nf-core/tools/pull/3055))
- Remove release announcement for non nf-core pipelines ([#3072](https://github.com/nf-core/tools/pull/3072))
- handle template features with a yaml file ([#3108](https://github.com/nf-core/tools/pull/3108), [#3112](https://github.com/nf-core/tools/pull/3112))
- add option to exclude code linters for custom pipeline template ([#3084](https://github.com/nf-core/tools/pull/3084))
- add option to exclude citations for custom pipeline template ([#3101](https://github.com/nf-core/tools/pull/3101) and [#3169](https://github.com/nf-core/tools/pull/3169))
- add option to exclude gitpod for custom pipeline template ([#3100](https://github.com/nf-core/tools/pull/3100))
- add option to exclude codespaces from pipeline template ([#3105](https://github.com/nf-core/tools/pull/3105))
- add option to exclude multiqc from pipeline template ([#3103](https://github.com/nf-core/tools/pull/3103))
- add option to exclude changelog from custom pipeline template ([#3104](https://github.com/nf-core/tools/pull/3104))
- add option to exclude license from pipeline template ([#3125](https://github.com/nf-core/tools/pull/3125))
- add option to exclude email from pipeline template ([#3126](https://github.com/nf-core/tools/pull/3126))
- add option to exclude nf-schema from the template ([#3116](https://github.com/nf-core/tools/pull/3116))
- add option to exclude fastqc from pipeline template ([#3129](https://github.com/nf-core/tools/pull/3129))
- add option to exclude documentation from pipeline template ([#3130](https://github.com/nf-core/tools/pull/3130))
- add option to exclude test configs from pipeline template ([#3133](https://github.com/nf-core/tools/pull/3133))
- add option to exclude tower.yml from pipeline template ([#3134](https://github.com/nf-core/tools/pull/3134))
- Use nf-schema instead of nf-validation ([#3116](https://github.com/nf-core/tools/pull/3116))
- test pipeline with conda and singularity on PRs to master ([#3149](https://github.com/nf-core/tools/pull/3149))
- run nf-core lint `--release` on PRs to master ([#3148](https://github.com/nf-core/tools/pull/3148))
- Add tests to ensure all files are part of a template customisation group and all groups are tested ([#3099](https://github.com/nf-core/tools/pull/3099))
- Update the syntax of `utils_nfcore_pipeline_pipeline` local subworkflow ([#3166](https://github.com/nf-core/tools/pull/3166))
- Remove if/else block to include `igenomes.config` ([#3168](https://github.com/nf-core/tools/pull/3168))
- Fixed release announcement hashtags for Mastodon ([#3099](https://github.com/nf-core/tools/pull/3176))
- Remove try/catch blocks from `nextflow.config` ([#3167](https://github.com/nf-core/tools/pull/3167))
- Extend `download_pipeline.yml` to count pre-downloaded container images. ([#3182](https://github.com/nf-core/tools/pull/3182))

### Linting

- Fix linting fail on nfcore_external_java_deps if nf_schema is used ([#2976](https://github.com/nf-core/tools/pull/2976))
- Conda module linting: Include package name in log file ([#3014](https://github.com/nf-core/tools/pull/3014))
- Remove defaults from conda `environment.yml` file. ([#3029](https://github.com/nf-core/tools/pull/3029))
- Restructure pipeline tests and move pipeline linting into subfolder ([#3070](https://github.com/nf-core/tools/pull/3070))
- Fix module linting warning for process_high_memory ([#3086](https://github.com/nf-core/tools/issues/3086))
- Linting will now fail when an unpinned plugin is used ([#3116](https://github.com/nf-core/tools/pull/3116))
- Linting will now check if the schema is correct for the used validation plugin ([#3116])(https://github.com/nf-core/tools/pull/3116)
- Linting will now check the use of the right validation plugin include statements in the workflow scripts ([#3116])(https://github.com/nf-core/tools/pull/3116)
- Full linting for correct use of nf-schema and nf-validation ([#3116](https://github.com/nf-core/tools/pull/3116))
- Handle cases where the directory path contains the name of the component ([#3147](https://github.com/nf-core/tools/pull/3147))
- Don't test conda `environment.yml` `name` attribute (which should no longer be there) ([#3161](https://github.com/nf-core/tools/pull/3161))

### Pipeline create command

- Allow more special characters on the pipeline name for non-nf-core pipelines ([#3008](https://github.com/nf-core/tools/pull/3008))
- Mock git cretentials to generate stable textual snapshots ([#3007](https://github.com/nf-core/tools/pull/3007))
- Display input textbox with equally spaced grid ([#3038](https://github.com/nf-core/tools/pull/3038))
- Allow numbers in custom pipeline name ([#3094](https://github.com/nf-core/tools/pull/3094))

### Components

- The `modules_nfcore` tag in the `main.nf.test` file of modules/subworkflows now displays the organization name in custom modules repositories ([#3005](https://github.com/nf-core/tools/pull/3005))
- Add `--migrate_pytest` option to `nf-core <modules|subworkflows> test` command ([#3085](https://github.com/nf-core/tools/pull/3085))
- Allow spaces at the beginning of include statements ([#3115](https://github.com/nf-core/tools/pull/3115))
- Add option `--fix` to update the `meta.yml` file of subworkflows ([#3077](https://github.com/nf-core/tools/pull/3077))

### Download

- Fully removed already deprecated `-t` / `--tower` flag.
- Refactored the CLI for consistency (short flag is usually second word, e.g. also for `--container-library` etc.):

| Old parameter                     | New parameter                     |
| --------------------------------- | --------------------------------- |
| `-d` / `--download-configuration` | `-c` / `--download-configuration` |
| `-p` / `--parallel-downloads`     | `-d` / `--parallel-downloads`     |
| new parameter                     | `-p` / (`--platform`)             |

### General

- Change default branch to `main` for the nf-core/tools repository
- Update output of generation script for API docs to new structure ([#2988](https://github.com/nf-core/tools/pull/2988))
- Remove `rich-codex.yml` action, images are now generated on the website repo ([#2989](https://github.com/nf-core/tools/pull/2989))
- Add no clobber and put bash options on their own line ([#2991](https://github.com/nf-core/tools/pull/2991))
- move pipeline subcommands for v3.0 ([#2983](https://github.com/nf-core/tools/pull/2983))
- return directory if base_dir is the root directory ([#3003](https://github.com/nf-core/tools/pull/3003))
- Remove nf-core licences command ([#3012](https://github.com/nf-core/tools/pull/3012))
- README - absolute image paths ([#3013](https://github.com/nf-core/tools/pull/3013))
- Add warning deprecation message to top-level commands ([#3036](https://github.com/nf-core/tools/pull/3036))
- move pipeline commands to functions to avoid duplication ([#3039](https://github.com/nf-core/tools/pull/3039))
- update output_dir for api docs to new website structure ([#3051](https://github.com/nf-core/tools/pull/3051))
- Add `--limit-output` argument for modules/subworkflow update ([#3047](https://github.com/nf-core/tools/pull/3047))
- update api docs to new structure ([#3054](https://github.com/nf-core/tools/pull/3054))
- handle new jsonschema error type ([#3061](https://github.com/nf-core/tools/pull/3061))
- Fix number of arguments for pipelines_create within the command_create function ([#3074](https://github.com/nf-core/tools/pull/3074))
- Add bot action to update textual snapshots and write bot documentation ([#3102](https://github.com/nf-core/tools/pull/3102))
- Update gitpod setup ([#3136](https://github.com/nf-core/tools/pull/3136))
- fix syncing a pipeline from current directory ([#3143](https://github.com/nf-core/tools/pull/3143))
- Patch gitpod conda setup to not use defaults channel ([#3159](https://github.com/nf-core/tools/pull/3159))

## Version updates

- Update pre-commit hook astral-sh/ruff-pre-commit to v0.6.0 ([#3122](https://github.com/nf-core/tools/pull/3122))
- Update gitpod/workspace-base Docker digest to 92dd1bc ([#2982](https://github.com/nf-core/tools/pull/2982))
- Update python:3.12-slim Docker digest to 59c7332 ([#3124](https://github.com/nf-core/tools/pull/3124))
- Update pre-commit hook pre-commit/mirrors-mypy to v1.11.1 ([#3091](https://github.com/nf-core/tools/pull/3091))
- Update to pytest v8 and move it to dev dependencies ([#3058](https://github.com/nf-core/tools/pull/3058))
- Update minimal textual version and snapshots ([#2998](https://github.com/nf-core/tools/pull/2998))

## [v2.14.1 - Tantalum Toad - Patch](https://github.com/nf-core/tools/releases/tag/2.14.1) - [2024-05-09]

### Template

- Don't cache pip in `linting.yml` ([#2961](https://github.com/nf-core/tools/pull/2961))
- Lint pipelines with the nf-core template version and post comment if it is outdated ([#2978](https://github.com/nf-core/tools/pull/2978))

### General

- Fix update github action for components in pipeline template ([#2968](https://github.com/nf-core/tools/pull/2968))
- Run sync after release on self hosted runners ([#2970](https://github.com/nf-core/tools/pull/2970))

## [v2.14.0 - Tantalum Toad](https://github.com/nf-core/tools/releases/tag/2.14.0) - [2024-05-08]

### Template

- Remove fasta default from nextflow.config ([#2828](https://github.com/nf-core/tools/pull/2828))
- Update templates to use nf-core/setup-nextflow v2 ([#2818](https://github.com/nf-core/tools/pull/2818))
- Link to troubleshooting docs when pipeline fails ([#2845](https://github.com/nf-core/tools/pull/2845))
- Add fallback to `download_pipeline.yml` in case the pipeline does not support stub runs ([#2846](https://github.com/nf-core/tools/pull/2846))
- Set topic variable correctly in the mastodon announcement ([#2848](https://github.com/nf-core/tools/pull/2848))
- Add a cleanup action to `download_pipeline.yml` to fix failures caused by inadequate storage space on the runner ([#2849](https://github.com/nf-core/tools/pull/2849))
- Update python to 3.12 ([#2805](https://github.com/nf-core/tools/pull/2805))
- Remove `pyproject.toml` from template root
- Shorten lines in pipeline template ([#2908](https://github.com/nf-core/tools/pull/2908))
- Add a new hidden `--pipelines_testdata_base_path` parameter to more easily switch locations of test data in test configs (#2931)[https://github.com/nf-core/tools/pull/2931]
- Permanently activated pipeline-specific institutional configs support for all pipelines without need for manual intervention ([#2936](https://github.com/nf-core/tools/pull/2936))
- Template config: `conda.channels`, not `channels` ([#2950](https://github.com/nf-core/tools/pull/2950))
- Handles multiple DOIs + doi.org resolver from manifest.doi ([#2946](https://github.com/nf-core/tools/pull/2946))
- Update included components ([#2949](https://github.com/nf-core/tools/pull/2949))
- Update .editorconfig ([#2953](https://github.com/nf-core/tools/pull/2953))

### Linting

- Only match assignments of params in `main.nf` and not references like `params.aligner == <something>` ([#2833](https://github.com/nf-core/tools/pull/2833))
- Include test for presence of versions in snapshot ([#2888](https://github.com/nf-core/tools/pull/2888))
- Components: set correct sha before running component lint tests ([#2952](https://github.com/nf-core/tools/pull/2952))
- Less strict logo comparison ([#2956](https://github.com/nf-core/tools/pull/2956))
- Handle request errors more gracefully for actions validation ([#2959](https://github.com/nf-core/tools/pull/2959))

### Download

- Replace `--tower` with `--platform`. The former will remain for backwards compatability for now but will be removed in a future release. ([#2853](https://github.com/nf-core/tools/pull/2853))
- Better error message when GITHUB_TOKEN exists but is wrong/outdated
- New `--tag` argument to add custom tags during a pipeline download ([#2938](https://github.com/nf-core/tools/pull/2938))

### Components

- Handle more complete list of possible git URL forms (ssh:// and ftp:// prefixes specifically) ([#2945](https://github.com/nf-core/tools/pull/2945))
- Fix path in component update script ([#2823](https://github.com/nf-core/tools/pull/2823))

### General

- Update CI to use nf-core/setup-nextflow v2 ([#2819](https://github.com/nf-core/tools/pull/2819))
- Changelog bot: handle also patch version before dev suffix ([#2820](https://github.com/nf-core/tools/pull/2820))
- Add `force_pr` flag to sync, to force a PR even though there are no changes committed ([#2822](https://github.com/nf-core/tools/pull/2822))
- Update prettier to 3.2.5 ([#2830](https://github.com/nf-core/tools/pull/2830))
- Update GitHub Actions ([#2827](https://github.com/nf-core/tools/pull/2827)), ([#2902](https://github.com/nf-core/tools/pull/2902)), ([#2927](https://github.com/nf-core/tools/pull/2927)), ([#2939](https://github.com/nf-core/tools/pull/2939))
- Switch to setup-nf-test ([#2834](https://github.com/nf-core/tools/pull/2834))
- Add tests for assignment and referencing of params in main.nf ([#2841](https://github.com/nf-core/tools/pull/2841))
- Optimize layers in dockerfile ([#2842](https://github.com/nf-core/tools/pull/2842))
- Update python:3.11-slim Docker digest to a2eb07f ([#2847](https://github.com/nf-core/tools/pull/2847))
- Strip out mention of "Nextflow Tower" and replace with "Seqera Platform" wherever possible
- Fix issue with config resolution that was causing nested configs to behave unexpectedly ([#2862](https://github.com/nf-core/tools/pull/2862))
- Fix schema docs console output truncating ([#2880](https://github.com/nf-core/tools/pull/2880))
- Ensure path object converted to string before stripping quotes ([#2878](https://github.com/nf-core/tools/pull/2878))
- Fix incorrect assertions for called_with on mocks ([#2891](https://github.com/nf-core/tools/pull/2891))
- Make cli-provided module/subworkflow names case insensitive ([#2869](https://github.com/nf-core/tools/pull/2869))
- Get immediate parent path name for schema creation ([#2886](https://github.com/nf-core/tools/pull/2886))
- Remove old references to CUSTOMDUMPSOFTWAREVERSIONS and add linting checks ([#2897](https://github.com/nf-core/tools/pull/2897))
- Update pre-commit hook pre-commit/mirrors-mypy to v1.10.0 ([#2933](https://github.com/nf-core/tools/pull/2933))
- Update codecov/codecov-action digest to 5ecb98a ([#2948](https://github.com/nf-core/tools/pull/2948))
- Update gitpod/workspace-base Docker digest to 124f2b8 ([#2943](https://github.com/nf-core/tools/pull/2943))
- fix(collectfile): sort true for methods_description_mqc.yaml ([#2947](https://github.com/nf-core/tools/pull/2947))
- chore(deps): update pre-commit hook astral-sh/ruff-pre-commit to v0.4.3 ([#2951](https://github.com/nf-core/tools/pull/2951))
- Restructure CHANGELOG.md ([#2954](https://github.com/nf-core/tools/pull/2954))
- fix: ensure path object converted to string before stripping quotes ([#2878](https://github.com/nf-core/tools/pull/2878))
- Test data uses paths instead of config map ([#2877](https://github.com/nf-core/tools/pull/2877))

## [v2.13.1 - Tin Puppy Patch](https://github.com/nf-core/tools/releases/tag/2.13) - [2024-02-29]

### Template

- Remove obsolete editor settings in `devcontainer.json` and `gitpod.yml` ([#2795](https://github.com/nf-core/tools/pull/2795))
- Add nf-test test instructions to contributing and PR template ([#2807](https://github.com/nf-core/tools/pull/2807))
- Fix topic extraction step for hashtags in toots ([#2810](https://github.com/nf-core/tools/pull/2810))
- Update modules and subworkflows in the template ([#2811](https://github.com/nf-core/tools/pull/2811))
- Unpin setup-nextflow and action-tower-launch ([#2806](https://github.com/nf-core/tools/pull/2806))
- Add nf-core-version to `.nf-core.yml` ([#2874](https://github.com/nf-core/tools/pull/2874))

### Download

- Improved offline container image resolution by introducing symlinks, fixes issues [#2751](https://github.com/nf-core/tools/issues/2751), [#2644](https://github.com/nf-core/tools/issues/2644) and [demultiplex#164](https://github.com/nf-core/demultiplex/issues/164): ([#2768](https://github.com/nf-core/tools/pull/2768))

### Linting

### Components

### General

- chore(deps): update codecov/codecov-action digest to 0cfda1d ([#2794](https://github.com/nf-core/tools/pull/2794))
- chore(deps): update gitpod/workspace-base docker digest to c15ee2f ([#2799](https://github.com/nf-core/tools/pull/2799))

## [v2.13 - Tin Puppy](https://github.com/nf-core/tools/releases/tag/2.13) - [2024-02-20]

### Template

- Add empty line in README.md to fix badges. ([#2729](https://github.com/nf-core/tools/pull/2729))
- Replace automatic branch detection in `nf-core download` CI test with hardcoded `dev` and input. ([#2727](https://github.com/nf-core/tools/pull/2727))
- Add Github Action to automatically cleanup ubuntu-latest runners to fix runner running out of diskspace errors([#2755](https://github.com/nf-core/tools/issues/2755))
- Fix GitHub Actions CI and Linting badges links ([#2757](https://github.com/nf-core/tools/pull/2757))
- Add hashtags to release announcement on mastodon ([#2761](https://github.com/nf-core/tools/pull/2761))
- update fastqc and multiqc in template ([#2776](https://github.com/nf-core/tools/pull/2776))
- template refactoring: remove the `lib` directory and use nf-core subworkflows ([#2736](https://github.com/nf-core/tools/pull/2736))
- use nf-validation to create an input channel from a sample sheet ([#2736](https://github.com/nf-core/tools/pull/2736))

### Linting

- Make creat-lint-wf composable ([#2733](https://github.com/nf-core/tools/pull/2733))
- Add looser comparison when pipeline logos ([#2744](https://github.com/nf-core/tools/pull/2744))
- Handle multiple aliases in module imports correctly during linting ([#2762](https://github.com/nf-core/tools/pull/2762))
- Switch to markdown based API and error docs ([#2758](https://github.com/nf-core/tools/pull/2758))

### Modules

- Handle dirty local module repos by force checkout of commits and branches if needed ([#2734](https://github.com/nf-core/tools/pull/2734))
- Patch: handle file not found when it is an added file to a module ([#2771](https://github.com/nf-core/tools/pull/2771))
- Handle symlinks when migrating pytest ([#2770](https://github.com/nf-core/tools/pull/2770))
- Add `--profile` parameter to nf-test command ([#2767](https://github.com/nf-core/tools/pull/2767))
- Reduce the sha length in the `nf-core modules list local` and add links to the specific commit ([#2870](https://github.com/nf-core/tools/pull/2870))
- Add links the nf-core module page and to open the local file in VSCode for module lint results ([#2870](https://github.com/nf-core/tools/pull/2870))

### General

- fix ignoring changes in partially templated files (e.g. `.gitignore`) ([#2722](https://github.com/nf-core/tools/pull/2722))
- update ruff to 0.2.0 and add it to pre-commit step ([#2725](https://github.com/nf-core/tools/pull/2725))
- Update codecov/codecov-action digest to e0b68c6 ([#2728](https://github.com/nf-core/tools/pull/2728))
- Update pre-commit hook astral-sh/ruff-pre-commit to v0.2.1 ([#2730](https://github.com/nf-core/tools/pull/2730))
- Update python:3.11-slim Docker digest to 2a746e2 ([#2743](https://github.com/nf-core/tools/pull/2743))
- Update actions/setup-python action to v5 ([#2739](https://github.com/nf-core/tools/pull/2739))
- Update gitpod/workspace-base Docker digest to 45e7617 ([#2747](https://github.com/nf-core/tools/pull/2747))
- chore(deps): pin jlumbroso/free-disk-space action to 54081f1 ([#2756](https://github.com/nf-core/tools/pull/2756))
- chore(deps): update actions/github-script action to v7 ([#2766](https://github.com/nf-core/tools/pull/2766))
- chore(deps): update pre-commit hook astral-sh/ruff-pre-commit to v0.2.2 ([#2769](https://github.com/nf-core/tools/pull/2769))
- Update gitpod/workspace-base Docker digest to 728e1fa ([#2780](https://github.com/nf-core/tools/pull/2780))

## [v2.12.1 - Aluminium Wolf - Patch](https://github.com/nf-core/tools/releases/tag/2.12.1) - [2024-02-01]

### Linting

- Handle default values of type number from nextflow schema ([#2703](https://github.com/nf-core/tools/pull/2703))
- fix ignoring files_unchanged ([#2707](https://github.com/nf-core/tools/pull/2707))

### General

- Update pre-commit hook astral-sh/ruff-pre-commit to v0.1.15 ([#2705](https://github.com/nf-core/tools/pull/2705))
- use types for default value comparison ([#2712](https://github.com/nf-core/tools/pull/2712))
- fix changelog titles ([#2708](https://github.com/nf-core/tools/pull/2708))
- Print relative path not absolute path in logo cmd log output ([#2709](https://github.com/nf-core/tools/pull/2709))
- Update codecov/codecov-action action to v4 ([#2713](https://github.com/nf-core/tools/pull/2713))
- Ignore nf-core-bot in renovate PRs ([#2716](https://github.com/nf-core/tools/pull/2716))

## [v2.12 - Aluminium Wolf](https://github.com/nf-core/tools/releases/tag/2.12) - [2024-01-29]

### Template

- Add a Github Action Workflow to the pipeline template that tests a successful download with `nf-core download` ([#2618](https://github.com/nf-core/tools/pull/2618))
- Use `pre-commit` to lint files in GitHub CI ([#2635](https://github.com/nf-core/tools/pull/2635))
- Use pdiff also on gitpod for nf-test ([#2640](https://github.com/nf-core/tools/pull/2640))
- switch to new image syntax in readme ([#2645](https://github.com/nf-core/tools/pull/2645))
- Add conda channel order to nextflow.config ([#2094](https://github.com/nf-core/tools/pull/2094))
- Fix tyop in pipeline nextflow.config ([#2664](https://github.com/nf-core/tools/pull/2664))
- Remove `nfcore_external_java_deps.jar` from lib directory in pipeline template ([#2675](https://github.com/nf-core/tools/pull/2675))
- Add function to check `-profile` is well formatted ([#2678](https://github.com/nf-core/tools/pull/2678))
- Add new pipeline error message pointing to docs when 'requirement exceeds available memory' error message ([#2680](https://github.com/nf-core/tools/pull/2680))
- add 👀👍🏻🎉😕 reactions to fix-linting-bot action ([#2692](https://github.com/nf-core/tools/pull/2692))

### Linting

- Fix linting of a pipeline with patched custom module ([#2669](https://github.com/nf-core/tools/pull/2669))
- linting a pipeline also lints the installed subworkflows ([#2677](https://github.com/nf-core/tools/pull/2677))
- environment.yml name must be lowercase ([#2676](https://github.com/nf-core/tools/pull/2676))
- allow ignoring specific files when template_strings ([#2686](https://github.com/nf-core/tools/pull/2686))
- lint `nextflow.config` default values match the ones specified in `nextflow_schema.json` ([#2684](https://github.com/nf-core/tools/pull/2684))

### Modules

- Fix empty json output for `nf-core list local` ([#2668](https://github.com/nf-core/tools/pull/2668))

### General

- Run CI-pytests for nf-core tools on self-hosted runners ([#2550](https://github.com/nf-core/tools/pull/2550))
- Add Ruff linter and formatter replacing Black, isort and pyupgrade ([#2620](https://github.com/nf-core/tools/pull/2620))
- Set pdiff as nf-test differ in Docker image for Gitpod ([#2642](https://github.com/nf-core/tools/pull/2642))
- Fix Renovate Dockerfile updating issues ([#2648](https://github.com/nf-core/tools/pull/2648) and [#2651](https://github.com/nf-core/tools/pull/2651))
- Add new subcommand `nf-core tui`, which launches a TUI (terminal user interface) to intuitively explore the command line flags, built using [Trogon](https://github.com/Textualize/trogon) ([#2655](https://github.com/nf-core/tools/pull/2655))
- Add new subcommand: `nf-core logo-create` to output an nf-core logo for a pipeline (instead of going through the website) ([#2662](https://github.com/nf-core/tools/pull/2662))
- Handle api redirects from the old site ([#2672](https://github.com/nf-core/tools/pull/2672))
- Remove redundanct v in pipeline version for emails ([#2667](https://github.com/nf-core/tools/pull/2667))
- add function to check `-profile` is well formatted ([#2678](https://github.com/nf-core/tools/pull/2678))
- Update pre-commit hook astral-sh/ruff-pre-commit to v0.1.14 ([#2674](https://github.com/nf-core/tools/pull/2674))
- Update pre-commit hook pre-commit/mirrors-mypy to v1.8.0 ([#2630](https://github.com/nf-core/tools/pull/2630))
- Update mshick/add-pr-comment action to v2 ([#2632](https://github.com/nf-core/tools/pull/2632))
- update python image version in docker file ([#2636](https://github.com/nf-core/tools/pull/2636))
- Update actions/cache action to v4 ([#2666](https://github.com/nf-core/tools/pull/2666))
- Update peter-evans/create-or-update-comment action to v4 ([#2683](https://github.com/nf-core/tools/pull/2683))
- Update peter-evans/create-or-update-comment action to v4 ([#2695](https://github.com/nf-core/tools/pull/2695))

## [v2.11.1 - Magnesium Dragon Patch](https://github.com/nf-core/tools/releases/tag/2.11) - [2023-12-20]

### Template

- Rename `release-announcments.yml` to `release-announcements.yml` ([#2610](https://github.com/nf-core/tools/pull/2610))
- Fix `nextflow.config` `docker.runOptions` ([#2607](https://github.com/nf-core/tools/pull/2607))

### General

- Only dump `modules.json` when it is modified ([#2609](https://github.com/nf-core/tools/pull/2609))

## [v2.11 - Magnesium Dragon](https://github.com/nf-core/tools/releases/tag/2.11) - [2023-12-19]

### Template

- Fix writing files to a remote outdir in the NfcoreTemplate helper functions ([#2465](https://github.com/nf-core/tools/pull/2465))
- Fancier syntax highlighting for example samplesheets in the usage.md template ([#2503](https://github.com/nf-core/tools/pull/2503))
- Use closure for multiqc ext.args ([#2509](https://github.com/nf-core/tools/pull/2509))
- Fix how the modules template references the conda environment file ([#2540](https://github.com/nf-core/tools/pull/2540))
- Unset env variable JAVA_TOOL_OPTIONS in gitpod ([#2569](https://github.com/nf-core/tools/pull/2569))
- Pin the version of nf-validation ([#2579](https://github.com/nf-core/tools/pull/2579))
- Disable process selector warnings by default ([#2161](https://github.com/nf-core/tools/issues/2161))
- Remove `docker.userEmulation` from nextflow.config in pipeline template ([#2580](https://github.com/nf-core/tools/pull/2580))

### Download

- Add `docker://` prefix for absolute container URIs as well ([#2576](https://github.com/nf-core/tools/pull/2576)).
- Bugfix for AttributeError: `ContainerError` object has no attribute `absoluteURI` ([#2543](https://github.com/nf-core/tools/pull/2543)).

### Linting

- Fix incorrectly failing linting if 'modules' was not found in meta.yml ([#2447](https://github.com/nf-core/tools/pull/2447))
- Correctly pass subworkflow linting test if `COMPONENT.out.versions` is used in the script ([#2448](https://github.com/nf-core/tools/pull/2448))
- Add pyupgrade to pre-commit config and dev requirements as mentioned in [#2200](https://github.com/nf-core/tools/issues/2200)
- Check for spaces in modules container URLs ([#2452](https://github.com/nf-core/tools/issues/2452))
- Correctly ignore `timeline.enabled`, `report.enabled`, `trace.enabled`, `dag.enabled` variables when linting a pipeline. ([#2507](https://github.com/nf-core/tools/pull/2507))
- Lint nf-test main.nf.test tags include all used components in chained tests ([#2572](https://github.com/nf-core/tools/pull/2572))
- Don't fail linting if md5sum for empty files are found in a stub test ([#2571](https://github.com/nf-core/tools/pull/2571))
- Check for existence of test profile ([#2478](https://github.com/nf-core/tools/pull/2478))

### Modules

- Added stub test creation to `create_test_yml` ([#2476](https://github.com/nf-core/tools/pull/2476))
- Replace ModulePatch by ComponentPatch ([#2482](https://github.com/nf-core/tools/pull/2482))
- Fixed `nf-core modules lint` to work with new module structure for nf-test ([#2494](https://github.com/nf-core/tools/pull/2494))
- Add option `--migrate-pytest` to create a module with nf-test taking into account an existing module ([#2549](https://github.com/nf-core/tools/pull/2549))
- When installing modules and subworkflows, automatically create the `./modules` directory if it doesn't exist ([#2563](https://github.com/nf-core/tools/issues/2563))
- When `.nf-core.yml` is not found create it in the current directory instead of the root filesystem ([#2237](https://github.com/nf-core/tools/issues/2237))
- Modules `--migrate-pytest` copies template scripts ([#2568](https://github.com/nf-core/tools/pull/2568))

### Subworkflows

- Added stub test creation to `create_test_yml` ([#2476](https://github.com/nf-core/tools/pull/2476))
- Fixed `nf-core subworkflows lint` to work with new module structure for nf-test ([#2494](https://github.com/nf-core/tools/pull/2494))
- Add option `--migrate-pytest` to create a subworkflow with nf-test taking into account an existing subworkflow ([#2549](https://github.com/nf-core/tools/pull/2549))

### General

- Update `schema build` functionality to automatically update defaults which have changed in the `nextflow.config`([#2479](https://github.com/nf-core/tools/pull/2479))
- Change testing framework for modules and subworkflows from pytest to nf-test ([#2490](https://github.com/nf-core/tools/pull/2490))
- `bump_version` keeps now the indentation level of the updated version entries ([#2514](https://github.com/nf-core/tools/pull/2514))
- Add mypy to pre-commit config for the tools repo ([#2545](https://github.com/nf-core/tools/pull/2545))
- Use Path objects for ComponentCreate and update the structure of components templates ([#2551](https://github.com/nf-core/tools/pull/2551)).
- GitPod base image: swap tool installation back to `conda` from `mamba` ([#2566](https://github.com/nf-core/tools/pull/2566)).
- Sort the `installed_by` list in `modules.json` ([#2570](https://github.com/nf-core/tools/pull/2570)).
- Unset env variable JAVA_TOOL_OPTIONS in gitpod ([#2569](https://github.com/nf-core/tools/pull/2569))

## [v2.10 - Nickel Ostrich](https://github.com/nf-core/tools/releases/tag/2.10) + [2023-09-25]

### Template

- Fix links in `multiqc_config.yml` ([#2372](https://github.com/nf-core/tools/pull/2372) and [#2412](https://github.com/nf-core/tools/pull/2412))
- Remove default false from nextflow_schema.json ([#2376](https://github.com/nf-core/tools/pull/2376))
- Add module MULTIQC to modules.config ([#2377](https://github.com/nf-core/tools/pull/2377))
- Add GitHub workflow for automated release announcements ([#2382](https://github.com/nf-core/tools/pull/2382))
- Update the Code of Conduct ([#2381](https://github.com/nf-core/tools/pull/2381))
- Save template information to `.nf-core.yml` and deprecate argument `--template-yaml` for `nf-core sync` ([#2388](https://github.com/nf-core/tools/pull/2388) and [#2389](https://github.com/nf-core/tools/pull/2389))
- ([#2397](https://github.com/nf-core/tools/pull/2397)) Remove fixed Ubuntu test and added to standard testing matrix
- ([#2396](https://github.com/nf-core/tools/pull/2396)) Reduce container finding error to warning since the registries are not consistent.
- ([#2415](https://github.com/nf-core/tools/pull/2415#issuecomment-1709847086)) Add autoMounts for apptainer.
- Remove `igenomes_base` from the schema, so that nf-validation doesn't create a file path and throw errors offline for s3 objects.
- Modified devcontainer permissions so that singularity can be run in Codespaces/VS Code devcontainers ([Commit a103f44](https://github.com/CarsonJM/tools/commit/a103f4484eca8c6d668e4653a4ed8d20faf1b41d))
- Update Gitpod profile resources to reflect base environment settings.
- ([#747](https://github.com/nf-core/tools/issues/747)) Add to the template the code to dump the selected pipeline parameters into a json file.

### Download

- Improved container image resolution and prioritization of http downloads over Docker URIs ([#2364](https://github.com/nf-core/tools/pull/2364)).
- Registries provided with `-l`/`--container-library` will be ignored for modules with explicit container registry specifications ([#2403](https://github.com/nf-core/tools/pull/2403)).
- Fix unintentional downloading of containers in test for the Tower download functionality. Bug reported by @adamrtalbot and @awgymer ([#2434](https://github.com/nf-core/tools/pull/2434)).

### Linting

- Add new command `nf-core subworkflows lint` ([#2379](https://github.com/nf-core/tools/pull/2379))

### Modules

### Subworkflows

- Fix bug: missing subworkflow name when using `nf-core subworkflows create` ([#2435](https://github.com/nf-core/tools/pull/2435))

### General

- Initialise `docker_image_name` to fix `UnboundLocalError` error ([#2374](https://github.com/nf-core/tools/pull/2374))
- Fix prompt pipeline revision during launch ([#2375](https://github.com/nf-core/tools/pull/2375))
- Add a `create-params-file` command to create a YAML parameter file for a pipeline containing parameter documentation and defaults. ([#2362](https://github.com/nf-core/tools/pull/2362))
- Update the Code of Conduct ([#2381](https://github.com/nf-core/tools/pull/2381))
- Remove `--no-git` option from `nf-core create` ([#2394](https://github.com/nf-core/tools/pull/2394))
- Throw warning when custom workflow name contains special characters ([#2401](https://github.com/nf-core/tools/pull/2401))
- Bump version of nf-test snapshot files with `nf-core bump-version` ([#2410](https://github.com/nf-core/tools/pull/2410))

## [v2.9 - Chromium Falcon](https://github.com/nf-core/tools/releases/tag/2.9) + [2023-06-29]

### Template

- `params.max_multiqc_email_size` is no longer required ([#2273](https://github.com/nf-core/tools/pull/2273))
- Remove `cleanup = true` from `test_full.config` in pipeline template ([#2279](https://github.com/nf-core/tools/pull/2279))
- Fix usage docs for specifying `params.yaml` ([#2279](https://github.com/nf-core/tools/pull/2279))
- Added stub in modules template ([#2277](https://github.com/nf-core/tools/pull/2277)) [Contributed by @nvnieuwk]
- Move registry definitions out of profile scope ([#2286])(https://github.com/nf-core/tools/pull/2286)
- Remove `aws_tower` profile ([#2287])(https://github.com/nf-core/tools/pull/2287)
- Fixed the Slack report to include the pipeline name ([#2291](https://github.com/nf-core/tools/pull/2291))
- Fix link in the MultiQC report to point to exact version of output docs ([#2298](https://github.com/nf-core/tools/pull/2298))
- Updates seqeralabs/action-tower-launch to v2.0.0 ([#2301](https://github.com/nf-core/tools/pull/2301))
- Remove schema validation from `lib` folder and use Nextflow [nf-validation plugin](https://nextflow-io.github.io/nf-validation/) instead ([#1771](https://github.com/nf-core/tools/pull/1771/))
- Fix parsing of container directive when it is not typical nf-core format ([#2306](https://github.com/nf-core/tools/pull/2306))
- Add ability to specify custom registry for linting modules, defaults to quay.io ([#2313](https://github.com/nf-core/tools/pull/2313))
- Add `singularity.registry = 'quay.io'` in pipeline template ([#2305](https://github.com/nf-core/tools/pull/2305))
- Add `apptainer.registry = 'quay.io'` in pipeline template ([#2352](https://github.com/nf-core/tools/pull/2352))
- Bump minimum required NF version in pipeline template from `22.10.1` -> `23.04.0` ([#2305](https://github.com/nf-core/tools/pull/2305))
- Add ability to interpret `docker.registry` from `nextflow.config` file. If not found defaults to quay.io. ([#2318](https://github.com/nf-core/tools/pull/2318))
- Add functions to dynamically include pipeline tool citations in MultiQC methods description section for better reporting. ([#2326](https://github.com/nf-core/tools/pull/2326))
- Remove `--tracedir` parameter ([#2290](https://github.com/nf-core/tools/pull/2290))
- Incorrect config parameter warnings when customising pipeline template ([#2333](https://github.com/nf-core/tools/pull/2333))
- Use markdown syntax in the description for the meta map channels ([#2358](https://github.com/nf-core/tools/pull/2358))

### Download

- Introduce a `--tower` flag for `nf-core download` to obtain pipelines in an offline format suited for [seqeralabs® Nextflow Tower](https://cloud.tower.nf/) ([#2247](https://github.com/nf-core/tools/pull/2247)).
- Refactored the CLI for `--singularity-cache` in `nf-core download` from a flag to an argument. The prior options were renamed to `amend` (container images are only saved in the `$NXF_SINGULARITY_CACHEDIR`) and `copy` (a copy of the image is saved with the download). `remote` was newly introduced and allows to provide a table of contents of a remote cache via an additional argument `--singularity-cache-index` ([#2247](https://github.com/nf-core/tools/pull/2247)).
- Refactored the CLI parameters related to container images. Although downloading other images than those of the Singularity/Apptainer container system is not supported for the time being, a generic name for the parameters seemed preferable. So the new parameter `--singularity-cache-index` introduced in [#2247](https://github.com/nf-core/tools/pull/2247) has been renamed to `--container-cache-index` prior to release ([#2336](https://github.com/nf-core/tools/pull/2336)).
- To address issue [#2311](https://github.com/nf-core/tools/issues/2311), a new parameter `--container-library` was created allowing to specify the container library (registry) from which container images in OCI format (Docker) should be pulled ([#2336](https://github.com/nf-core/tools/pull/2336)).
- Container detection in configs was improved. This allows for DSL2-like container definitions inside the container parameter value provided to process scopes [#2346](https://github.com/nf-core/tools/pull/2346).
- Add apptainer to the list of false positve container strings ([#2353](https://github.com/nf-core/tools/pull/2353)).

#### Updated CLI parameters

| Old parameter         | New parameter                                  |
| --------------------- | ---------------------------------------------- |
| new parameter         | `-d` / `--download-configuration`              |
| new parameter         | `-t` / `--tower`                               |
| `-c`/ `--container`   | `-s` / `--container-system <VALUE>`            |
| new parameter         | `-l` / `--container-library <VALUE>`           |
| `--singularity-cache` | `-u` / `--container-cache-utilisation <VALUE>` |
| new parameter         | `-i` / `--container-cache-index <VALUE>`       |

_In addition, `-r` / `--revision` has been changed to a parameter that can be provided multiple times so several revisions can be downloaded at once._

### Linting

- Warn if container access is denied ([#2270](https://github.com/nf-core/tools/pull/2270))
- Error if module container specification has quay.io as prefix when it shouldn't have ([#2278](https://github.com/nf-core/tools/pull/2278/files)
- Detect if container is 'simple name' and try to contact quay.io server by default ([#2281](https://github.com/nf-core/tools/pull/2281))
- Warn about null/None/empty default values in `nextflow_schema.json` ([#3328](https://github.com/nf-core/tools/pull/2328))
- Fix linting when creating a pipeline skipping some parts of the template and add CI test ([#2330](https://github.com/nf-core/tools/pull/2330))

### Modules

- Don't update `modules_json` object if a module is not updated ([#2323](https://github.com/nf-core/tools/pull/2323))

### Subworkflows

### General

- GitPod base image: Always self-update to the latest version of Nextflow. Add [pre-commit](https://pre-commit.com/) dependency.
- GitPod configs: Update Nextflow as an init task, init pre-commit in pipeline config.
- Refgenie: Create `nxf_home/nf-core/refgenie_genomes.config` path if it doesn't exist ([#2312](https://github.com/nf-core/tools/pull/2312))
- Add CI tests to test running a pipeline whe it's created from a template skipping different areas

## [v2.8 - Ruthenium Monkey](https://github.com/nf-core/tools/releases/tag/2.8) - [2023-04-27]

### Template

- Explicitly disable `conda` when a container profile ([#2140](https://github.com/nf-core/tools/pull/2140))
- Turn on automatic clean up of intermediate files in `work/` on successful pipeline completion in full-test config ([#2163](https://github.com/nf-core/tools/pull/2163)) [Contributed by @jfy133]
- Add documentation to `usage.md` on how to use `params.yml` files, based on nf-core/ampliseq text ([#2173](https://github.com/nf-core/tools/pull/2173/)) [Contributed by @jfy133, @d4straub]
- Make jobs automatically resubmit for a much wider range of exit codes (now `104` and `130..145`) ([#2170](https://github.com/nf-core/tools/pull/2170))
- Add a clean-up GHA which closes issues and PRs with specific labels ([#2183](https://github.com/nf-core/tools/pull/2183))
- Remove problematic sniffer code in samplesheet_check.py that could give false positive 'missing header' errors ([https://github.com/nf-core/tools/pull/2194]) [Contributed by @Midnighter, @jfy133]
- Consistent syntax for branch checks in PRs ([#2202](https://github.com/nf-core/tools/issues/2202))
- Fixed minor Jinja2 templating bug that caused the PR template to miss a newline
- Updated AWS tests to use newly moved `seqeralabs/action-tower-launch` instead of `nf-core/tower-action`
- Remove `.cff` files from `.editorconfig` ([#2145](https://github.com/nf-core/tools/pull/2145))
- Simplify pipeline README ([#2186](https://github.com/nf-core/tools/issues/2186))
- Added support for the apptainer container engine via `-profile apptainer`. ([#2244](https://github.com/nf-core/tools/issues/2244)) [Contributed by @jfy133]
- Added config `docker.registry` to pipeline template for a configurable default container registry when using Docker containers. Defaults to `quay.io` ([#2133](https://github.com/nf-core/tools/pull/2133))
- Add tower.yml file to the pipeline template ([#2251](https://github.com/nf-core/tools/pull/2251))
- Add mastodon badge to README ([#2253](https://github.com/nf-core/tools/pull/2253))
- Removed `quay.io` from all module Docker container references as this is now supplied at pipeline level. ([#2249](https://github.com/nf-core/tools/pull/2249))
- Remove `CITATION.cff` file from pipeline template, to avoid that pipeline Zenodo entries reference the nf-core publication instead of the pipeline ([#2059](https://github.com/nf-core/tools/pull/2059)).

### Linting

- Update modules lint test to fail if enable_conda is found ([#2213](https://github.com/nf-core/tools/pull/2213))
- Read module lint configuration from `.nf-core.yml`, not `.nf-core-lint.yml` ([#2221](https://github.com/nf-core/tools/pull/2221))
- `nf-core schema lint` now defaults to linting `nextflow_schema.json` if no filename is provided ([#2225](https://github.com/nf-core/tools/pull/2225))
- Warn if `/zenodo.XXXXXX` is present in the Readme ([#2254](https://github.com/nf-core/tools/pull/2254))
- Lint all labels in a module ([#2227](https://github.com/nf-core/tools/pull/2227))

### Modules

- Add an `--empty-template` option to create a module without TODO statements or examples ([#2175](https://github.com/nf-core/tools/pull/2175) & [#2177](https://github.com/nf-core/tools/pull/2177))
- Removed the `nf-core modules mulled` command and all its code dependencies ([2199](https://github.com/nf-core/tools/pull/2199)).
- Take into accout the provided `--git_remote` URL when linting all modules ([2243](https://github.com/nf-core/tools/pull/2243)).

### Subworkflows

- Fixing problem when a module included in a subworkflow had a name change from TOOL to TOOL/SUBTOOL ([#2177](https://github.com/nf-core/tools/pull/2177))
- Fix `nf-core subworkflows test` not running subworkflow tests ([#2181](https://github.com/nf-core/tools/pull/2181))
- Add tests for `nf-core subworkflows create-test-yml` ([#2219](https://github.com/nf-core/tools/pull/2219))

### General

- Deprecate Python 3.7 support because it reaches EOL ([#2210](https://github.com/nf-core/tools/pull/2210))
- `nf-core modules/subworkflows info` now prints the include statement for the module/subworkflow ([#2182](https://github.com/nf-core/tools/pull/2182)).
- Add a clean-up GHA which closes issues and PRs with specific labels ([#2183](https://github.com/nf-core/tools/pull/2183))
- update minimum version of rich to 13.3.1 ([#2185](https://github.com/nf-core/tools/pull/2185))
- Add the Nextflow version to Gitpod container matching the minimal Nextflow version for nf-core (according to `nextflow.config`) ([#2196](https://github.com/nf-core/tools/pull/2196))
- Use `nfcore/gitpod:dev` container in the dev branch ([#2196](https://github.com/nf-core/tools/pull/2196))
- Replace requests_mock with responses in test mocks ([#2165](https://github.com/nf-core/tools/pull/2165)).
- Add warning when installing a module from an `org_path` that exists in multiple remotes in `modules.json` ([#2228](https://github.com/nf-core/tools/pull/2228) [#2239](https://github.com/nf-core/tools/pull/2239)).
- Add the possibility to translate refgenie asset aliases to the ones used in a pipeline with an alias_translations.yaml file ([#2242](https://github.com/nf-core/tools/pull/2242)).
- Add initial CHM13 support ([1988](https://github.com/nf-core/tools/issues/1988))

## [v2.7.2 - Mercury Eagle Patch](https://github.com/nf-core/tools/releases/tag/2.7.2) - [2022-12-19]

### Template

- Fix the syntax of github_output in GitHub actions ([#2114](https://github.com/nf-core/tools/pull/2114))
- Fix a bug introduced in 2.7 that made pipelines hang ([#2132](https://github.com/nf-core/tools/issues/2132))

### Linting

- Allow specifying containers in less than three lines ([#2121](https://github.com/nf-core/tools/pull/2121))
- Run prettier after dumping a json schema file ([#2124](https://github.com/nf-core/tools/pull/2124))

### General

- Only check that a pipeline name doesn't contain dashes if the name is provided by prompt of `--name`. Don't check if a template file is used. ([#2123](https://github.com/nf-core/tools/pull/2123))
- Deprecate `--enable_conda` parameter. Use `conda.enable` instead ([#2131](https://github.com/nf-core/tools/pull/2131))
- Handle `json.load()` exceptions ([#2134](https://github.com/nf-core/tools/pull/2134))

## [v2.7.1 - Mercury Eagle Patch](https://github.com/nf-core/tools/releases/tag/2.7.1) - [2022-12-08]

- Patch release to fix pipeline sync ([#2110](https://github.com/nf-core/tools/pull/2110))

## [v2.7 - Mercury Eagle](https://github.com/nf-core/tools/releases/tag/2.7) - [2022-12-07]

Another big release with lots of new features and bug fixes. Thanks to all contributors!

**Highlights**

- New `nf-core subworkflows` subcommand for creating, removing, testing, updating and finding subworkflows, see the [documentation](https://nf-co.re/tools/#subworkflows) for more information.
- Every pipeline has now it's own GitHub codespace template, which can be used to develop the pipeline directly in the browser.
- Improved handling of modules and subworkflows from other repos than nf-core/modules.
- Pre-commit is now installed as a dependency, which allows us, besides other things, to run prettier on the fly even if it is not manually installed.
- Shell completion for nf-core commands, more information [here](https://nf-co.re/tools#shell-completion).

### Template

#### Features

- Ignore files in `bin/` directory when running prettier ([#2080](https://github.com/nf-core/tools/pull/1957)).
- Add GitHub codespaces template ([#1957](https://github.com/nf-core/tools/pull/1957))
- `nextflow run <pipeline> --version` will now print the workflow version from the manifest and exit ([#1951](https://github.com/nf-core/tools/pull/1951)).
- Add profile for running `docker` with the ARM chips (including Apple silicon) ([#1942](https://github.com/nf-core/tools/pull/1942) and [#2034](https://github.com/nf-core/tools/pull/2034)).
- Flip execution order of parameter summary printing and parameter validation to prevent 'hiding' of parameter errors ([#2033](https://github.com/nf-core/tools/pull/2033)).
- Change colour of 'pipeline completed successfully, but some processes failed' from red to yellow ([#2096](https://github.com/nf-core/tools/pull/2096)).

#### Bug fixes

- Fix lint warnings for `samplesheet_check.nf` module ([#1875](https://github.com/nf-core/tools/pull/1875)).
- Check that the workflow name provided with a template doesn't contain dashes ([#1822](https://github.com/nf-core/tools/pull/1822))

### Linting

#### Features

- Add `--sort-by` option to linting which allows ordering module lint warnings/errors by either test name or module name ([#2077](https://github.com/nf-core/tools/pull/2077)).

#### Bug fixes

- Don't lint pipeline name if `manifest.name` in `.nf-core.yml` ([#2035](https://github.com/nf-core/tools/pull/2035))
- Don't check for `docker pull` commands in `actions_ci` lint test (leftover from DSL1) ([#2055](https://github.com/nf-core/tools/pull/2055)).

### General

#### Features

- Use pre-commit run prettier if prettier is not available ([#1983](https://github.com/nf-core/tools/pull/1983)) and initialize pre-commit in gitpod and codespaces ([#1957](https://github.com/nf-core/tools/pull/1957)).
- Refactor CLI flag `--hide-progress` to be at the top-level group, like `--verbose` ([#2016](https://github.com/nf-core/tools/pull/2016))
- `nf-core sync` now supports the template YAML file using `-t/--template-yaml` ([#1880](https://github.com/nf-core/tools/pull/1880)).
- The default branch can now be specified when creating a new pipeline repo [#1959](https://github.com/nf-core/tools/pull/1959).
- Only warn when checking that the pipeline directory contains a `main.nf` and a `nextflow.config` file if the pipeline is not an nf-core pipeline [#1964](https://github.com/nf-core/tools/pull/1964)
- Bump promoted Python version from 3.7 to 3.8 ([#1971](https://github.com/nf-core/tools/pull/1971)).
- Extended the chat notifications to Slack ([#1829](https://github.com/nf-core/tools/pull/1829)).
- Don't print source file + line number on logging messages (except when verbose) ([#2015](https://github.com/nf-core/tools/pull/2015))
- Automatically format `test.yml` content with Prettier ([#2078](https://github.com/nf-core/tools/pull/2078))
- Automatically format `modules.json` content with Prettier ([#2074](https://github.com/nf-core/tools/pull/2074))
- Add shell completion for nf-core tools commands([#2070](https://github.com/nf-core/tools/pull/2070))

#### Bug fixes, maintenance and tests

- Fix error in tagging GitPod docker images during releases ([#1874](https://github.com/nf-core/tools/pull/1874)).
- Fix bug when updating modules from old version in old folder structure ([#1908](https://github.com/nf-core/tools/pull/1908)).
- Don't remove local copy of modules repo, only update it with fetch ([#1881](https://github.com/nf-core/tools/pull/1881)).
- Improve test coverage of `sync.py` and `__main__.py` ([#1936](https://github.com/nf-core/tools/pull/1936), [#1965](https://github.com/nf-core/tools/pull/1965)).
- Add file `versions.yml` when generating `test.yml` with `nf-core modules create-test-yml` but don't check for md5sum [#1963](https://github.com/nf-core/tools/pull/1963).
- Mock biocontainers and anaconda api calls in modules and subworkflows tests [#1967](https://github.com/nf-core/tools/pull/1967)
- Run tests with Python 3.11 ([#1970](https://github.com/nf-core/tools/pull/1970)).
- Run test with a realistic version of git ([#2043](https://github.com/nf-core/tools/pull/2043)).
- Fix incorrect file deletion in `nf-core launch` when `--params_in` has the same name as `--params_out` ([#1986](https://github.com/nf-core/tools/pull/1986)).
- Updated GitHub actions ([#1998](https://github.com/nf-core/tools/pull/1998), [#2001](https://github.com/nf-core/tools/pull/2001))
- Code maintenance ([#1818](https://github.com/nf-core/tools/pull/1818), [#2032](https://github.com/nf-core/tools/pull/2032), [#2073](https://github.com/nf-core/tools/pull/2073)).
- Track from where modules and subworkflows are installed ([#1999](https://github.com/nf-core/tools/pull/1999)).
- Substitute ModulesCommand and SubworkflowsCommand by ComponentsCommand ([#2000](https://github.com/nf-core/tools/pull/2000)).
- Prevent installation with unsupported Python versions ([#2075](https://github.com/nf-core/tools/pull/2075)).
- Allow other remote URLs not starting with `http` ([#2061](https://github.com/nf-core/tools/pull/2061))

### Modules

- Update patch file paths if the modules directory has the old structure ([#1878](https://github.com/nf-core/tools/pull/1878)).
- Don't write to `modules.json` file when applying a patch file during `nf-core modules update` ([#2017](https://github.com/nf-core/tools/pull/2017)).

### Subworkflows

- Add subworkflow commands `create-test-yml`, `create` and `install` ([#1897](https://github.com/nf-core/tools/pull/1897)).
- Update subworkflows install so it installs also imported modules and subworkflows ([#1904](https://github.com/nf-core/tools/pull/1904)).
- `check_up_to_date()` function from `modules_json.py` also checks for subworkflows ([#1934](https://github.com/nf-core/tools/pull/1934)).
- Add tests for `nf-core subworkflows install` command ([#1996](https://github.com/nf-core/tools/pull/1996)).
- Function `create()` from `modules_json.py` adds also subworkflows to `modules.json` file ([#2005](https://github.com/nf-core/tools/pull/2005)).
- Add `nf-core subworkflows update` command ([#2019](https://github.com/nf-core/tools/pull/2019)).

## [v2.6 - Tin Octopus](https://github.com/nf-core/tools/releases/tag/2.6) - [2022-10-04]

### Template

- Add template for subworkflows
- Add `actions/upload-artifact` step to the awstest workflows, to expose the debug log file
- Add `prettier` as a requirement to Gitpod Dockerimage
- Bioconda incompatible conda channel setups now result in more informative error messages ([#1812](https://github.com/nf-core/tools/pull/1812))
- Improve template customisation documentation ([#1821](https://github.com/nf-core/tools/pull/1821))
- Update MultiQC module, update supplying MultiQC default and custom config and logo files to module
- Add a 'recommend' methods description text to MultiQC to help pipeline users report pipeline usage in publications ([#1749](https://github.com/nf-core/tools/pull/1749))
- Fix template spacing modified by JINJA ([#1830](https://github.com/nf-core/tools/pull/1830))
- Fix MultiQC execution on template ([#1855](https://github.com/nf-core/tools/pull/1855))
- Don't skip including `base.config` when skipping nf-core/configs

### Linting

- Pipelines: Check that the old renamed `lib` files are not still present:
  - `Checks.groovy` -> `Utils.groovy`
  - `Completion.groovy` -> `NfcoreTemplate.groovy`
  - `Workflow.groovy` -> `WorkflowMain.groovy`

### General

- Add function to enable chat notifications on MS Teams, accompanied by `hook_url` param to enable it.
- Schema: Remove `allOf` if no definition groups are left.
- Use contextlib to temporarily change working directories ([#1819](https://github.com/nf-core/tools/pull/1819))
- More helpful error messages if `nf-core download` can't parse a singularity image download
- Add `nf-core subworkflows create` command

### Modules

- If something is wrong with the local repo cache, offer to delete it and try again ([#1850](https://github.com/nf-core/tools/issues/1850))
- Restructure code to work with the directory restructuring in [modules](https://github.com/nf-core/modules/pull/2141) ([#1859](https://github.com/nf-core/tools/pull/1859))
- Make `label: process_single` default when creating a new module

## [v2.5.1 - Gold Otter Patch](https://github.com/nf-core/tools/releases/tag/2.5.1) - [2022-08-31]

- Patch release to fix black linting in pipelines ([#1789](https://github.com/nf-core/tools/pull/1789))
- Add isort options to pyproject.toml ([#1792](https://github.com/nf-core/tools/pull/1792))
- Lint pyproject.toml file exists and content ([#1795](https://github.com/nf-core/tools/pull/1795))
- Update GitHub PyPI package release action to v1 ([#1785](https://github.com/nf-core/tools/pull/1785))

### Template

- Update GitHub actions to use nodejs16 ([#1944](https://github.com/nf-core/tools/pull/1944))

## [v2.5 - Gold Otter](https://github.com/nf-core/tools/releases/tag/2.5) - [2022-08-30]

### Template

- Bumped Python version to 3.7 in the GitHub linting in the workflow template ([#1680](https://github.com/nf-core/tools/pull/1680))
- Fix bug in pipeline readme logo URL ([#1590](https://github.com/nf-core/tools/pull/1590))
- Switch CI to use [setup-nextflow](https://github.com/nf-core/setup-nextflow) action to install Nextflow ([#1650](https://github.com/nf-core/tools/pull/1650))
- Add `CITATION.cff` [#361](https://github.com/nf-core/tools/issues/361)
- Add Gitpod and Mamba profiles to the pipeline template ([#1673](https://github.com/nf-core/tools/pull/1673))
- Remove call to `getGenomeAttribute` in `main.nf` when running `nf-core create` without iGenomes ([#1670](https://github.com/nf-core/tools/issues/1670))
- Make `nf-core create` fail if Git default branch name is dev or TEMPLATE ([#1705](https://github.com/nf-core/tools/pull/1705))
- Convert `console` snippets to `bash` snippets in the template where applicable ([#1729](https://github.com/nf-core/tools/pull/1729))
- Add `branch` field to module entries in `modules.json` to record what branch a module was installed from ([#1728](https://github.com/nf-core/tools/issues/1728))
- Add customisation option to remove all GitHub support with `nf-core create` ([#1766](https://github.com/nf-core/tools/pull/1766))

### Linting

- Check that the `.prettierignore` file exists and that starts with the same content.
- Update `readme.py` nf version badge validation regexp to accept any signs before version number ([#1613](https://github.com/nf-core/tools/issues/1613))
- Add isort configuration and GitHub workflow ([#1538](https://github.com/nf-core/tools/pull/1538))
- Use black also to format python files in workflows ([#1563](https://github.com/nf-core/tools/pull/1563))
- Add check for mimetype in the `input` parameter. ([#1647](https://github.com/nf-core/tools/issues/1647))
- Check that the singularity and docker tags are parsable. Add `--fail-warned` flag to `nf-core modules lint` ([#1654](https://github.com/nf-core/tools/issues/1654))
- Handle exception in `nf-core modules lint` when process name doesn't start with process ([#1733](https://github.com/nf-core/tools/issues/1733))

### General

- Remove support for Python 3.6 ([#1680](https://github.com/nf-core/tools/pull/1680))
- Add support for Python 3.9 and 3.10 ([#1680](https://github.com/nf-core/tools/pull/1680))
- Invoking Python with optimizations no longer affects the program control flow ([#1685](https://github.com/nf-core/tools/pull/1685))
- Update `readme` to drop `--key` option from `nf-core modules list` and add the new pattern syntax
- Add `--fail-warned` flag to `nf-core lint` to make warnings fail ([#1593](https://github.com/nf-core/tools/pull/1593))
- Add `--fail-warned` flag to pipeline linting workflow ([#1593](https://github.com/nf-core/tools/pull/1593))
- Updated the nf-core package requirements ([#1620](https://github.com/nf-core/tools/pull/1620), [#1757](https://github.com/nf-core/tools/pull/1757), [#1756](https://github.com/nf-core/tools/pull/1756))
- Remove dependency of the mock package and use unittest.mock instead ([#1696](https://github.com/nf-core/tools/pull/1696))
- Fix and improve broken test for Singularity container download ([#1622](https://github.com/nf-core/tools/pull/1622))
- Use [`$XDG_CACHE_HOME`](https://specifications.freedesktop.org/basedir-spec/basedir-spec-latest.html) or `~/.cache` instead of `$XDG_CONFIG_HOME` or `~/config/` as base directory for API cache
- Switch CI to use [setup-nextflow](https://github.com/nf-core/setup-nextflow) action to install Nextflow ([#1650](https://github.com/nf-core/tools/pull/1650))
- Add tests for `nf-core modules update` and `ModulesJson`.
- Add CI for GitLab remote [#1646](https://github.com/nf-core/tools/issues/1646)
- Add `CITATION.cff` [#361](https://github.com/nf-core/tools/issues/361)
- Allow customization of the `nf-core` pipeline template when using `nf-core create` ([#1548](https://github.com/nf-core/tools/issues/1548))
- Add Refgenie integration: updating of nextflow config files with a refgenie database ([#1090](https://github.com/nf-core/tools/pull/1090))
- Fix `--key` option in `nf-core lint` when supplying a module lint test name ([#1681](https://github.com/nf-core/tools/issues/1681))
- Add `no_git=True` when creating a new pipeline and initialising a git repository is not needed in `nf-core lint` and `nf-core bump-version` ([#1709](https://github.com/nf-core/tools/pull/1709))
- Move `strip_ansi_code` function in lint to `utils.py`
- Simplify control flow and don't use equality comparison for `None` and booleans
- Replace use of the deprecated `distutils` Version object with that from `packaging` ([#1735](https://github.com/nf-core/tools/pull/1735))
- Add code to cancel CI run if a new run starts ([#1760](https://github.com/nf-core/tools/pull/1760))
- CI for the API docs generation now uses the ubuntu-latest base image ([#1762](https://github.com/nf-core/tools/pull/1762))
- Add option to hide progress bars in `nf-core lint` and `nf-core modules lint` with `--hide-progress`.

### Modules

- Add `--fix-version` flag to `nf-core modules lint` command to update modules to the latest version ([#1588](https://github.com/nf-core/tools/pull/1588))
- Fix a bug in the regex extracting the version from biocontainers URLs ([#1598](https://github.com/nf-core/tools/pull/1598))
- Update how we interface with git remotes. ([#1626](https://github.com/nf-core/tools/issues/1626))
- Add prompt for module name to `nf-core modules info` ([#1644](https://github.com/nf-core/tools/issues/1644))
- Update docs with example of custom git remote ([#1645](https://github.com/nf-core/tools/issues/1645))
- Command `nf-core modules test` obtains module name suggestions from installed modules ([#1624](https://github.com/nf-core/tools/pull/1624))
- Add `--base-path` flag to `nf-core modules` to specify the base path for the modules in a remote. Also refactored `modules.json` code. ([#1643](https://github.com/nf-core/tools/issues/1643)) Removed after ([#1754](https://github.com/nf-core/tools/pull/1754))
- Rename methods in `ModulesJson` to remove explicit reference to `modules.json`
- Fix inconsistencies in the `--save-diff` flag `nf-core modules update`. Refactor `nf-core modules update` ([#1536](https://github.com/nf-core/tools/pull/1536))
- Fix bug in `ModulesJson.check_up_to_date` causing it to ask for the remote of local modules
- Handle errors when updating module version with `nf-core modules update --fix-version` ([#1671](https://github.com/nf-core/tools/pull/1671))
- Make `nf-core modules update --save-diff` work when files were created or removed ([#1694](https://github.com/nf-core/tools/issues/1694))
- Get the latest common build for Docker and Singularity containers of a module ([#1702](https://github.com/nf-core/tools/pull/1702))
- Add short option for `--no-pull` option in `nf-core modules`
- Add `nf-core modules patch` command ([#1312](https://github.com/nf-core/tools/issues/1312))
- Add support for patch in `nf-core modules update` command ([#1312](https://github.com/nf-core/tools/issues/1312))
- Add support for patch in `nf-core modules lint` command ([#1312](https://github.com/nf-core/tools/issues/1312))
- Add support for custom remotes in `nf-core modules lint` ([#1715](https://github.com/nf-core/tools/issues/1715))
- Make `nf-core modules` commands work with arbitrary git remotes ([#1721](https://github.com/nf-core/tools/issues/1721))
- Add links in `README.md` for `info` and `patch` commands ([#1722](https://github.com/nf-core/tools/issues/1722)])
- Fix misc. issues with `--branch` and `--base-path` ([#1726](https://github.com/nf-core/tools/issues/1726))
- Add `branch` field to module entries in `modules.json` to record what branch a module was installed from ([#1728](https://github.com/nf-core/tools/issues/1728))
- Fix broken link in `nf-core modules info`([#1745](https://github.com/nf-core/tools/pull/1745))
- Fix unbound variable issues and minor refactoring [#1742](https://github.com/nf-core/tools/pull/1742/)
- Recreate modules.json file instead of complaining about incorrectly formatted file. ([#1741](https://github.com/nf-core/tools/pull/1741)
- Add support for patch when creating `modules.json` file ([#1752](https://github.com/nf-core/tools/pull/1752))

## [v2.4.1 - Cobolt Koala Patch](https://github.com/nf-core/tools/releases/tag/2.4) - [2022-05-16]

- Patch release to try to fix the template sync ([#1585](https://github.com/nf-core/tools/pull/1585))
- Avoid persistent temp files from pytests ([#1566](https://github.com/nf-core/tools/pull/1566))
- Add option to trigger sync manually on just nf-core/testpipeline

## [v2.4 - Cobolt Koala](https://github.com/nf-core/tools/releases/tag/2.4) - [2022-05-16]

### Template

- Read entire lines when sniffing the samplesheet format (fix [#1561](https://github.com/nf-core/tools/issues/1561))
- Add actions workflow to respond to `@nf-core-bot fix linting` comments on pipeline PRs
- Fix Prettier formatting bug in completion email HTML template ([#1509](https://github.com/nf-core/tools/issues/1509))
- Fix bug in pipeline readme logo URL
- Set the default DAG graphic output to HTML to have a default that does not depend on Graphviz being installed on the host system ([#1512](https://github.com/nf-core/tools/pull/1512)).
- Removed retry strategy for AWS tests CI, as Nextflow now handles spot instance retries itself
- Add `.prettierignore` file to stop Prettier linting tests from running over test files
- Made module template test command match the default used in `nf-core modules create-test-yml` ([#1562](https://github.com/nf-core/tools/issues/1562))
- Removed black background from Readme badges now that GitHub has a dark mode, added Tower launch badge.
- Don't save md5sum for `versions.yml` when running `nf-core modules create-test-yml` ([#1511](https://github.com/nf-core/tools/pull/1511))

### General

- Add actions workflow to respond to `@nf-core-bot fix linting` comments on nf-core/tools PRs
- Use [`$XDG_CONFIG_HOME`](https://specifications.freedesktop.org/basedir-spec/basedir-spec-latest.html) or `~/.config/nf-core` instead of `~/.nfcore` for API cache (the latter can be safely deleted)
- Consolidate GitHub API calls into a shared function that uses authentication from the [`gh` GitHub cli tool](https://cli.github.com/) or `GITHUB_AUTH_TOKEN` to avoid rate limiting ([#1499](https://github.com/nf-core/tools/pull/1499))
- Add an empty line to `modules.json`, `params.json` and `nextflow-schema.json` when dumping them to avoid prettier errors.
- Remove empty JSON schema definition groups to avoid usage errors ([#1419](https://github.com/nf-core/tools/issues/1419))
- Bumped the minimum version of `rich` from `v10` to `v10.7.0`

### Modules

- Add a new command `nf-core modules mulled` which can generate the name for a multi-tool container image.
- Add a new command `nf-core modules test` which runs pytests locally.
- Print include statement to terminal when `modules install` ([#1520](https://github.com/nf-core/tools/pull/1520))
- Allow follow links when generating `test.yml` file with `nf-core modules create-test-yml` ([1570](https://github.com/nf-core/tools/pull/1570))
- Escaped test run output before logging it, to avoid a rich `MarkupError`

### Linting

- Don't allow a `.nf-core.yaml` file, should be `.yml` ([#1515](https://github.com/nf-core/tools/pull/1515)).
- `shell` blocks now recognised to avoid error `when: condition has too many lines` ([#1557](https://github.com/nf-core/tools/issues/1557))
- Fixed error when using comments after `input` tuple lines ([#1542](https://github.com/nf-core/tools/issues/1542))
- Don't lint the `shell` block when `script` is used ([1558](https://github.com/nf-core/tools/pull/1558))
- Check that `template` is used in `script` blocks
- Tweaks to CLI output display of lint results

## [v2.3.2 - Mercury Vulture Fixed Formatting](https://github.com/nf-core/tools/releases/tag/2.3.2) - [2022-03-24]

Very minor patch release to fix the full size AWS tests and re-run the template sync, which partially failed due to GitHub pull-requests being down at the time of release.

### Template

- Updated the AWS GitHub actions to let nf-core/tower-action use it's defaults for pipeline and git sha ([#1488](https://github.com/nf-core/tools/pull/1488))
- Add prettier editor extension to `gitpod.yml` in template ([#1485](https://github.com/nf-core/tools/pull/1485))
- Remove traces of markdownlint in the template ([#1486](https://github.com/nf-core/tools/pull/1486)
- Remove accidentally added line in `CHANGELOG.md` in the template ([#1487](https://github.com/nf-core/tools/pull/1487))
- Update linting to check that `.editorconfig` is there and `.yamllint.yml` isn't.

## [v2.3.1 - Mercury Vulture Formatting](https://github.com/nf-core/tools/releases/tag/2.3.1) - [2022-03-23]

This patch release is primarily to address problems that we had in the v2.3 release with code linting.
Instead of resolving those specific issues, we chose to replace the linting tools (`markdownlint`, `yamllint`) with a new tool: [_Prettier_](https://prettier.io)

This is a fairly major change and affects a lot of files. However, it will hopefully simplify future usage.
Prettier can auto-format many different file formats (for pipelines the most relevant are markdown and YAML) and is extensible with plugins ([Nextflow](https://github.com/nf-core/prettier-plugin-nextflow), anyone?).
It tends to be a bit less strict than `markdownlint` and `yamllint` and importantly _can fix files for you_ rather than just complaining.

The sync PR may be a little big because of many major changes (whitespace, quotation mark styles etc).
To help with the merge, _**we highly recommend running Prettier on your pipeline's codebase before attempting the template merge**_.
If you take this approach, please copy `.editorconfig` and `.prettierrc.yml` from the template to your pipeline root first,
as they configure the behaviour of Prettier.

To run Prettier, go to the base of the repository where `.editorconfig` and `.prettierrc.yml` are located.
Make sure your `git status` is clean so that the changes don't affect anything you're working on and run:

```bash
prettier --write .
```

This runs Prettier and tells it to fix any issues it finds in place.

Please note that there are many excellent integrations for Prettier available, for example VSCode can be set up to automatically format files on save.

### Template

- Replace `markdownlint` and `yamllint` with [_Prettier_](https://prettier.io) for linting formatting / whitespace ([#1470](https://github.com/nf-core/tools/pull/1470))
- Add CI test using `editorconfig-checker` for other file types to look for standardised indentation and formatting ([#1476](https://github.com/nf-core/tools/pull/1476))
- Add md5sum check of `versions.yml` to `test.yml` on the modules template.
- Update bundled module wrappers to latest versions ([#1462](https://github.com/nf-core/tools/pull/1462))
- Renamed `assets/multiqc_config.yaml` to `assets/multiqc_config.yml` (`yml` not `yaml`) ([#1471](https://github.com/nf-core/tools/pull/1471))

### General

- Convert nf-core/tools API / lint test documentation to MyST ([#1245](https://github.com/nf-core/tools/pull/1245))
- Build documentation for the `nf-core modules lint` tests ([#1250](https://github.com/nf-core/tools/pull/1250))
- Fix some colours in the nf-core/tools API docs ([#1467](https://github.com/nf-core/tools/pull/1467))
- Install tools inside GitPod Docker using the repo itself and not from Conda.
- Rewrite GitHub Actions workflow for publishing the GitPod Docker image.
- Improve config for PyTest so that you can run `pytest` instead of `pytest tests/` ([#1461](https://github.com/nf-core/tools/pull/1461))
- New pipeline lint test `multiqc_config` that checks YAML structure instead of basic file contents ([#1461](https://github.com/nf-core/tools/pull/1461))
- Updates to the GitPod docker image to install the latest version of nf-core/tools

## [v2.3 - Mercury Vulture](https://github.com/nf-core/tools/releases/tag/2.3) - [2022-03-15]

### Template

- Removed mention of `--singularity_pull_docker_container` in pipeline `README.md`
- Replaced equals with ~ in nf-core headers, to stop false positive unresolved conflict errors when committing with VSCode.
- Add retry strategy for AWS megatests after releasing [nf-core/tower-action v2.2](https://github.com/nf-core/tower-action/releases/tag/v2.2)
- Added `.nf-core.yml` file with `repository_type: pipeline` for modules commands
- Update igenomes path to the `BWAIndex` to fetch the whole `version0.6.0` folder instead of only the `genome.fa` file
- Remove pinned Node version in the GitHub Actions workflows, to fix errors with `markdownlint`
- Bumped `nf-core/tower-action` to `v3` and removed `pipeline` and `revision` from the AWS workflows, which were not needed
- Add yamllint GitHub Action.
- Add `.yamllint.yml` to avoid line length and document start errors ([#1407](https://github.com/nf-core/tools/issues/1407))
- Add `--publish_dir_mode` back into the pipeline template ([nf-core/rnaseq#752](https://github.com/nf-core/rnaseq/issues/752#issuecomment-1039451607))
- Add optional loading of of pipeline-specific institutional configs to `nextflow.config`
- Make `--outdir` a mandatory parameter ([nf-core/tools#1415](https://github.com/nf-core/tools/issues/1415))
- Add pipeline description and authors between triple quotes to avoid errors with apostrophes ([#2066](https://github.com/nf-core/tools/pull/2066), [#2104](https://github.com/nf-core/tools/pull/2104))

### General

- Updated `nf-core download` to work with latest DSL2 syntax for containers ([#1379](https://github.com/nf-core/tools/issues/1379))
- Made `nf-core modules create` detect repository type with explicit `.nf-core.yml` instead of random readme stuff ([#1391](https://github.com/nf-core/tools/pull/1391))
- Added a Gitpod environment and Dockerfile ([#1384](https://github.com/nf-core/tools/pull/1384))
  - Adds conda, Nextflow, nf-core, pytest-workflow, mamba, and pip to base Gitpod Docker image.
  - Adds GH action to build and push Gitpod Docker image.
  - Adds Gitpod environment to template.
  - Adds Gitpod environment to tools with auto build of nf-core tool.
- Shiny new command-line help formatting ([#1403](https://github.com/nf-core/tools/pull/1403))
- Call the command line help with `-h` as well as `--help` (was formerly just the latter) ([#1404](https://github.com/nf-core/tools/pull/1404))
- Add `.yamllint.yml` config file to avoid line length and document start errors in the tools repo itself.
- Switch to `yamllint-github-action`to be able to configure yaml lint exceptions ([#1404](https://github.com/nf-core/tools/issues/1413))
- Prevent module linting KeyError edge case ([#1321](https://github.com/nf-core/tools/issues/1321))
- Bump-versions: Don't trim the trailing newline on files, causes editorconfig linting to fail ([#1265](https://github.com/nf-core/tools/issues/1265))
- Handle exception in `nf-core list` when a broken git repo is found ([#1273](https://github.com/nf-core/tools/issues/1273))
- Updated URL for pipeline lint test docs ([#1348](https://github.com/nf-core/tools/issues/1348))
- Updated `nf-core create` to tolerate failures and retry when fetching pipeline logos from the website ([#1369](https://github.com/nf-core/tools/issues/1369))
- Modified the CSS overriding `sphinx_rtd_theme` default colors to fix some glitches in the API documentation ([#1294](https://github.com/nf-core/tools/issues/1294))

### Modules

- New command `nf-core modules info` that prints nice documentation about a module to the terminal :sparkles: ([#1427](https://github.com/nf-core/tools/issues/1427))
- Linting a pipeline now fails instead of warning if a local copy of a module does not match the remote ([#1313](https://github.com/nf-core/tools/issues/1313))
- Fixed linting bugs where warning was incorrectly generated for:
  - `Module does not emit software version`
  - `Container versions do not match`
  - `input:` / `output:` not being specified in module
  - Allow for containers from other biocontainers resource as defined [here](https://github.com/nf-core/modules/blob/cde237e7cec07798e5754b72aeca44efe89fc6db/modules/cat/fastq/main.nf#L7-L8)
- Fixed traceback when using `stageAs` syntax as defined [here](https://github.com/nf-core/modules/blob/cde237e7cec07798e5754b72aeca44efe89fc6db/modules/cat/fastq/main.nf#L11)
- Added `nf-core schema docs` command to output pipline parameter documentation in Markdown format for inclusion in GitHub and other documentation systems ([#741](https://github.com/nf-core/tools/issues/741))
- Allow conditional process execution from the configuration file ([#1393](https://github.com/nf-core/tools/pull/1393))
- Add linting for when condition([#1397](https://github.com/nf-core/tools/pull/1397))
- Added modules ignored table to `nf-core modules bump-versions`. ([#1234](https://github.com/nf-core/tools/issues/1234))
- Added `--conda-package-version` flag for specifying version of conda package in `nf-core modules create`. ([#1238](https://github.com/nf-core/tools/issues/1238))
- Add option of writing diffs to file in `nf-core modules update` using either interactive prompts or the new `--diff-file` flag.
- Fixed edge case where module names that were substrings of other modules caused both to be installed ([#1380](https://github.com/nf-core/tools/issues/1380))
- Tweak handling of empty files when generating the test YAML ([#1376](https://github.com/nf-core/tools/issues/1376))
  - Fail linting if a md5sum for an empty file is found (instead of a warning)
  - Don't skip the md5 when generating a test file if an empty file is found (so that linting fails and can be manually checked)
- Linting checks test files for `TODO` statements as well as the main module code ([#1271](https://github.com/nf-core/tools/issues/1271))
- Handle error if `manifest` isn't set in `nextflow.config` ([#1418](https://github.com/nf-core/tools/issues/1418))

## [v2.2 - Lead Liger](https://github.com/nf-core/tools/releases/tag/2.2) - [2021-12-14]

### Template

- Update repo logos to utilize [GitHub's `#gh-light/dark-mode-only`](https://docs.github.com/en/github/writing-on-github/getting-started-with-writing-and-formatting-on-github/basic-writing-and-formatting-syntax#specifying-the-theme-an-image-is-shown-to), to switch between logos optimized for light or dark themes. The old repo logos have to be removed (in `docs/images` and `assets/`).
- Deal with authentication with private repositories
- Bump minimun Nextflow version to 21.10.3
- Convert pipeline template to updated Nextflow DSL2 syntax
- Solve circular import when importing `nf_core.modules.lint`
- Disable cache in `nf_core.utils.fetch_wf_config` while performing `test_wf_use_local_configs`.
- Modify software version channel handling to support multiple software version emissions (e.g. from mulled containers), and multiple software versions.
- Update `dumpsoftwareversion` module to correctly report versions with trailing zeros.
- Remove `params.hostnames` from the pipeline template ([#1304](https://github.com/nf-core/tools/issues/1304))
- Update `.gitattributes` to mark installed modules and subworkflows as `linguist-generated` ([#1311](https://github.com/nf-core/tools/issues/1311))
- Adding support for [Julia](https://julialang.org) package environments to `nextflow.config`([#1317](https://github.com/nf-core/tools/pull/1317))
- New YAML issue templates for pipeline bug reports and feature requests, with a much richer interface ([#1165](https://github.com/nf-core/tools/pull/1165))
- Update AWS test GitHub Actions to use v2 of [nf-core/tower-action](https://github.com/nf-core/tower-action)
- Post linting comment even when `linting.yml` fails
- Update `CONTRIBUTION.md` bullets to remove points related to `scrape_software_versions.py`
- Update AWS test to set Nextflow version to 21.10.3

### General

- Made lint check for parameters defaults stricter [[#992](https://github.com/nf-core/tools/issues/992)]
  - Default values in `nextflow.config` must match the defaults given in the schema (anything with `{` in, or in `main.nf` is ignored)
  - Defaults in `nextflow.config` must now match the variable _type_ specified in the schema
  - If you want the parameter to not have a default value, use `null`
  - Strings set to `false` or an empty string in `nextflow.config` will now fail linting
- Bump minimun Nextflow version to 21.10.3
- Changed `questionary` `ask()` to `unsafe_ask()` to not catch `KeyboardInterupts` ([#1237](https://github.com/nf-core/tools/issues/1237))
- Fixed bug in `nf-core launch` due to revisions specified with `-r` not being added to nextflow command. ([#1246](https://github.com/nf-core/tools/issues/1246))
- Update regex in `readme` test of `nf-core lint` to agree with the pipeline template ([#1260](https://github.com/nf-core/tools/issues/1260))
- Update 'fix' message in `nf-core lint` to conform to the current command line options. ([#1259](https://github.com/nf-core/tools/issues/1259))
- Fixed bug in `nf-core list` when `NXF_HOME` is set
- Run CI test used to create and lint/run the pipeline template with minimum and latest edge release of NF ([#1304](https://github.com/nf-core/tools/issues/1304))
- New YAML issue templates for tools bug reports and feature requests, with a much richer interface ([#1165](https://github.com/nf-core/tools/pull/1165))
- Handle synax errors in Nextflow config nicely when running `nf-core schema build` ([#1267](https://github.com/nf-core/tools/pull/1267))
- Erase temporary files and folders while performing Python tests (pytest)
- Remove base `Dockerfile` used for DSL1 pipeline container builds
- Run tests with Python 3.10
- [#1363](https://github.com/nf-core/tools/pull/1363) Fix tools CI workflow nextflow versions.

### Modules

- Fixed typo in `modules_utils.py`.
- Fixed failing lint test when process section was missing from module. Also added the local failing tests to the warned section of the output table. ([#1235](https://github.com/nf-core/tools/issues/1235))
- Added `--diff` flag to `nf-core modules update` which shows the diff between the installed files and the versions
- Update `nf-core modules create` help texts which were not changed with the introduction of the `--dir` flag
- Check if README is from modules repo
- Update module template to DSL2 v2.0 (remove `functions.nf` from modules template and updating `main.nf` ([#1289](https://github.com/nf-core/tools/pull/))
- Substitute get process/module name custom functions in module `main.nf` using template replacement ([#1284](https://github.com/nf-core/tools/issues/1284))
- Check test YML file for md5sums corresponding to empty files ([#1302](https://github.com/nf-core/tools/issues/1302))
- Exit with an error if empty files are found when generating the test YAML file ([#1302](https://github.com/nf-core/tools/issues/1302))

## [v2.1 - Zinc Zebra](https://github.com/nf-core/tools/releases/tag/2.1) - [2021-07-27]

### Template

- Correct regex pattern for file names in `nextflow_schema.json`
- Remove `.` from nf-core/tools command examples
- Update Nextflow installation link in pipeline template ([#1201](https://github.com/nf-core/tools/issues/1201))
- Command `hostname` is not portable [[#1212](https://github.com/nf-core/tools/pull/1212)]
- Changed how singularity and docker links are written in template to avoid duplicate links

### General

- Changed names of some flags with `-r` as short options to make the flags more consistent between commands.

### Modules

- Added consistency checks between installed modules and `modules.json` ([#1199](https://github.com/nf-core/tools/issues/1199))
- Added support excluding or specifying version of modules in `.nf-core.yml` when updating with `nf-core modules install --all` ([#1204](https://github.com/nf-core/tools/issues/1204))
- Created `nf-core modules update` and removed updating options from `nf-core modules install`
- Added missing function call to `nf-core lint` ([#1198](https://github.com/nf-core/tools/issues/1198))
- Fix `nf-core lint` not filtering modules test when run with `--key` ([#1203](https://github.com/nf-core/tools/issues/1203))
- Fixed `nf-core modules install` not working when installing from branch with `-b` ([#1218](https://github.com/nf-core/tools/issues/1218))
- Added prompt to choose between updating all modules or named module in `nf-core modules update`
- Check if modules is installed before trying to update in `nf-core modules update`
- Verify that a commit SHA provided with `--sha` exists for `install/update` commands
- Add new-line to `main.nf` after `bump-versions` command to make ECLint happy

## [v2.0.1 - Palladium Platypus Junior](https://github.com/nf-core/tools/releases/tag/2.0.1) - [2021-07-13]

### Template

- Critical tweak to add `--dir` declaration to `nf-core lint` GitHub Actions `linting.yml` workflow

### General

- Add `--dir` declaration to `nf-core sync` GitHub Actions `sync.yml` workflow

## [v2.0 - Palladium Platypus](https://github.com/nf-core/tools/releases/tag/2.0) - [2021-07-13]

### :warning: Major enhancements & breaking changes

This marks the first Nextflow DSL2-centric release of `tools` which means that some commands won't work in full with DSL1 pipelines anymore. Please use a `v1.x` version of `tools` for such pipelines or better yet join us to improve our DSL2 efforts! Here are the most important changes:

- The pipeline template has been completely re-written in DSL2
- A module template has been added to auto-create best-practice DSL2 modules to speed up development
- A whole suite of commands have been added to streamline the creation, installation, removal, linting and version bumping of DSL2 modules either installed within pipelines or the nf-core/modules repo

### Template

- Move TODO item of `contains:` map in a YAML string [[#1082](https://github.com/nf-core/tools/issues/1082)]
- Trigger AWS tests via Tower API [[#1160](https://github.com/nf-core/tools/pull/1160)]

### General

- Fixed a bug in the Docker image build for tools that failed due to an extra hyphen. [[#1069](https://github.com/nf-core/tools/pull/1069)]
- Regular release sync fix - this time it was to do with JSON serialisation [[#1072](https://github.com/nf-core/tools/pull/1072)]
- Fixed bug in schema validation that ignores upper/lower-case typos in parameters [[#1087](https://github.com/nf-core/tools/issues/1087)]
- Bugfix: Download should use path relative to workflow for configs
- Remove lint checks for files related to conda and docker as not needed anymore for DSL2
- Removed `params_used` lint check because of incompatibility with DSL2
- Added`modules bump-versions` command to `README.md`
- Update docs for v2.0 release

### Modules

- Update comment style of modules `functions.nf` template file [[#1076](https://github.com/nf-core/tools/issues/1076)]
- Changed working directory to temporary directory for `nf-core modules create-test-yml` [[#908](https://github.com/nf-core/tools/issues/908)]
- Use Biocontainers API instead of quayi.io API for `nf-core modules create` [[#875](https://github.com/nf-core/tools/issues/875)]
- Update `nf-core modules install` to handle different versions of modules [#1116](https://github.com/nf-core/tools/pull/1116)
- Added `nf-core modules bump-versions` command to update all versions in the `nf-core/modules` repository [[#1123](https://github.com/nf-core/tools/issues/1123)]
- Updated `nf-core modules lint` to check whether a `git_sha` exists in the `modules.json` file or whether a new version is available [[#1114](https://github.com/nf-core/tools/issues/1114)]
- Refactored `nf-core modules` command into one file per command [#1124](https://github.com/nf-core/tools/pull/1124)
- Updated `nf-core modules remove` to also remove entry in `modules.json` file ([#1115](https://github.com/nf-core/tools/issues/1115))
- Bugfix: Interactive prompt for `nf-core modules install` was receiving too few arguments
- Added progress bar to creation of 'modules.json'
- Updated `nf-core modules list` to show versions of local modules
- Improved exit behavior by replacing `sys.exit` with exceptions
- Updated `nf-core modules remove` to remove module entry in `modules.json` if module directory is missing
- Create extra tempdir as work directory for `nf-core modules create-test-yml` to avoid adding the temporary files to the `test.yml`
- Refactored passing of command line arguments to `nf-core` commands and subcommands ([#1139](https://github.com/nf-core/tools/issues/1139), [#1140](https://github.com/nf-core/tools/issues/1140))
- Check for `modules.json` for entries of modules that are not actually installed in the pipeline [[#1141](https://github.com/nf-core/tools/issues/1141)]
- Added `<keywords>` argument to `nf-core modules list` for filtering the listed modules. ([#1139](https://github.com/nf-core/tools/issues/1139)
- Added support for a `bump-versions` configuration file [[#1142](https://github.com/nf-core/tools/issues/1142)]
- Fixed `nf-core modules create-test-yml` so it doesn't break when the output directory is supplied [[#1148](https://github.com/nf-core/tools/issues/1148)]
- Updated `nf-core modules lint` to work with new directory structure [[#1159](https://github.com/nf-core/tools/issues/1159)]
- Updated `nf-core modules install` and `modules.json` to work with new directory structure ([#1159](https://github.com/nf-core/tools/issues/1159))
- Updated `nf-core modules remove` to work with new directory structure [[#1159](https://github.com/nf-core/tools/issues/1159)]
- Restructured code and removed old table style in `nf-core modules list`
- Fixed bug causing `modules.json` creation to loop indefinitly
- Added `--all` flag to `nf-core modules install`
- Added `remote` and `local` subcommands to `nf-core modules list`
- Fix bug due to restructuring in modules template
- Added checks for verifying that the remote repository is well formed
- Added checks to `ModulesCommand` for verifying validity of remote repositories
- Misc. changes to `modules install`: check that module exist in remote, `--all` is has `--latest` by default.

#### Sync

- Don't set the default value to `"null"` when a parameter is initialised as `null` in the config [[#1074](https://github.com/nf-core/tools/pull/1074)]

#### Tests

- Added a test for the `version_consistency` lint check
- Refactored modules tests into separate files, and removed direct comparisons with number of tests in `lint` tests ([#1158](https://github.com/nf-core/tools/issues/1158))

## [v1.14 - Brass Chicken :chicken:](https://github.com/nf-core/tools/releases/tag/1.14) - [2021-05-11]

### Template

- Add the implicit workflow declaration to `main.nf` DSL2 template [[#1056](https://github.com/nf-core/tools/issues/1056)]
- Fixed an issue regarding explicit disabling of unused container engines [[#972](https://github.com/nf-core/tools/pull/972)]
- Removed trailing slash from `params.igenomes_base` to yield valid s3 paths (previous paths work with Nextflow but not aws cli)
- Added a timestamp to the trace + timetime + report + dag filenames to fix overwrite issue on AWS
- Rewrite the `params_summary_log()` function to properly ignore unset params and have nicer formatting [[#971](https://github.com/nf-core/tools/issues/971)]
- Fix overly strict `--max_time` formatting regex in template schema [[#973](https://github.com/nf-core/tools/issues/973)]
- Convert `d` to `day` in the `cleanParameters` function to make Duration objects like `2d` pass the validation [[#858](https://github.com/nf-core/tools/issues/858)]
- Added nextflow version to quick start section and adjusted `nf-core bump-version` [[#1032](https://github.com/nf-core/tools/issues/1032)]
- Use latest stable Nextflow version `21.04.0` for CI tests instead of the `-edge` release

### Download

- Fix bug in `nf-core download` where image names were getting a hyphen in `nf-core` which was breaking things.
- Extensive new interactive prompts for all command line flags [[#1027](https://github.com/nf-core/tools/issues/1027)]
  - It is now recommended to run `nf-core download` without any cli options and follow prompts (though flags can be used to run non-interactively if you wish)
- New helper code to set `$NXF_SINGULARITY_CACHEDIR` and add to `.bashrc` if desired [[#1027](https://github.com/nf-core/tools/issues/1027)]

### Launch

- Strip values from `nf-core launch` web response which are `False` and have no default in the schema [[#976](https://github.com/nf-core/tools/issues/976)]
- Improve API caching code when polling the website, fixes noisy log message when waiting for a response [[#1029](https://github.com/nf-core/tools/issues/1029)]
- New interactive prompts for pipeline name [[#1027](https://github.com/nf-core/tools/issues/1027)]

### Modules

- Added `tool_name_underscore` to the module template to allow TOOL_SUBTOOL in `main.nf` [[#1011](https://github.com/nf-core/tools/issues/1011)]
- Added `--conda-name` flag to `nf-core modules create` command to allow sidestepping questionary [[#988](https://github.com/nf-core/tools/issues/988)]
- Extended `nf-core modules lint` functionality to check tags in `test.yml` and to look for a entry in the `pytest_software.yml` file
- Update `modules` commands to use new test tag format `tool/subtool`
- New modules lint test comparing the `functions.nf` file to the template version
- Modules installed from alternative sources are put in folders based on the name of the source repository

### Linting

- Fix bug in nf-core lint config skipping for the `nextflow_config` test [[#1019](https://github.com/nf-core/tools/issues/1019)]
- New `-k`/`--key` cli option for `nf-core lint` to allow you to run only named lint tests, for faster local debugging
- Merge markers lint test - ignore binary files, allow config to ignore specific files [[#1040](https://github.com/nf-core/tools/pull/1040)]
- New lint test to check if all defined pipeline parameters are mentioned in `main.nf` [[#1038](https://github.com/nf-core/tools/issues/1038)]
- Added fix to remove warnings about params that get converted from camelCase to camel-case [[#1035](https://github.com/nf-core/tools/issues/1035)]
- Added pipeline schema lint checks for missing parameter description and parameters outside of groups [[#1017](https://github.com/nf-core/tools/issues/1017)]

### General

- Try to fix the fix for the automated sync when we submit too many PRs at once [[#970](https://github.com/nf-core/tools/issues/970)]
- Rewrite how the tools documentation is deployed to the website, to allow multiple versions
- Created new Docker image for the tools cli package - see installation docs for details [[#917](https://github.com/nf-core/tools/issues/917)]
- Ignore permission errors for setting up requests cache directories to allow starting with an invalid or read-only `HOME` directory

## [v1.13.3 - Copper Crocodile Resurrection :crocodile:](https://github.com/nf-core/tools/releases/tag/1.13.2) - [2021-03-24]

- Running tests twice with `nf-core modules create-test-yml` to catch unreproducible md5 sums [[#890](https://github.com/nf-core/tools/issues/890)]
- Fix sync error again where the Nextflow edge release needs to be used for some pipelines
- Fix bug with `nf-core lint --release` (`NameError: name 'os' is not defined`)
- Added linebreak to linting comment so that markdown header renders on PR comment properly
- `nf-core modules create` command - if no bioconda package is found, prompt user for a different bioconda package name
- Updated module template `main.nf` with new test data paths

## [v1.13.2 - Copper Crocodile CPR :crocodile: :face_with_head_bandage:](https://github.com/nf-core/tools/releases/tag/1.13.2) - [2021-03-23]

- Make module template pass the EC linter [[#953](https://github.com/nf-core/tools/pull/953)]
- Added better logging message if a user doesn't specificy the directory correctly with `nf-core modules` commands [[#942](https://github.com/nf-core/tools/pull/942)]
- Fixed parameter validation bug caused by JSONObject [[#937](https://github.com/nf-core/tools/issues/937)]
- Fixed template creation error regarding file permissions [[#932](https://github.com/nf-core/tools/issues/932)]
- Split the `create-lint-wf` tests up into separate steps in GitHub Actions to make the CI results easier to read
- Added automated PR comments to the Markdown, YAML and Python lint CI tests to explain failures (tools and pipeline template)
- Make `nf-core lint` summary table borders coloured according to overall pass / fail status
- Attempted a fix for the automated sync when we submit too many PRs at once [[#911](https://github.com/nf-core/tools/issues/911)]

## [v1.13.1 - Copper Crocodile Patch :crocodile: :pirate_flag:](https://github.com/nf-core/tools/releases/tag/1.13.1) - [2021-03-19]

- Fixed bug in pipeline linting markdown output that gets posted to PR comments [[#914]](https://github.com/nf-core/tools/issues/914)
- Made text for the PR branch CI check less verbose with a TLDR in bold at the top
- A number of minor tweaks to the new `nf-core modules lint` code

## [v1.13 - Copper Crocodile](https://github.com/nf-core/tools/releases/tag/1.13) - [2021-03-18]

### Template

- **Major new feature** - Validation of pipeline parameters [[#426]](https://github.com/nf-core/tools/issues/426)
  - The addition runs as soon as the pipeline launches and checks the pipeline input parameters two main things:
    - No parameters are supplied that share a name with core Nextflow options (eg. `--resume` instead of `-resume`)
    - Supplied parameters validate against the pipeline JSON schema (eg. correct variable types, required values)
  - If either parameter validation fails or the pipeline has errors, a warning is given about any unexpected parameters found which are not described in the pipeline schema.
  - This behaviour can be disabled by using `--validate_params false`
- Added profiles to support the [Charliecloud](https://hpc.github.io/charliecloud/) and [Shifter](https://nersc.gitlab.io/development/shifter/how-to-use/) container engines [[#824](https://github.com/nf-core/tools/issues/824)]
  - Note that Charliecloud requires Nextflow version `v21.03.0-edge` or later.
- Profiles for container engines now explicitly _disable_ all other engines [[#867](https://github.com/nf-core/tools/issues/867)]
- Fixed typo in nf-core-lint CI that prevented the markdown summary from being automatically posted on PRs as a comment.
- Changed default for `--input` from `data/*{1,2}.fastq.gz` to `null`, as this is now validated by the schema as a required value.
- Removed support for `--name` parameter for custom run names.
  - The same functionality for MultiQC still exists with the core Nextflow `-name` option.
- Added to template docs about how to identify process name for resource customisation
- The parameters `--max_memory` and `--max_time` are now validated against a regular expression [[#793](https://github.com/nf-core/tools/issues/793)]
  - Must be written in the format `123.GB` / `456.h` with any of the prefixes listed in the [Nextflow docs](https://www.nextflow.io/docs/latest/process.html#memory)
  - Bare numbers no longer allowed, avoiding people from trying to specify GB and actually specifying bytes.
- Switched from cookiecutter to Jinja2 [[#880]](https://github.com/nf-core/tools/pull/880)
- Finally dropped the wonderful [cookiecutter](https://github.com/cookiecutter/cookiecutter) library that was behind the first pipeline template that led to nf-core [[#880](https://github.com/nf-core/tools/pull/880)]
  - Now rendering templates directly using [Jinja](https://jinja.palletsprojects.com/), which is what cookiecutter was doing anyway

### Modules

Initial addition of a number of new helper commands for working with DSL2 modules:

- `modules list` - List available modules
- `modules install` - Install a module from nf-core/modules
- `modules remove` - Remove a module from a pipeline
- `modules create` - Create a module from the template
- `modules create-test-yml` - Create the `test.yml` file for a module with md5 sums, tags, commands and names added
- `modules lint` - Check a module against nf-core guidelines

You can read more about each of these commands in the main tools documentation (see `README.md` or <https://nf-co.re/tools>)

### Tools helper code

- Fixed some bugs in the command line interface for `nf-core launch` and improved formatting [[#829](https://github.com/nf-core/tools/pull/829)]
- New functionality for `nf-core download` to make it compatible with DSL2 pipelines [[#832](https://github.com/nf-core/tools/pull/832)]
  - Singularity images in module files are now discovered and fetched
  - Direct downloads of Singularity images in python allowed (much faster than running `singularity pull`)
  - Downloads now work with `$NXF_SINGULARITY_CACHEDIR` so that pipelines sharing containers have efficient downloads
- Changed behaviour of `nf-core sync` command [[#787](https://github.com/nf-core/tools/issues/787)]
  - Instead of opening or updating a PR from `TEMPLATE` directly to `dev`, a new branch is now created from `TEMPLATE` and a PR opened from this to `dev`.
  - This is to make it easier to fix merge conflicts without accidentally bringing the entire pipeline history back into the `TEMPLATE` branch (which makes subsequent sync merges much more difficult)

### Linting

- Major refactor and rewrite of pipieline linting code
  - Much better code organisation and maintainability
  - New automatically generated documentation using Sphinx
  - Numerous new tests and functions, removal of some unnecessary tests
- Added lint check for merge markers [[#321]](https://github.com/nf-core/tools/issues/321)
- Added new option `--fix` to automatically correct some problems detected by linting
- Added validation of default params to `nf-core schema lint` [[#823](https://github.com/nf-core/tools/issues/823)]
- Added schema validation of GitHub action workflows to lint function [[#795](https://github.com/nf-core/tools/issues/795)]
- Fixed bug in schema title and description validation
- Added second progress bar for conda dependencies lint check, as it can be slow [[#299](https://github.com/nf-core/tools/issues/299)]
- Added new lint test to check files that should be unchanged from the pipeline.
- Added the possibility to ignore lint tests using a `nf-core-lint.yml` config file [[#809](https://github.com/nf-core/tools/pull/809)]

## [v1.12.1 - Silver Dolphin](https://github.com/nf-core/tools/releases/tag/1.12.1) - [2020-12-03]

### Template

- Finished switch from `$baseDir` to `$projectDir` in `iGenomes.conf` and `main.nf`
  - Main fix is for `smail_fields` which was a bug introduced in the previous release. Sorry about that!
- Ported a number of small content tweaks from nf-core/eager to the template [[#786](https://github.com/nf-core/tools/issues/786)]
  - Better contributing documentation, more placeholders in documentation files, more relaxed markdownlint exceptions for certain HTML tags, more content for the PR and issue templates.

### Tools helper code

- Pipeline schema: make parameters of type `range` to `number`. [[#738](https://github.com/nf-core/tools/issues/738)]
- Respect `$NXF_HOME` when looking for pipelines with `nf-core list` [[#798](https://github.com/nf-core/tools/issues/798)]
- Swapped PyInquirer with questionary for command line questions in `launch.py` [[#726](https://github.com/nf-core/tools/issues/726)]
  - This should fix conda installation issues that some people had been hitting
  - The change also allows other improvements to the UI
- Fix linting crash when a file deleted but not yet staged in git [[#796](https://github.com/nf-core/tools/issues/796)]

## [v1.12 - Mercury Weasel](https://github.com/nf-core/tools/releases/tag/1.12) - [2020-11-19]

### Tools helper code

- Updated `nf_core` documentation generator for building [https://nf-co.re/tools-docs/](https://nf-co.re/tools-docs/)

### Template

- Make CI comments work with PRs from forks [[#765](https://github.com/nf-core/tools/issues/765)]
  - Branch protection and linting results should now show on all PRs
- Updated GitHub issue templates, which had stopped working
- Refactored GitHub Actions so that the AWS full-scale tests are triggered after docker build is finished
  - DockerHub push workflow split into two - one for dev, one for releases
- Updated actions to no longer use `set-env` which is now depreciating [[#739](https://github.com/nf-core/tools/issues/739)]
- Added config import for `test_full` in `nextflow.config`
- Switched depreciated `$baseDir` to `$projectDir`
- Updated minimum Nextflow version to `20.04.10`
- Make Nextflow installation less verbose in GitHub Actions [[#780](https://github.com/nf-core/tools/pull/780)]

### Linting

- Updated code to display colours in GitHub Actions log output
- Allow tests to pass with `dev` version of nf-core/tools (previous failure due to base image version)
- Lint code no longer tries to post GitHub PR comments. This is now done in a GitHub Action only.

## [v1.11 - Iron Tiger](https://github.com/nf-core/tools/releases/tag/1.11) - [2020-10-27]

### Template

- Fix command error in `awstest.yml` GitHub Action workflow.
- Allow manual triggering of AWS test GitHub Action workflows.
- Remove TODO item, which was proposing the usage of additional files beside `usage.md` and `output.md` for documentation.
- Added a Podman profile, which enables Podman as container.
- Updated linting for GitHub actions AWS tests workflows.

### Linting

- Made a base-level `Dockerfile` a warning instead of failure
- Added a lint failure if the old `bin/markdown_to_html.r` script is found
- Update `rich` package dependency and use new markup escaping to change `[[!]]` back to `[!]` again

### Other

- Pipeline sync - fetch full repo when checking out before sync
- Sync - Add GitHub actions manual trigger option

## [v1.10.2 - Copper Camel _(brought back from the dead)_](https://github.com/nf-core/tools/releases/tag/1.10.2) - [2020-07-31]

Second patch release to address some small errors discovered in the pipeline template.
Apologies for the inconvenience.

- Fix syntax error in `/push_dockerhub.yml` GitHub Action workflow
- Change `params.readPaths` -> `params.input_paths` in `test_full.config`
- Check results when posting the lint results as a GitHub comment
  - This feature is unfortunately not possible when making PRs from forks outside of the nf-core organisation for now.
- More major refactoring of the automated pipeline sync
  - New GitHub Actions matrix parallelisation of sync jobs across pipelines [[#673](https://github.com/nf-core/tools/issues/673)]
  - Removed the `--all` behaviour from `nf-core sync` as we no longer need it
  - Sync now uses a new list of pipelines on the website which does not include archived pipelines [[#712](https://github.com/nf-core/tools/issues/712)]
  - When making a PR it checks if a PR already exists - if so it updates it [[#710](https://github.com/nf-core/tools/issues/710)]
  - More tests and code refactoring for more stable code. Hopefully fixes 404 error [[#711](https://github.com/nf-core/tools/issues/711)]

## [v1.10.1 - Copper Camel _(patch)_](https://github.com/nf-core/tools/releases/tag/1.10.1) - [2020-07-30]

Patch release to fix the automatic template synchronisation, which failed in the v1.10 release.

- Improved logging: `nf-core --log-file log.txt` now saves a verbose log to disk.
- nf-core/tools GitHub Actions pipeline sync now uploads verbose log as an artifact.
- Sync - fixed several minor bugs, made logging less verbose.
- Python Rich library updated to `>=4.2.1`
- Hopefully fix git config for pipeline sync so that commit comes from @nf-core-bot
- Fix sync auto-PR text indentation so that it doesn't all show as code
- Added explicit flag `--show-passed` for `nf-core lint` instead of taking logging verbosity

## [v1.10 - Copper Camel](https://github.com/nf-core/tools/releases/tag/1.10) - [2020-07-30]

### Pipeline schema

This release of nf-core/tools introduces a major change / new feature: pipeline schema.
These are [JSON Schema](https://json-schema.org/) files that describe all of the parameters for a given
pipeline with their ID, a description, a longer help text, an optional default value, a variable _type_
(eg. `string` or `boolean`) and more.

The files will be used in a number of places:

- Automatic validation of supplied parameters when running pipelines
  - Pipeline execution can be immediately stopped if a required `param` is missing,
    or does not conform to the patterns / allowed values in the schema.
- Generation of pipeline command-line help
  - Running `nextflow run <pipeline> --help` will use the schema to generate a help text automatically
- Building online documentation on the [nf-core website](https://nf-co.re)
- Integration with 3rd party graphical user interfaces

To support these new schema files, nf-core/tools now comes with a new set of commands: `nf-core schema`.

- Pipeline schema can be generated or updated using `nf-core schema build` - this takes the parameters from
  the pipeline config file and prompts the developer for any mismatch between schema and pipeline.
  - Once a skeleton Schema file has been built, the command makes use of a new nf-core website tool to provide
    a user friendly graphical interface for developers to add content to their schema: [https://nf-co.re/pipeline_schema_builder](https://nf-co.re/pipeline_schema_builder)
- Pipelines will be automatically tested for valid schema that describe all pipeline parameters using the
  `nf-core schema lint` command (also included as part of the main `nf-core lint` command).
- Users can validate their set of pipeline inputs using the `nf-core schema validate` command.

In addition to the new schema commands, the `nf-core launch` command has been completely rewritten from
scratch to make use of the new pipeline schema. This command can use either an interactive command-line
prompt or a rich web interface to help users set parameters for a pipeline run.

The parameter descriptions and help text are fully used and embedded into the launch interfaces to make
this process as user-friendly as possible. We hope that it's particularly well suited to those new to nf-core.

Whilst we appreciate that this new feature will add a little work for pipeline developers, we're excited at
the possibilities that it brings. If you have any feedback or suggestions, please let us know either here on
GitHub or on the nf-core [`#json-schema` Slack channel](https://nfcore.slack.com/channels/json-schema).

### Python code formatting

We have adopted the use of the [Black Python code formatter](https://black.readthedocs.io/en/stable/).
This ensures a harmonised code formatting style throughout the package, from all contributors.
If you are editing any Python code in nf-core/tools you must now pass the files through Black when
making a pull-request. See [`.github/CONTRIBUTING.md`](.github/CONTRIBUTING.md) for details.

### Template

- Add `--publish_dir_mode` parameter [#585](https://github.com/nf-core/tools/issues/585)
- Isolate R library paths to those in container [#541](https://github.com/nf-core/tools/issues/541)
- Added new style of pipeline parameters JSON schema to pipeline template
- Add ability to attach MultiQC reports to completion emails when using `mail`
- Update `output.md` and add in 'Pipeline information' section describing standard NF and pipeline reporting.
- Build Docker image using GitHub Actions, then push to Docker Hub (instead of building on Docker Hub)
- Add Slack channel badge in pipeline README
- Allow multiple container tags in `ci.yml` if performing multiple tests in parallel
- Add AWS CI tests and full tests GitHub Actions workflows
- Update AWS CI tests and full tests secrets names
- Added `macs_gsize` for danRer10, based on [this post](https://biostar.galaxyproject.org/p/18272/)
- Add information about config files used for workflow execution (`workflow.configFiles`) to summary
- Fix `markdown_to_html.py` to work with Python 2 and 3.
- Change `params.reads` -> `params.input`
- Adding TODOs and MultiQC process in DSL2 template
- Change `params.readPaths` -> `params.input_paths`
- Added a `.github/.dockstore.yml` config file for automatic workflow registration with [dockstore.org](https://dockstore.org/)

### Linting

- Refactored PR branch tests to be a little clearer.
- Linting error docs explain how to add an additional branch protecton rule to the `branch.yml` GitHub Actions workflow.
- Adapted linting docs to the new PR branch tests.
- Failure for missing the readme bioconda badge is now a warn, in case this badge is not relevant
- Added test for template `{{ cookiecutter.var }}` placeholders
- Fix failure when providing version along with build id for Conda packages
- New `--json` and `--markdown` options to print lint results to JSON / markdown files
- Linting code now automatically posts warning / failing results to GitHub PRs as a comment if it can
- Added AWS GitHub Actions workflows linting
- Fail if `params.input` isn't defined.
- Beautiful new progress bar to look at whilst linting is running and awesome new formatted output on the command line :heart_eyes:
  - All made using the excellent [`rich` python library](https://github.com/willmcgugan/rich) - check it out!
- Tests looking for `TODO` strings should now ignore editor backup files. [#477](https://github.com/nf-core/tools/issues/477)

### nf-core/tools Continuous Integration

- Added CI test to check for PRs against `master` in tools repo
- CI PR branch tests fixed & now automatically add a comment on the PR if failing, explaining what is wrong
- Move some of the issue and PR templates into HTML `<!-- comments -->` so that they don't show in issues / PRs

### Other

- Describe alternative installation method via conda with `conda env create`
- nf-core/tools version number now printed underneath header artwork
- Bumped Conda version shipped with nfcore/base to 4.8.2
- Added log message when creating new pipelines that people should talk to the community about their plans
- Fixed 'on completion' emails sent using the `mail` command not containing body text.
- Improved command-line help text for nf-core/tools
- `nf-core list` now hides archived pipelines unless `--show_archived` flag is set
- Command line tools now checks if there is a new version of nf-core/tools available
  - Disable this by setting the environment variable `NFCORE_NO_VERSION_CHECK`, eg. `export NFCORE_NO_VERSION_CHECK=1`
- Better command-line output formatting of nearly all `nf-core` commands using [`rich`](https://github.com/willmcgugan/rich)

## [v1.9 - Platinum Pigeon](https://github.com/nf-core/tools/releases/tag/1.9) - [2020-02-20]

### Continuous integration

- Travis CI tests are now deprecated in favor of GitHub Actions within the pipeline template.
  - `nf-core bump-version` support has been removed for `.travis.yml`
  - `nf-core lint` now fails if a `.travis.yml` file is found
- Ported nf-core/tools Travis CI automation to GitHub Actions.
- Fixed the build for the nf-core/tools API documentation on the website

### Template

- Rewrote the documentation markdown > HTML conversion in Python instead of R
- Fixed rendering of images in output documentation [#391](https://github.com/nf-core/tools/issues/391)
- Removed the requirement for R in the conda environment
- Make `params.multiqc_config` give an _additional_ MultiQC config file instead of replacing the one that ships with the pipeline
- Ignore only `tests/` and `testing/` directories in `.gitignore` to avoid ignoring `test.config` configuration file
- Rephrase docs to promote usage of containers over Conda to ensure reproducibility
- Stage the workflow summary YAML file within MultiQC work directory

### Linting

- Removed linting for CircleCI
- Allow any one of `params.reads` or `params.input` or `params.design` before warning
- Added whitespace padding to lint error URLs
- Improved documentation for lint errors
- Allow either `>=` or `!>=` in nextflow version checks (the latter exits with an error instead of just warning) [#506](https://github.com/nf-core/tools/issues/506)
- Check that `manifest.version` ends in `dev` and throw a warning if not
  - If running with `--release` check the opposite and fail if not
- Tidied up error messages and syntax for linting GitHub actions branch tests
- Add YAML validator
- Don't print test results if we have a critical error

### Other

- Fix automatic synchronisation of the template after releases of nf-core/tools
- Improve documentation for installing `nf-core/tools`
- Replace preprint by the new nf-core publication in Nature Biotechnology :champagne:
- Use `stderr` instead of `stdout` for header artwork
- Tolerate unexpected output from `nextflow config` command
- Add social preview image
- Added a [release checklist](.github/RELEASE_CHECKLIST.md) for the tools repo

## [v1.8 - Black Sheep](https://github.com/nf-core/tools/releases/tag/1.8) - [2020-01-27]

### Continuous integration

- GitHub Actions CI workflows are now included in the template pipeline
  - Please update these files to match the existing tests that you have in `.travis.yml`
- Travis CI tests will be deprecated from the next `tools` release
- Linting will generate a warning if GitHub Actions workflows do not exist and if applicable to remove Travis CI workflow file i.e. `.travis.yml`.

### Tools helper code

- Refactored the template synchronisation code to be part of the main nf-core tool
- `nf-core bump-version` now also bumps the version string of the exported conda environment in the Dockerfile
- Updated Blacklist of synced pipelines
- Ignore pre-releases in `nf-core list`
- Updated documentation for `nf-core download`
- Fixed typo in `nf-core launch` final command
- Handle missing pipeline descriptions in `nf-core list`
- Migrate tools package CI to GitHub Actions

### Linting

- Adjusted linting to enable `patch` branches from being tested
- Warn if GitHub Actions workflows do not exist, warn if `.travis.yml` and circleCI are there
- Lint for `Singularity` file and raise error if found [#458](https://github.com/nf-core/tools/issues/458)
- Added linting of GitHub Actions workflows `linting.yml`, `ci.yml` and `branch.yml`
- Warn if pipeline name contains upper case letters or non alphabetical characters [#85](https://github.com/nf-core/tools/issues/85)
- Make CI tests of lint code pass for releases

### Template pipeline

- Fixed incorrect paths in iGenomes config as described in issue [#418](https://github.com/nf-core/tools/issues/418)
- Fixed incorrect usage of non-existent parameter in the template [#446](https://github.com/nf-core/tools/issues/446)
- Add UCSC genomes to `igenomes.config` and add paths to all genome indices
- Change `maxMultiqcEmailFileSize` parameter to `max_multiqc_email_size`
- Export conda environment in Docker file [#349](https://github.com/nf-core/tools/issues/349)
- Change remaining parameters from `camelCase` to `snake_case` [#39](https://github.com/nf-core/hic/issues/39)
  - `--singleEnd` to `--single_end`
  - `--igenomesIgnore` to `--igenomes_ignore`
  - Having the old camelCase versions of these will now throw an error
- Add `autoMounts=true` to default singularity profile
- Add in `markdownlint` checks that were being ignored by default
- Disable ansi logging in the travis CI tests
- Move `params`section from `base.config` to `nextflow.config`
- Use `env` scope to export `PYTHONNOUSERSITE` in `nextflow.config` to prevent conflicts with host Python environment
- Bump minimum Nextflow version to `19.10.0` - required to properly use `env` scope in `nextflow.config`
- Added support for nf-tower in the travis tests, using public mailbox <nf-core@mailinator.com>
- Add link to [Keep a Changelog](http://keepachangelog.com/en/1.0.0/) and [Semantic Versioning](http://semver.org/spec/v2.0.0.html) to CHANGELOG
- Adjusted `.travis.yml` checks to allow for `patch` branches to be tested
- Add Python 3.7 dependency to the `environment.yml` file
- Remove `awsbatch` profile cf [nf-core/configs#71](https://github.com/nf-core/configs/pull/71)
- Make `scrape_software_versions.py` compatible with Python3 to enable miniconda3 in [base image PR](https://github.com/nf-core/tools/pull/462)
- Add GitHub Actions workflows and respective linting
- Add `NXF_ANSI_LOG` as global environment variable to template GitHub Actions CI workflow
- Fixed global environment variable in GitHub Actions CI workflow
- Add `--awscli` parameter
- Add `README.txt` path for genomes in `igenomes.config` [nf-core/atacseq#75](https://github.com/nf-core/atacseq/issues/75)
- Fix buggy ANSI codes in pipeline summary log messages
- Add a `TODO` line in the new GitHub Actions CI test files

### Base Docker image

- Use miniconda3 instead of miniconda for a Python 3k base environment
  - If you still need Python 2 for your pipeline, add `conda-forge::python=2.7.4` to the dependencies in your `environment.yml`
- Update conda version to 4.7.12

### Other

- Updated Base Dockerfile to Conda 4.7.10
- Entirely switched from Travis-Ci.org to Travis-Ci.com for template and tools
- Improved core documentation (`-profile`)

## [v1.7 - Titanium Kangaroo](https://github.com/nf-core/tools/releases/tag/1.7) - [2019-10-07]

### Tools helper code

- The tools `create` command now sets up a `TEMPLATE` and a `dev` branch for syncing
- Fixed issue [379](https://github.com/nf-core/tools/issues/379)
- nf-core launch now uses stable parameter schema version 0.1.0
- Check that PR from patch or dev branch is acceptable by linting
- Made code compatible with Python 3.7
- The `download` command now also fetches institutional configs from nf-core/configs
- When listing pipelines, a nicer message is given for the rare case of a detached `HEAD` ref in a locally pulled pipeline. [#297](https://github.com/nf-core/tools/issues/297)
- The `download` command can now compress files into a single archive.
- `nf-core create` now fetches a logo for the pipeline from the nf-core website
- The readme should now be rendered properly on PyPI.

### Syncing

- Can now sync a targeted pipeline via command-line
- Updated Blacklist of synced pipelines
- Removed `chipseq` from Blacklist of synced pipelines
- Fixed issue [#314](https://github.com/nf-core/tools/issues/314)

### Linting

- If the container slug does not contain the nf-core organisation (for example during development on a fork), linting will raise a warning, and an error with release mode on

### Template pipeline

- Add new code for Travis CI to allow PRs from patch branches too
- Fix small typo in central readme of tools for future releases
- Small code polishing + typo fix in the template main.nf file
- Header ANSI codes no longer print `[2m` to console when using `-with-ansi`
- Switched to yaml.safe_load() to fix PyYAML warning that was thrown because of a possible [exploit](<https://github.com/yaml/pyyaml/wiki/PyYAML-yaml.load(input)-Deprecation>)
- Add `nf-core` citation
- Add proper `nf-core` logo for tools
- Add `Quick Start` section to main README of template
- Fix [Docker RunOptions](https://github.com/nf-core/tools/pull/351) to get UID and GID set in the template
- `Dockerfile` now specifically uses the proper release tag of the nfcore/base image
- Use [`file`](https://github.com/nf-core/tools/pull/354) instead of `new File`
  to avoid weird behavior such as making an `s3:/` directory locally when using
  an AWS S3 bucket as the `--outdir`.
- Fix workflow.onComplete() message when finishing pipeline
- Update URL for joining the nf-core slack to [https://nf-co.re/join/slack](https://nf-co.re/join/slack)
- Add GitHub Action for CI and Linting
- [Increased default time limit](https://github.com/nf-core/tools/issues/370) to 4h
- Add direct link to the pipeline slack channel in the contribution guidelines
- Add contributions and support heading with links to contribution guidelines and link to the pipeline slack channel in the main README
- Fix Parameters JSON due to new versionized structure
- Added conda-forge::r-markdown=1.1 and conda-forge::r-base=3.6.1 to environment
- Plain-text email template now has nf-core ASCII artwork
- Template configured to use logo fetched from website
- New option `--email_on_fail` which only sends emails if the workflow is not successful
- Add file existence check when checking software versions
- Fixed issue [#165](https://github.com/nf-core/tools/issues/165) - Use `checkIfExists`
- Consistent spacing for `if` statements
- Add sensible resource labels to `base.config`

### Other

- Bump `conda` to 4.6.14 in base nf-core Dockerfile
- Added a Code of Conduct to nf-core/tools, as only the template had this before
- TravisCI tests will now also start for PRs from `patch` branches, [to allow fixing critical issues](https://github.com/nf-core/tools/pull/392) without making a new major release

## [v1.6 - Brass Walrus](https://github.com/nf-core/tools/releases/tag/1.6) - [2020-04-09]

### Syncing

- Code refactoring to make the script more readable
- No travis build failure anymore on sync errors
- More verbose logging

### Template pipeline

- awsbatch `work-dir` checking moved to nextflow itself. Removed unsatisfiable check in main.nf template.
- Fixed markdown linting
- Tools CI testing now runs markdown lint on compiled template pipeline
- Migrated large portions of documentation to the [nf-core website](https://github.com/nf-core/nf-co.re/pull/93)
- Removed Gitter references in `.github/` directories for `tools/` and pipeline template.
- Changed `scrape_software_versions.py` to output `.csv` file
- Added `export_plots` parameter to multiqc config
- Corrected some typos as listed [here](https://github.com/nf-core/tools/issues/348) to Guidelines

### Tools helper code

- Drop [nf-core/rnaseq](https://github.com/nf-core/rnaseq]) from `blacklist.json` to make template sync available
- Updated main help command to sort the subcommands in a more logical order
- Updated readme to describe the new `nf-core launch` command
- Fix bugs in `nf-core download`
  - The _latest_ release is now fetched by default if not specified
  - Downloaded pipeline files are now properly executable.
- Fixed bugs in `nf-core list`
  - Sorting now works again
  - Output is partially coloured (better highlighting out of date pipelines)
  - Improved documentation
- Fixed bugs in `nf-core lint`
  - The order of conda channels is now correct, avoiding occasional erroneous errors that packages weren't found ([#207](https://github.com/nf-core/tools/issues/207))
  - Allow edge versions in nf-core pipelines
- Add reporting of ignored errored process
  - As a solution for [#103](https://github.com/nf-core/tools/issues/103))
- Add Bowtie2 and BWA in iGenome config file template

## [v1.5 - Iron Shark](https://github.com/nf-core/tools/releases/tag/1.5) - [2019-03-13]

### Template pipeline

- Dropped Singularity file
- Summary now logs details of the cluster profile used if from [nf-core/configs](https://github.com/nf-core/configs)
- Dockerhub is used in favor of Singularity Hub for pulling when using the Singularity profile
- Changed default container tag from latest to dev
- Brought the logo to life
- Change the default filenames for the pipeline trace files
- Remote fetch of nf-core/configs profiles fails gracefully if offline
- Remove `params.container` and just directly define `process.container` now
- Completion email now includes MultiQC report if not too big
- `params.genome` is now checked if set, to ensure that it's a valid iGenomes key
- Together with nf-core/configs, helper function now checks hostname and suggests a valid config profile
- `awsbatch` executor requires the `tracedir` not to be set to an `s3` bucket.

### Tools helper code

- New `nf-core launch` command to interactively launch nf-core pipelines from command-line
  - Works with a `parameters.settings.json` file shipped with each pipeline
  - Discovers additional `params` from the pipeline dynamically
- Drop Python 3.4 support
- `nf-core list` now only shows a value for _"is local latest version"_ column if there is a local copy.
- Lint markdown formatting in automated tests
  - Added `markdownlint-cli` for checking Markdown syntax in pipelines and tools repo
- Syncing now reads from a `blacklist.json` in order to exclude pipelines from being synced if necessary.
- Added nf-core tools API description to assist developers with the classes and functions available.
  - Docs are automatically built by Travis CI and updated on the nf-co.re website.
- Introduced test for filtering remote workflows by keyword.
- Build tools python API docs

  - Use Travis job for api doc generation and publish

- `nf-core bump-version` now stops before making changes if the linting fails
- Code test coverage
  - Introduced test for filtering remote workflows by keyword
- Linting updates
  - Now properly searches for conda packages in default channels
  - Now correctly validates version pinning for packages from PyPI
  - Updates for changes to `process.container` definition

### Other

- Bump `conda` to 4.6.7 in base nf-core Dockerfile

## [v1.4 - Tantalum Butterfly](https://github.com/nf-core/tools/releases/tag/1.4) - [2018-12-12]

### Template pipeline

- Institutional custom config profiles moved to github `nf-core/configs`
  - These will now be maintained centrally as opposed to being shipped with the pipelines in `conf/`
  - Load `base.config` by default for all profiles
  - Removed profiles named `standard` and `none`
  - Added parameter `--igenomesIgnore` so `igenomes.config` is not loaded if parameter clashes are observed
  - Added parameter `--custom_config_version` for custom config version control. Can use this parameter to provide commit id for reproducibility. Defaults to `master`
  - Deleted custom configs from template in `conf/` directory i.e. `uzh.config`, `binac.config` and `cfc.config`
- `multiqc_config` and `output_md` are now put into channels instead of using the files directly (see issue [#222](https://github.com/nf-core/tools/issues/222))
- Added `local.md` to cookiecutter template in `docs/configuration/`. This was referenced in `README.md` but not present.
- Major overhaul of docs to add/remove parameters, unify linking of files and added description for providing custom configs where necessary
- Travis: Pull the `dev` tagged docker image for testing
- Removed UPPMAX-specific documentation from the template.

### Tools helper code

- Make Travis CI tests fail on pull requests if the `CHANGELOG.md` file hasn't been updated
- Minor bugfixing in Python code (eg. removing unused import statements)
- Made the web requests caching work on multi-user installations
- Handle exception if nextflow isn't installed
- Linting: Update for Travis: Pull the `dev` tagged docker image for testing

## [v1.3 - Citreous Swordfish](https://github.com/nf-core/tools/releases/tag/1.3) - [2018-11-21]

- `nf-core create` command line interface updated
  - Interactive prompts for required arguments if not given
  - New flag for workflow author
- Updated channel order for bioconda/conda-forge channels in environment.yaml
- Increased code coverage for sub command `create` and `licenses`
- Fixed nasty dependency hell issue between `pytest` and `py` package in Python 3.4.x
- Introduced `.coveragerc` for pytest-cov configuration, which excludes the pipeline template now from being reported
- Fix [189](https://github.com/nf-core/tools/issues/189): Check for given conda and PyPi package dependencies, if their versions exist
- Added profiles for `cfc`,`binac`, `uzh` that can be synced across pipelines
  - Ordering alphabetically for profiles now
- Added `pip install --upgrade pip` to `.travis.yml` to update pip in the Travis CI environment

## [v1.2](https://github.com/nf-core/tools/releases/tag/1.2) - [2018-10-01]

- Updated the `nf-core release` command
  - Now called `nf-core bump-versions` instead
  - New flag `--nextflow` to change the required nextflow version instead
- Template updates
  - Simpler installation of the `nf-core` helper tool, now directly from PyPI
  - Bump minimum nextflow version to `0.32.0` - required for built in `manifest.nextflowVersion` check and access to `workflow.manifest` variables from within nextflow scripts
  - New `withName` syntax for configs
  - Travis tests fail if PRs come against the `master` branch, slightly refactored
  - Improved GitHub contributing instructions and pull request / issue templates
- New lint tests
  - `.travis.yml` test for PRs made against the `master` branch
  - Automatic `--release` option not used if the travis repo is `nf-core/tools`
  - Warnings if depreciated variables `params.version` and `params.nf_required_version` are found
- New `nf-core licences` subcommand to show licence for each conda package in a workflow
- `nf-core list` now has options for sorting pipeline nicely
- Latest version of conda used in nf-core base docker image
- Updated PyPI deployment to correctly parse the markdown readme (hopefully!)
- New GitHub contributing instructions and pull request template

## [v1.1](https://github.com/nf-core/tools/releases/tag/1.1) - [2018-08-14]

Very large release containing lots of work from the first nf-core hackathon, held in SciLifeLab Stockholm.

- The [Cookiecutter template](https://github.com/nf-core/cookiecutter) has been merged into tools
  - The old repo above has been archived
  - New pipelines are now created using the command `nf-core create`
  - The nf-core template and associated linting are now controlled under the same version system
- Large number of template updates and associated linting changes
  - New simplified cookiecutter variable usage
  - Refactored documentation - simplified and reduced duplication
  - Better `manifest` variables instead of `params` for pipeline name and version
  - New integrated nextflow version checking
  - Updated travis docker pull command to use tagging to allow release tests to pass
  - Reverted Docker and Singularity syntax to use `ENV` hack again
- Improved Python readme parsing for PyPI
- Updated Travis tests to check that the correct `dev` branch is being targeted
- New sync tool to automate pipeline updates
  - Once initial merges are complete, a nf-core bot account will create PRs for future template updates

## [v1.0.1](https://github.com/nf-core/tools/releases/tag/1.0.1) - [2018-07-18]

The version 1.0 of nf-core tools cannot be installed from PyPi. This patch fixes it, by getting rid of the requirements.txt plus declaring the dependent modules in the setup.py directly.

## [v1.0](https://github.com/nf-core/tools/releases/tag/1.0) - [2018-06-12]

Initial release of the nf-core helper tools package. Currently includes four subcommands:

- `nf-core list`: List nf-core pipelines with local info
- `nf-core download`: Download a pipeline and singularity container
- `nf-core lint`: Check pipeline against nf-core guidelines
- `nf-core release`: Update nf-core pipeline version number<|MERGE_RESOLUTION|>--- conflicted
+++ resolved
@@ -4,11 +4,8 @@
 
 ### Template
 
-<<<<<<< HEAD
+- Keep pipeline name in version.yml file ([#3223](https://github.com/nf-core/tools/pull/3223))
 - Do not assume pipeline name is url ([#3225](https://github.com/nf-core/tools/pull/3225))
-=======
-- Keep pipeline name in version.yml file ([#3223](https://github.com/nf-core/tools/pull/3223))
->>>>>>> f2252c5a
 
 ### Download
 
