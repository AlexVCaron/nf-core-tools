// Import generic module functions
include { initOptions; saveFiles; getSoftwareName; getProcessName } from './functions'

// TODO nf-core: If in doubt look at other nf-core/modules to see how we are doing things! :)
//               https://github.com/nf-core/modules/tree/master/modules
//               You can also ask for help via your pull request or on the #modules channel on the nf-core Slack workspace:
//               https://nf-co.re/join

// TODO nf-core: A module file SHOULD only define input and output files as command-line parameters.
//               All other parameters MUST be provided as a string i.e. "options.args"
//               where "params.options" is a Groovy Map that MUST be provided via the addParams section of the including workflow.
//               Any parameters that need to be evaluated in the context of a particular sample
//               e.g. single-end/paired-end data MUST also be defined and evaluated appropriately.
// TODO nf-core: Software that can be piped together SHOULD be added to separate module files
//               unless there is a run-time, storage advantage in implementing in this way
//               e.g. it's ok to have a single module for bwa to output BAM instead of SAM:
//                 bwa mem | samtools view -B -T ref.fasta
// TODO nf-core: Optional inputs are not currently supported by Nextflow. However, using an empty
//               list (`[]`) instead of a file can be used to work around this issue.

params.options = [:]
options        = initOptions(params.options)

process {{ tool_name_underscore|upper }} {
    tag {{ '"$meta.id"' if has_meta else "'$bam'" }}
    label '{{ process_label }}'
    publishDir "${params.outdir}",
        mode: params.publish_dir_mode,
        saveAs: { filename -> saveFiles(filename:filename, options:params.options, publish_dir:getSoftwareName(task.process), meta:{{ 'meta' if has_meta else "[:]" }}, publish_by_meta:{{ "['id']" if has_meta else "[]" }}) }

    // TODO nf-core: List required Conda package(s).
    //               Software MUST be pinned to channel (i.e. "bioconda"), version (i.e. "1.10").
    //               For Conda, the build (i.e. "h9402c20_2") must be EXCLUDED to support installation on different operating systems.
    // TODO nf-core: See section in main README for further information regarding finding and adding container addresses to the section below.
    conda (params.enable_conda ? "{{ bioconda if bioconda else 'YOUR-TOOL-HERE' }}" : null)
    if (workflow.containerEngine == 'singularity' && !params.singularity_pull_docker_container) {
        container "{{ singularity_container if singularity_container else 'https://depot.galaxyproject.org/singularity/YOUR-TOOL-HERE' }}"
    } else {
        container "{{ docker_container if docker_container else 'quay.io/biocontainers/YOUR-TOOL-HERE' }}"
    }

    input:
    // TODO nf-core: Where applicable all sample-specific information e.g. "id", "single_end", "read_group"
    //               MUST be provided as an input via a Groovy Map called "meta".
    //               This information may not be required in some instances e.g. indexing reference genome files:
    //               https://github.com/nf-core/modules/blob/master/modules/bwa/index/main.nf
    // TODO nf-core: Where applicable please provide/convert compressed files as input/output
    //               e.g. "*.fastq.gz" and NOT "*.fastq", "*.bam" and NOT "*.sam" etc.
    {{ 'tuple val(meta), path(bam)' if has_meta else 'path bam' }}

    output:
    // TODO nf-core: Named file extensions MUST be emitted for ALL output channels
    {{ 'tuple val(meta), path("*.bam")' if has_meta else 'path "*.bam"' }}, emit: bam
    // TODO nf-core: List additional required output channels/values here
    path "versions.yml"          , emit: versions

    script:
    {% if has_meta -%}
    def prefix = options.suffix ? "${meta.id}${options.suffix}" : "${meta.id}"
    {%- endif %}
    // TODO nf-core: Where possible, a command MUST be provided to obtain the version number of the software e.g. 1.10
    //               If the software is unable to output a version number on the command-line then it can be manually specified
<<<<<<< HEAD
    //               e.g. https://github.com/nf-core/modules/blob/master/modules/homer/annotatepeaks/main.nf
=======
    //               e.g. https://github.com/nf-core/modules/blob/master/software/homer/annotatepeaks/main.nf
    //               Each software used MUST provide the software name and version number in the YAML version file (versions.yml)
>>>>>>> 15e025d2
    // TODO nf-core: It MUST be possible to pass additional parameters to the tool as a command-line string via the "$options.args" variable
    // TODO nf-core: If the tool supports multi-threading then you MUST provide the appropriate parameter
    //               using the Nextflow "task" variable e.g. "--threads $task.cpus"
    // TODO nf-core: Please replace the example samtools command below with your module's command
    // TODO nf-core: Please indent the command appropriately (4 spaces!!) to help with readability ;)
    """
    samtools \\
        sort \\
        $options.args \\
        -@ $task.cpus \\
        {%- if has_meta %}
        -o ${prefix}.bam \\
        -T $prefix \\
        {%- endif %}
        $bam

    cat <<-END_VERSIONS > versions.yml
    ${getProcessName(task.process)}:
        ${getSoftwareName(task.process)}: \$( samtools --version 2>&1 | sed 's/^.*samtools //; s/Using.*\$//' )
    END_VERSIONS
    """
}<|MERGE_RESOLUTION|>--- conflicted
+++ resolved
@@ -60,12 +60,8 @@
     {%- endif %}
     // TODO nf-core: Where possible, a command MUST be provided to obtain the version number of the software e.g. 1.10
     //               If the software is unable to output a version number on the command-line then it can be manually specified
-<<<<<<< HEAD
     //               e.g. https://github.com/nf-core/modules/blob/master/modules/homer/annotatepeaks/main.nf
-=======
-    //               e.g. https://github.com/nf-core/modules/blob/master/software/homer/annotatepeaks/main.nf
     //               Each software used MUST provide the software name and version number in the YAML version file (versions.yml)
->>>>>>> 15e025d2
     // TODO nf-core: It MUST be possible to pass additional parameters to the tool as a command-line string via the "$options.args" variable
     // TODO nf-core: If the tool supports multi-threading then you MUST provide the appropriate parameter
     //               using the Nextflow "task" variable e.g. "--threads $task.cpus"
