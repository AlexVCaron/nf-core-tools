--- conflicted
+++ resolved
@@ -49,15 +49,10 @@
                 "modules",
                 "subworkflows",
                 "schema",
-<<<<<<< HEAD
                 "bump-version",
                 "sync",
                 "rocrate",
-=======
                 "create-logo",
-                "bump-version",
-                "sync",
->>>>>>> 31c61ca5
             ],
         },
     ],
@@ -364,11 +359,7 @@
     "--tower",
     is_flag=True,
     default=False,
-<<<<<<< HEAD
-    help="Download for seqeralabs® Nextflow Tower",
-=======
     help="Download for Seqera Platform (formerly Nextflow Tower)",
->>>>>>> 31c61ca5
 )
 @click.option(
     "-d",
@@ -2155,13 +2146,13 @@
     """
     Make an Research Object Crate
     """
-    import nf_core.ro_crate
+    import nf_core.rocrate
 
     if json is None and zip is None:
         log.error("Either --json or --zip must be specified")
         sys.exit(1)
     pipeline_dir = Path(pipeline_dir)
-    rocrate_obj = nf_core.ro_crate.RoCrate(pipeline_dir)
+    rocrate_obj = nf_core.rocrate.RoCrate(pipeline_dir)
     rocrate_obj.create_ro_crate(pipeline_dir, metadata_fn=json, zip_fn=zip)
 
 
