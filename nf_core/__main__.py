#!/usr/bin/env python
""" nf-core: Helper tools for use with nf-core Nextflow pipelines. """
<<<<<<< HEAD

=======
from rich import print
>>>>>>> 34d472fe
import logging
import os
import re
import sys

import rich.console
import rich.logging
import rich.traceback
import rich_click as click
from rich import print

import nf_core
import nf_core.bump_version
import nf_core.create
import nf_core.download
import nf_core.launch
import nf_core.licences
import nf_core.lint
import nf_core.list
import nf_core.modules
import nf_core.schema
import nf_core.sync
import nf_core.utils

# Set up logging as the root logger
# Submodules should all traverse back to this
log = logging.getLogger()

# Set up nicer formatting of click cli help messages
click.rich_click.MAX_WIDTH = 100
click.rich_click.USE_RICH_MARKUP = True
click.rich_click.COMMAND_GROUPS = {
    "nf-core": [
        {
            "name": "Commands for users",
            "commands": ["list", "launch", "download", "licences"],
        },
        {
            "name": "Commands for developers",
            "commands": ["create", "lint", "modules", "schema", "bump-version", "sync"],
        },
    ],
    "nf-core modules": [
        {
            "name": "For pipelines",
            "commands": ["list", "info", "install", "update", "remove"],
        },
        {
            "name": "Developing new modules",
            "commands": ["create", "create-test-yml", "lint", "bump-versions", "mulled", "test"],
        },
    ],
}
click.rich_click.OPTION_GROUPS = {
    "nf-core modules list local": [{"options": ["--dir", "--json", "--help"]}],
}


def run_nf_core():
    # Set up rich stderr console
    stderr = rich.console.Console(stderr=True, force_terminal=nf_core.utils.rich_force_colors())

    # Set up the rich traceback
    rich.traceback.install(console=stderr, width=200, word_wrap=True, extra_lines=1)

    # Print nf-core header
    stderr.print("\n[green]{},--.[grey39]/[green],-.".format(" " * 42), highlight=False)
    stderr.print("[blue]          ___     __   __   __   ___     [green]/,-._.--~\\", highlight=False)
    stderr.print("[blue]    |\ | |__  __ /  ` /  \ |__) |__      [yellow]   }  {", highlight=False)
    stderr.print("[blue]    | \| |       \__, \__/ |  \ |___     [green]\`-._,-`-,", highlight=False)
    stderr.print("[green]                                          `._,._,'\n", highlight=False)
    stderr.print(
        f"[grey39]    nf-core/tools version {nf_core.__version__} - [link=https://nf-co.re]https://nf-co.re[/]",
        highlight=False,
    )
    try:
        is_outdated, current_vers, remote_vers = nf_core.utils.check_if_outdated()
        if is_outdated:
            stderr.print(
                "[bold bright_yellow]    There is a new version of nf-core/tools available! ({})".format(remote_vers),
                highlight=False,
            )
    except Exception as e:
        log.debug("Could not check latest version: {}".format(e))
    stderr.print("\n")

    # Lanch the click cli
    nf_core_cli()


@click.group(context_settings=dict(help_option_names=["-h", "--help"]))
@click.version_option(nf_core.__version__)
@click.option("-v", "--verbose", is_flag=True, default=False, help="Print verbose output to the console.")
@click.option("-l", "--log-file", help="Save a verbose log to a file.", metavar="<filename>")
def nf_core_cli(verbose, log_file):
    """
    nf-core/tools provides a set of helper tools for use with nf-core Nextflow pipelines.

    It is designed for both end-users running pipelines and also developers creating new pipelines.
    """
    # Set the base logger to output DEBUG
    log.setLevel(logging.DEBUG)

    # Set up logs to the console
    log.addHandler(
        rich.logging.RichHandler(
            level=logging.DEBUG if verbose else logging.INFO,
            console=rich.console.Console(stderr=True, force_terminal=nf_core.utils.rich_force_colors()),
            show_time=False,
            markup=True,
        )
    )

    # Set up logs to a file if we asked for one
    if log_file:
        log_fh = logging.FileHandler(log_file, encoding="utf-8")
        log_fh.setLevel(logging.DEBUG)
        log_fh.setFormatter(logging.Formatter("[%(asctime)s] %(name)-20s [%(levelname)-7s]  %(message)s"))
        log.addHandler(log_fh)


# nf-core list
@nf_core_cli.command()
@click.argument("keywords", required=False, nargs=-1, metavar="<filter keywords>")
@click.option(
    "-s",
    "--sort",
    type=click.Choice(["release", "pulled", "name", "stars"]),
    default="release",
    help="How to sort listed pipelines",
)
@click.option("--json", is_flag=True, default=False, help="Print full output as JSON")
@click.option("--show-archived", is_flag=True, default=False, help="Print archived workflows")
def list(keywords, sort, json, show_archived):
    """
    List available nf-core pipelines with local info.

    Checks the web for a list of nf-core pipelines with their latest releases.
    Shows which nf-core pipelines you have pulled locally and whether they are up to date.
    """
    print(nf_core.list.list_workflows(keywords, sort, json, show_archived))


# nf-core launch
@nf_core_cli.command()
@click.argument("pipeline", required=False, metavar="<pipeline name>")
@click.option("-r", "--revision", help="Release/branch/SHA of the project to run (if remote)")
@click.option("-i", "--id", help="ID for web-gui launch parameter set")
@click.option(
    "-c", "--command-only", is_flag=True, default=False, help="Create Nextflow command with params (no params file)"
)
@click.option(
    "-o",
    "--params-out",
    type=click.Path(),
    default=os.path.join(os.getcwd(), "nf-params.json"),
    help="Path to save run parameters file",
)
@click.option(
    "-p", "--params-in", type=click.Path(exists=True), help="Set of input run params to use from a previous run"
)
@click.option(
    "-a", "--save-all", is_flag=True, default=False, help="Save all parameters, even if unchanged from default"
)
@click.option(
    "-x", "--show-hidden", is_flag=True, default=False, help="Show hidden params which don't normally need changing"
)
@click.option(
    "-u", "--url", type=str, default="https://nf-co.re/launch", help="Customise the builder URL (for development work)"
)
def launch(pipeline, id, revision, command_only, params_in, params_out, save_all, show_hidden, url):
    """
    Launch a pipeline using a web GUI or command line prompts.

    Uses the pipeline schema file to collect inputs for all available pipeline
    parameters. Parameter names, descriptions and help text are shown.
    The pipeline schema is used to validate all inputs as they are entered.

    When finished, saves a file with the selected parameters which can be
    passed to Nextflow using the -params-file option.

    Run using a remote pipeline name (such as GitHub `user/repo` or a URL),
    a local pipeline directory or an ID from the nf-core web launch tool.
    """
    launcher = nf_core.launch.Launch(
        pipeline, revision, command_only, params_in, params_out, save_all, show_hidden, url, id
    )
    if launcher.launch_pipeline() == False:
        sys.exit(1)


# nf-core download
@nf_core_cli.command()
@click.argument("pipeline", required=False, metavar="<pipeline name>")
@click.option("-r", "--revision", type=str, help="Pipeline release")
@click.option("-o", "--outdir", type=str, help="Output directory")
@click.option(
    "-x", "--compress", type=click.Choice(["tar.gz", "tar.bz2", "zip", "none"]), help="Archive compression type"
)
@click.option("-f", "--force", is_flag=True, default=False, help="Overwrite existing files")
@click.option(
    "-c", "--container", type=click.Choice(["none", "singularity"]), help="Download software container images"
)
@click.option(
    "--singularity-cache-only/--singularity-cache-copy",
    help="Don't / do copy images to the output directory and set 'singularity.cacheDir' in workflow",
)
@click.option("-p", "--parallel-downloads", type=int, default=4, help="Number of parallel image downloads")
def download(pipeline, revision, outdir, compress, force, container, singularity_cache_only, parallel_downloads):
    """
    Download a pipeline, nf-core/configs and pipeline singularity images.

    Collects all files in a single archive and configures the downloaded
    workflow to use relative paths to the configs and singularity images.
    """
    dl = nf_core.download.DownloadWorkflow(
        pipeline, revision, outdir, compress, force, container, singularity_cache_only, parallel_downloads
    )
    dl.download_workflow()


# nf-core licences
@nf_core_cli.command()
@click.argument("pipeline", required=True, metavar="<pipeline name>")
@click.option("--json", is_flag=True, default=False, help="Print output in JSON")
def licences(pipeline, json):
    """
    List software licences for a given workflow.

    Checks the pipeline environment.yml file which lists all conda software packages.
    Each of these is queried against the anaconda.org API to find the licence.
    Package name, version and licence is printed to the command line.
    """
    lic = nf_core.licences.WorkflowLicences(pipeline)
    lic.as_json = json
    try:
        print(lic.run_licences())
    except LookupError as e:
        log.error(e)
        sys.exit(1)


def validate_wf_name_prompt(ctx, opts, value):
    """Force the workflow name to meet the nf-core requirements"""
    if not re.match(r"^[a-z]+$", value):
        log.error("[red]Invalid workflow name: must be lowercase without punctuation.")
        value = click.prompt(opts.prompt)
        return validate_wf_name_prompt(ctx, opts, value)
    return value


# nf-core create
@nf_core_cli.command()
@click.option(
    "-n",
    "--name",
    prompt="Workflow Name",
    callback=validate_wf_name_prompt,
    type=str,
    help="The name of your new pipeline",
)
@click.option("-d", "--description", prompt=True, type=str, help="A short description of your pipeline")
@click.option("-a", "--author", prompt=True, type=str, help="Name of the main author(s)")
@click.option("--version", type=str, default="1.0dev", help="The initial version number to use")
@click.option("--no-git", is_flag=True, default=False, help="Do not initialise pipeline as new git repository")
@click.option("-f", "--force", is_flag=True, default=False, help="Overwrite output directory if it already exists")
@click.option("-o", "--outdir", type=str, help="Output directory for new pipeline (default: pipeline name)")
def create(name, description, author, version, no_git, force, outdir):
    """
    Create a new pipeline using the nf-core template.

    Uses the nf-core template to make a skeleton Nextflow pipeline with all required
    files, boilerplate code and bfest-practices.
    """
    create_obj = nf_core.create.PipelineCreate(name, description, author, version, no_git, force, outdir)
    create_obj.init_pipeline()


# nf-core lint
@nf_core_cli.command()
@click.option(
    "-d",
    "--dir",
    type=click.Path(exists=True),
    default=".",
    help="Pipeline directory [dim]\[default: current working directory][/]",
)
@click.option(
    "--release",
    is_flag=True,
    default=os.path.basename(os.path.dirname(os.environ.get("GITHUB_REF", "").strip(" '\""))) == "master"
    and os.environ.get("GITHUB_REPOSITORY", "").startswith("nf-core/")
    and not os.environ.get("GITHUB_REPOSITORY", "") == "nf-core/tools",
    help="Execute additional checks for release-ready workflows.",
)
@click.option(
    "-f", "--fix", type=str, metavar="<test>", multiple=True, help="Attempt to automatically fix specified lint test"
)
@click.option("-k", "--key", type=str, metavar="<test>", multiple=True, help="Run only these lint tests")
@click.option("-p", "--show-passed", is_flag=True, help="Show passing tests on the command line")
@click.option("-i", "--fail-ignored", is_flag=True, help="Convert ignored tests to failures")
@click.option("--markdown", type=str, metavar="<filename>", help="File to write linting results to (Markdown)")
@click.option("--json", type=str, metavar="<filename>", help="File to write linting results to (JSON)")
def lint(dir, release, fix, key, show_passed, fail_ignored, markdown, json):
    """
    Check pipeline code against nf-core guidelines.

    Runs a large number of automated tests to ensure that the supplied pipeline
    meets the nf-core guidelines. Documentation of all lint tests can be found
    on the nf-core website: [link=https://nf-co.re/tools-docs/]https://nf-co.re/tools-docs/[/]

    You can ignore tests using a file called [blue].nf-core-lint.yaml[/] [i](if you have a good reason!)[/].
    See the documentation for details.
    """

    # Check if pipeline directory is a pipeline
    try:
        nf_core.utils.is_pipeline_directory(dir)
    except UserWarning as e:
        log.error(e)
        sys.exit(1)

    # Run the lint tests!
    try:
        lint_obj, module_lint_obj = nf_core.lint.run_linting(
            dir, release, fix, key, show_passed, fail_ignored, markdown, json
        )
        if len(lint_obj.failed) + len(module_lint_obj.failed) > 0:
            sys.exit(1)
    except AssertionError as e:
        log.critical(e)
        sys.exit(1)
    except UserWarning as e:
        log.error(e)
        sys.exit(1)


# nf-core modules subcommands
@nf_core_cli.group()
@click.option(
    "-g",
    "--github-repository",
    type=str,
    default="nf-core/modules",
    help="GitHub repository hosting modules.",
)
@click.option("-b", "--branch", type=str, default="master", help="Branch of GitHub repository hosting modules.")
@click.pass_context
def modules(ctx, github_repository, branch):
    """
    Commands to manage Nextflow DSL2 modules (tool wrappers).
    """
    # ensure that ctx.obj exists and is a dict (in case `cli()` is called
    # by means other than the `if` block below)
    ctx.ensure_object(dict)

    # Make repository object to pass to subcommands
    try:
        ctx.obj["modules_repo_obj"] = nf_core.modules.ModulesRepo(github_repository, branch)
    except LookupError as e:
        log.critical(e)
        sys.exit(1)


# nf-core modules list subcommands
@modules.group()
@click.pass_context
def list(ctx):
    """
    List modules in a local pipeline or remote repository.
    """
    pass


# nf-core modules list remote
@list.command()
@click.pass_context
@click.argument("keywords", required=False, nargs=-1, metavar="<filter keywords>")
@click.option("-j", "--json", is_flag=True, help="Print as JSON to stdout")
def remote(ctx, keywords, json):
    """
    List modules in a remote GitHub repo [dim i](e.g [link=https://github.com/nf-core/modules]nf-core/modules[/])[/].
    """
    try:
        module_list = nf_core.modules.ModuleList(None, remote=True)
        module_list.modules_repo = ctx.obj["modules_repo_obj"]
        print(module_list.list_modules(keywords, json))
    except UserWarning as e:
        log.critical(e)
        sys.exit(1)


# nf-core modules list local
@list.command()
@click.pass_context
@click.argument("keywords", required=False, nargs=-1, metavar="<filter keywords>")
@click.option("-j", "--json", is_flag=True, help="Print as JSON to stdout")
@click.option(
    "-d",
    "--dir",
    type=click.Path(exists=True),
    default=".",
    help="Pipeline directory. [dim]\[default: Current working directory][/]",
)
def local(ctx, keywords, json, dir):
    """
    List modules installed locally in a pipeline
    """
    try:
        module_list = nf_core.modules.ModuleList(dir, remote=False)
        module_list.modules_repo = ctx.obj["modules_repo_obj"]
        print(module_list.list_modules(keywords, json))
    except UserWarning as e:
        log.critical(e)
        sys.exit(1)


# nf-core modules install
@modules.command()
@click.pass_context
@click.argument("tool", type=str, required=False, metavar="<tool> or <tool/subtool>")
@click.option(
    "-d",
    "--dir",
    type=click.Path(exists=True),
    default=".",
    help="Pipeline directory. [dim]\[default: current working directory][/]",
)
@click.option("-p", "--prompt", is_flag=True, default=False, help="Prompt for the version of the module")
@click.option("-f", "--force", is_flag=True, default=False, help="Force reinstallation of module if it already exists")
@click.option("-s", "--sha", type=str, metavar="<commit sha>", help="Install module at commit SHA")
def install(ctx, tool, dir, prompt, force, sha):
    """
    Install DSL2 modules within a pipeline.

    Fetches and installs module files from a remote repo e.g. nf-core/modules.
    """
    try:
        module_install = nf_core.modules.ModuleInstall(dir, force=force, prompt=prompt, sha=sha)
        module_install.modules_repo = ctx.obj["modules_repo_obj"]
        exit_status = module_install.install(tool)
        if not exit_status and all:
            sys.exit(1)
    except UserWarning as e:
        log.error(e)
        sys.exit(1)


# nf-core modules update
@modules.command()
@click.pass_context
@click.argument("tool", type=str, required=False, metavar="<tool> or <tool/subtool>")
@click.option(
    "-d",
    "--dir",
    type=click.Path(exists=True),
    default=".",
    help="Pipeline directory. [dim]\[default: current working directory][/]",
)
@click.option("-f", "--force", is_flag=True, default=False, help="Force update of module")
@click.option("-p", "--prompt", is_flag=True, default=False, help="Prompt for the version of the module")
@click.option("-s", "--sha", type=str, metavar="<commit sha>", help="Install module at commit SHA")
@click.option("-a", "--all", is_flag=True, default=False, help="Update all modules installed in pipeline")
@click.option(
    "-x/-y",
    "--preview/--no-preview",
    is_flag=True,
    default=None,
    help="Preview / no preview of changes before applying",
)
@click.option(
    "-p",
    "--save-diff",
    type=str,
    metavar="<filename>",
    default=None,
    help="Save diffs to a file instead of updating in place",
)
def update(ctx, tool, dir, force, prompt, sha, all, preview, save_diff):
    """
    Update DSL2 modules within a pipeline.

    Fetches and updates module files from a remote repo e.g. nf-core/modules.
    """
    try:
        module_install = nf_core.modules.ModuleUpdate(
            dir, force=force, prompt=prompt, sha=sha, update_all=all, show_diff=preview, save_diff_fn=save_diff
        )
        module_install.modules_repo = ctx.obj["modules_repo_obj"]
        exit_status = module_install.update(tool)
        if not exit_status and all:
            sys.exit(1)
    except UserWarning as e:
        log.error(e)
        sys.exit(1)


# nf-core modules remove
@modules.command()
@click.pass_context
@click.argument("tool", type=str, required=False, metavar="<tool> or <tool/subtool>")
@click.option(
    "-d",
    "--dir",
    type=click.Path(exists=True),
    default=".",
    help="Pipeline directory. [dim]\[default: current working directory][/]",
)
def remove(ctx, dir, tool):
    """
    Remove a module from a pipeline.
    """
    try:
        module_remove = nf_core.modules.ModuleRemove(dir)
        module_remove.modules_repo = ctx.obj["modules_repo_obj"]
        module_remove.remove(tool)
    except UserWarning as e:
        log.critical(e)
        sys.exit(1)


# nf-core modules create
@modules.command("create")
@click.pass_context
@click.argument("tool", type=str, required=False, metavar="<tool> or <tool/subtool>")
@click.option("-d", "--dir", type=click.Path(exists=True), default=".", metavar="<directory>")
@click.option("-a", "--author", type=str, metavar="<author>", help="Module author's GitHub username prefixed with '@'")
@click.option("-l", "--label", type=str, metavar="<process label>", help="Standard resource label for process")
@click.option("-m", "--meta", is_flag=True, default=False, help="Use Groovy meta map for sample information")
@click.option("-n", "--no-meta", is_flag=True, default=False, help="Don't use meta map for sample information")
@click.option("-f", "--force", is_flag=True, default=False, help="Overwrite any files if they already exist")
@click.option("-c", "--conda-name", type=str, default=None, help="Name of the conda package to use")
@click.option("-p", "--conda-package-version", type=str, default=None, help="Version of conda package to use")
def create_module(ctx, tool, dir, author, label, meta, no_meta, force, conda_name, conda_package_version):
    """
    Create a new DSL2 module from the nf-core template.

    If the specified directory is a pipeline, this function creates a file called
    'modules/local/tool_subtool.nf'

    If the specified directory is a clone of nf-core/modules, it creates or modifies files
    in 'modules/', 'tests/modules' and 'tests/config/pytest_modules.yml'
    """
    # Combine two bool flags into one variable
    has_meta = None
    if meta and no_meta:
        log.critical("Both arguments '--meta' and '--no-meta' given. Please pick one.")
    elif meta:
        has_meta = True
    elif no_meta:
        has_meta = False

    # Run function
    try:
        module_create = nf_core.modules.ModuleCreate(
            dir, tool, author, label, has_meta, force, conda_name, conda_package_version
        )
        module_create.create()
    except UserWarning as e:
        log.critical(e)
        sys.exit(1)


# nf-core modules create-test-yml
@modules.command("create-test-yml")
@click.pass_context
@click.argument("tool", type=str, required=False, metavar="<tool> or <tool/subtool>")
@click.option("-t", "--run-tests", is_flag=True, default=False, help="Run the test workflows")
@click.option("-o", "--output", type=str, help="Path for output YAML file")
@click.option("-f", "--force", is_flag=True, default=False, help="Overwrite output YAML file if it already exists")
@click.option("-p", "--no-prompts", is_flag=True, default=False, help="Use defaults without prompting")
def create_test_yml(ctx, tool, run_tests, output, force, no_prompts):
    """
    Auto-generate a test.yml file for a new module.

    Given the name of a module, runs the Nextflow test command and automatically generate
    the required `test.yml` file based on the output files.
    """
    try:
        meta_builder = nf_core.modules.ModulesTestYmlBuilder(tool, run_tests, output, force, no_prompts)
        meta_builder.run()
    except UserWarning as e:
        log.critical(e)
        sys.exit(1)


# nf-core modules lint
@modules.command()
@click.pass_context
@click.argument("tool", type=str, required=False, metavar="<tool> or <tool/subtool>")
@click.option("-d", "--dir", type=click.Path(exists=True), default=".", metavar="<pipeline/modules directory>")
@click.option("-k", "--key", type=str, metavar="<test>", multiple=True, help="Run only these lint tests")
@click.option("-a", "--all", is_flag=True, help="Run on all modules")
@click.option("--local", is_flag=True, help="Run additional lint tests for local modules")
@click.option("--passed", is_flag=True, help="Show passed tests")
def lint(ctx, tool, dir, key, all, local, passed):
    """
    Lint one or more modules in a directory.

    Checks DSL2 module code against nf-core guidelines to ensure
    that all modules follow the same standards.

    Test modules within a pipeline or a clone of the
    nf-core/modules repository.
    """
    try:
        module_lint = nf_core.modules.ModuleLint(dir=dir)
        module_lint.modules_repo = ctx.obj["modules_repo_obj"]
        module_lint.lint(module=tool, key=key, all_modules=all, print_results=True, local=local, show_passed=passed)
        if len(module_lint.failed) > 0:
            sys.exit(1)
    except nf_core.modules.lint.ModuleLintException as e:
        log.error(e)
        sys.exit(1)
    except UserWarning as e:
        log.critical(e)
        sys.exit(1)


# nf-core modules info
@modules.command()
@click.pass_context
@click.argument("tool", type=str, required=False, metavar="<tool> or <tool/subtool>")
@click.option(
    "-d",
    "--dir",
    type=click.Path(exists=True),
    default=".",
    help="Pipeline directory. [dim]\[default: Current working directory][/]",
)
def info(ctx, tool, dir):
    """
    Show developer usage information about a given module.

    Parses information from a module's [i]meta.yml[/] and renders help
    on the command line. A handy equivalent to searching the
    [link=https://nf-co.re/modules]nf-core website[/].

    If run from a pipeline and a local copy of the module is found, the command
    will print this usage info.
    If not, usage from the remote modules repo will be shown.
    """
    try:
        module_info = nf_core.modules.ModuleInfo(dir, tool)
        module_info.modules_repo = ctx.obj["modules_repo_obj"]
        print(module_info.get_module_info())
    except UserWarning as e:
        log.error(e)
        sys.exit(1)


# nf-core modules bump-versions
@modules.command()
@click.pass_context
@click.argument("tool", type=str, required=False, metavar="<tool> or <tool/subtool>")
@click.option("-d", "--dir", type=click.Path(exists=True), default=".", metavar="<nf-core/modules directory>")
@click.option("-a", "--all", is_flag=True, help="Run on all modules")
@click.option("-s", "--show-all", is_flag=True, help="Show up-to-date modules in results too")
def bump_versions(ctx, tool, dir, all, show_all):
    """
    Bump versions for one or more modules in a clone of
    the nf-core/modules repo.
    """
    try:
        version_bumper = nf_core.modules.bump_versions.ModuleVersionBumper(pipeline_dir=dir)
        version_bumper.bump_versions(module=tool, all_modules=all, show_uptodate=show_all)
    except nf_core.modules.module_utils.ModuleException as e:
        log.error(e)
        sys.exit(1)
    except UserWarning as e:
        log.critical(e)
        sys.exit(1)


# nf-core modules mulled
@modules.command()
@click.argument("specifications", required=True, nargs=-1, metavar="<tool==version> <...>")
@click.option(
    "--build-number",
    type=int,
    default=0,
    show_default=True,
    metavar="<number>",
    help="The build number for this image. This is an incremental value that starts at zero.",
)
def mulled(specifications, build_number):
    """
    Generate the name of a BioContainers mulled image version 2.

    When you know the specific dependencies and their versions of a multi-tool container image and you need the name of
    that image, this command can generate it for you.

    """
    from nf_core.modules.mulled import MulledImageNameGenerator

    try:
        image_name = MulledImageNameGenerator.generate_image_name(
            MulledImageNameGenerator.parse_targets(specifications), build_number=build_number
        )
    except ValueError as e:
        log.error(e)
        sys.exit(1)
    if not MulledImageNameGenerator.image_exists(image_name):
        log.error("The generated multi-tool container image name does not seem to exist yet.")
        log.info(
            "Please double check that your provided combination of tools and versions exists in the file: "
            "[link=https://github.com/BioContainers/multi-package-containers/blob/master/combinations/hash.tsv]BioContainers/multi-package-containers 'combinations/hash.tsv'[/link]"
        )
        log.info(
            "If it does not, please add your desired combination as detailed at: "
            "https://github.com/BioContainers/multi-package-containers"
        )
        sys.exit(1)
    log.info("Mulled container hash:")
    print(image_name)


# nf-core modules test
@modules.command("test")
@click.pass_context
@click.argument("tool", type=str, required=False, metavar="<tool> or <tool/subtool>")
@click.option("-p", "--no-prompts", is_flag=True, default=False, help="Use defaults without prompting")
@click.option("-a", "--pytest_args", type=str, required=False, multiple=True, help="Additional pytest arguments")
def test_module(ctx, tool, no_prompts, pytest_args):
    """
    Run module tests locally.

    Given the name of a module, runs the Nextflow test command.
    """
    try:
        meta_builder = nf_core.modules.ModulesTest(tool, no_prompts, pytest_args)
        meta_builder.run()
    except UserWarning as e:
        log.critical(e)
        sys.exit(1)


# nf-core schema subcommands
@nf_core_cli.group()
def schema():
    """
    Suite of tools for developers to manage pipeline schema.

    All nf-core pipelines should have a nextflow_schema.json file in their
    root directory that describes the different pipeline parameters.
    """
    pass


# nf-core schema validate
@schema.command()
@click.argument("pipeline", required=True, metavar="<pipeline name>")
@click.argument("params", type=click.Path(exists=True), required=True, metavar="<JSON params file>")
def validate(pipeline, params):
    """
    Validate a set of parameters against a pipeline schema.

    Nextflow can be run using the -params-file flag, which loads
    script parameters from a JSON file.

    This command takes such a file and validates it against the pipeline
    schema, checking whether all schema rules are satisfied.
    """
    schema_obj = nf_core.schema.PipelineSchema()
    try:
        schema_obj.get_schema_path(pipeline)
        # Load and check schema
        schema_obj.load_lint_schema()
    except AssertionError as e:
        log.error(e)
        sys.exit(1)
    schema_obj.load_input_params(params)
    try:
        schema_obj.validate_params()
    except AssertionError as e:
        sys.exit(1)


# nf-core schema build
@schema.command()
@click.option(
    "-d",
    "--dir",
    type=click.Path(exists=True),
    default=".",
    help="Pipeline directory. [dim]\[default: current working directory][/]",
)
@click.option("--no-prompts", is_flag=True, help="Do not confirm changes, just update parameters and exit")
@click.option("--web-only", is_flag=True, help="Skip building using Nextflow config, just launch the web tool")
@click.option(
    "--url",
    type=str,
    default="https://nf-co.re/pipeline_schema_builder",
    help="Customise the builder URL (for development work)",
)
def build(dir, no_prompts, web_only, url):
    """
    Interactively build a pipeline schema from Nextflow params.

    Automatically detects parameters from the pipeline config and main.nf and
    compares these to the pipeline schema. Prompts to add or remove parameters
    if the two do not match one another.

    Once all parameters are accounted for, can launch a web GUI tool on the
    https://nf-co.re website where you can annotate and organise parameters.
    Listens for this to be completed and saves the updated schema.
    """
    try:
        schema_obj = nf_core.schema.PipelineSchema()
        if schema_obj.build_schema(dir, no_prompts, web_only, url) is False:
            sys.exit(1)
    except (UserWarning, AssertionError) as e:
        log.error(e)
        sys.exit(1)


# nf-core schema lint
@schema.command()
@click.argument("schema_path", type=click.Path(exists=True), required=True, metavar="<pipeline schema>")
def lint(schema_path):
    """
    Check that a given pipeline schema is valid.

    Checks whether the pipeline schema validates as JSON Schema Draft 7
    and adheres to the additional nf-core schema requirements.

    This function runs as part of the nf-core lint command, this is a convenience
    command that does just the schema linting nice and quickly.
    """
    schema_obj = nf_core.schema.PipelineSchema()
    try:
        schema_obj.get_schema_path(schema_path)
        schema_obj.load_lint_schema()
        # Validate title and description - just warnings as schema should still work fine
        try:
            schema_obj.validate_schema_title_description()
        except AssertionError as e:
            log.warning(e)
    except AssertionError as e:
        sys.exit(1)


@schema.command()
@click.argument("schema_path", type=click.Path(exists=True), required=False, metavar="<pipeline schema>")
@click.option("-o", "--output", type=str, metavar="<filename>", help="Output filename. Defaults to standard out.")
@click.option(
    "-x", "--format", type=click.Choice(["markdown", "html"]), default="markdown", help="Format to output docs in."
)
@click.option("-f", "--force", is_flag=True, default=False, help="Overwrite existing files")
@click.option(
    "-c",
    "--columns",
    type=str,
    metavar="<columns_list>",
    help="CSV list of columns to include in the parameter tables (parameter,description,type,default,required,hidden)",
    default="parameter,description,type,default,required,hidden",
)
def docs(schema_path, output, format, force, columns):
    """
    Outputs parameter documentation for a pipeline schema.
    """
    schema_obj = nf_core.schema.PipelineSchema()
    try:
        # Assume we're in a pipeline dir root if schema path not set
        if schema_path is None:
            schema_path = "nextflow_schema.json"
            assert os.path.exists(
                schema_path
            ), "Could not find 'nextflow_schema.json' in current directory. Please specify a path."
        schema_obj.get_schema_path(schema_path)
        schema_obj.load_schema()
        docs = schema_obj.print_documentation(output, format, force, columns.split(","))
        if not output:
            print(docs)
    except AssertionError as e:
        log.error(e)
        sys.exit(1)


# nf-core bump-version
@nf_core_cli.command("bump-version")
@click.argument("new_version", required=True, metavar="<new version>")
@click.option(
    "-d",
    "--dir",
    type=click.Path(exists=True),
    default=".",
    help="Pipeline directory. [dim]\[default: current working directory][/]",
)
@click.option(
    "-n", "--nextflow", is_flag=True, default=False, help="Bump required nextflow version instead of pipeline version"
)
def bump_version(new_version, dir, nextflow):
    """
    Update nf-core pipeline version number.

    The pipeline version number is mentioned in a lot of different places
    in nf-core pipelines. This tool updates the version for you automatically,
    so that you don't accidentally miss any.

    Should be used for each pipeline release, and again for the next
    development version after release.

    As well as the pipeline version, you can also change the required version of Nextflow.
    """
    try:
        # Check if pipeline directory contains necessary files
        nf_core.utils.is_pipeline_directory(dir)

        # Make a pipeline object and load config etc
        pipeline_obj = nf_core.utils.Pipeline(dir)
        pipeline_obj._load()

        # Bump the pipeline version number
        if not nextflow:
            nf_core.bump_version.bump_pipeline_version(pipeline_obj, new_version)
        else:
            nf_core.bump_version.bump_nextflow_version(pipeline_obj, new_version)
    except UserWarning as e:
        log.error(e)
        sys.exit(1)


# nf-core sync
@nf_core_cli.command("sync")
@click.option(
    "-d",
    "--dir",
    type=click.Path(exists=True),
    default=".",
    help="Pipeline directory. [dim]\[default: current working directory][/]",
)
@click.option("-b", "--from-branch", type=str, help="The git branch to use to fetch workflow variables.")
@click.option("-p", "--pull-request", is_flag=True, default=False, help="Make a GitHub pull-request with the changes.")
@click.option("-g", "--github-repository", type=str, help="GitHub PR: target repository.")
@click.option("-u", "--username", type=str, help="GitHub PR: auth username.")
def sync(dir, from_branch, pull_request, github_repository, username):
    """
    Sync a pipeline [cyan i]TEMPLATE[/] branch with the nf-core template.

    To keep nf-core pipelines up to date with improvements in the main
    template, we use a method of synchronisation that uses a special
    git branch called [cyan i]TEMPLATE[/].

    This command updates the [cyan i]TEMPLATE[/] branch with the latest version of
    the nf-core template, so that these updates can be synchronised with
    the pipeline. It is run automatically for all pipelines when ever a
    new release of [link=https://github.com/nf-core/tools]nf-core/tools[/link] (and the included template) is made.
    """
    # Check if pipeline directory contains necessary files
    try:
        nf_core.utils.is_pipeline_directory(dir)
    except UserWarning:
        raise

    # Sync the given pipeline dir
    sync_obj = nf_core.sync.PipelineSync(dir, from_branch, pull_request, github_repository, username)
    try:
        sync_obj.sync()
    except (nf_core.sync.SyncException, nf_core.sync.PullRequestException) as e:
        log.error(e)
        sys.exit(1)


# Main script is being run - launch the CLI
if __name__ == "__main__":
    run_nf_core()<|MERGE_RESOLUTION|>--- conflicted
+++ resolved
@@ -1,20 +1,14 @@
 #!/usr/bin/env python
 """ nf-core: Helper tools for use with nf-core Nextflow pipelines. """
-<<<<<<< HEAD
-
-=======
 from rich import print
->>>>>>> 34d472fe
 import logging
 import os
 import re
-import sys
-
 import rich.console
 import rich.logging
 import rich.traceback
 import rich_click as click
-from rich import print
+import sys
 
 import nf_core
 import nf_core.bump_version
