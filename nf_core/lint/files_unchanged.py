import filecmp
import logging
import os
import shutil
import tempfile
from pathlib import Path
from typing import Dict, List, Union

import yaml

import nf_core.pipelines.create.create

log = logging.getLogger(__name__)


def files_unchanged(self) -> Dict[str, Union[List[str], bool]]:
    """Checks that certain pipeline files are not modified from template output.

    Iterates through the pipeline's directory content and compares specified files
    against output from the template using the pipeline's metadata. File content
    should not be modified / missing.

    Files that must be unchanged::

        .gitattributes
        .prettierrc.yml
        .github/.dockstore.yml
        .github/CONTRIBUTING.md
        .github/ISSUE_TEMPLATE/bug_report.yml
        .github/ISSUE_TEMPLATE/config.yml
        .github/ISSUE_TEMPLATE/feature_request.yml
        .github/PULL_REQUEST_TEMPLATE.md
        .github/workflows/branch.yml
        .github/workflows/linting_comment.yml
        .github/workflows/linting.yml
        assets/email_template.html
        assets/email_template.txt
        assets/nf-core-PIPELINE_logo_light.png
        assets/sendmail_template.txt
        CODE_OF_CONDUCT.md
        docs/images/nf-core-PIPELINE_logo_light.png
        docs/images/nf-core-PIPELINE_logo_dark.png
        docs/README.md'
        ['LICENSE', 'LICENSE.md', 'LICENCE', 'LICENCE.md'], # NB: British / American spelling

    Files that can have additional content but must include the template contents::

        .gitignore
        .prettierignore
        pyproject.toml


    .. tip:: You can configure the ``nf-core lint`` tests to ignore any of these checks by setting
             the ``files_unchanged`` key as follows in your ``.nf-core.yml`` config file. For example:

             .. code-block:: yaml

                lint:
                    files_unchanged:
                        - .github/workflows/branch.yml

    """

    passed: List[str] = []
    failed: List[str] = []
    ignored: List[str] = []
    fixed: List[str] = []
    could_fix: bool = False

    # Check that we have the minimum required config
    required_pipeline_config = {"manifest.name", "manifest.description", "manifest.author"}
    missing_pipeline_config = required_pipeline_config.difference(self.nf_config)
    if missing_pipeline_config:
        return {"ignored": [f"Required pipeline config not found - {missing_pipeline_config}"]}
    try:
        prefix, short_name = self.nf_config["manifest.name"].strip("\"'").split("/")
    except ValueError:
        log.warning(
            "Expected manifest.name to be in the format '<repo>/<pipeline>'. Will assume it is <pipeline> and default to repo 'nf-core'"
        )
        short_name = self.nf_config["manifest.name"].strip("\"'")
        prefix = "nf-core"

    # NB: Should all be files, not directories
    # List of lists. Passes if any of the files in the sublist are found.
    files_exact = [
        [Path(".gitattributes")],
        [Path(".prettierrc.yml")],
        [Path("CODE_OF_CONDUCT.md")],
        [Path("LICENSE"), Path("LICENSE.md"), Path("LICENCE"), Path("LICENCE.md")],  # NB: British / American spelling
        [Path(".github", ".dockstore.yml")],
        [Path(".github", "CONTRIBUTING.md")],
        [Path(".github", "ISSUE_TEMPLATE", "bug_report.yml")],
        [Path(".github", "ISSUE_TEMPLATE", "config.yml")],
        [Path(".github", "ISSUE_TEMPLATE", "feature_request.yml")],
        [Path(".github", "PULL_REQUEST_TEMPLATE.md")],
        [Path(".github", "workflows", "branch.yml")],
        [Path(".github", "workflows", "linting_comment.yml")],
        [Path(".github", "workflows", "linting.yml")],
        [Path("assets", "email_template.html")],
        [Path("assets", "email_template.txt")],
        [Path("assets", "sendmail_template.txt")],
        [Path("assets", f"nf-core-{short_name}_logo_light.png")],
        [Path("docs", "images", f"nf-core-{short_name}_logo_light.png")],
        [Path("docs", "images", f"nf-core-{short_name}_logo_dark.png")],
        [Path("docs", "README.md")],
    ]
    files_partial = [
        [Path(".gitignore"), Path(".prettierignore"), Path("pyproject.toml")],
    ]

    # Only show error messages from pipeline creation
    logging.getLogger("nf_core.pipelines.create").setLevel(logging.ERROR)

    # Generate a new pipeline with nf-core create that we can compare to
    tmp_dir = tempfile.mkdtemp()

    # Create a template.yaml file for the pipeline creation
    template_yaml = {
        "name": short_name,
        "description": self.nf_config["manifest.description"].strip("\"'"),
        "author": self.nf_config["manifest.author"].strip("\"'"),
        "prefix": prefix,
    }

    template_yaml_path = Path(tmp_dir, "template.yaml")
    with open(template_yaml_path, "w") as fh:
        yaml.dump(template_yaml, fh, default_flow_style=False)

<<<<<<< HEAD
    test_pipeline_dir = os.path.join(tmp_dir, f"{prefix}-{short_name}")
    create_obj = nf_core.pipelines.create.create.PipelineCreate(
        None, None, None, no_git=True, outdir=test_pipeline_dir, template_config=template_yaml_path
=======
    test_pipeline_dir = Path(tmp_dir, f"{prefix}-{short_name}")
    create_obj = nf_core.create.PipelineCreate(
        None, None, None, no_git=True, outdir=test_pipeline_dir, template_yaml_path=template_yaml_path
>>>>>>> ec13bfd3
    )
    create_obj.init_pipeline()

    # Helper functions for file paths
    def _pf(file_path: Union[str, Path]) -> Path:
        """Helper function - get file path for pipeline file"""
        return Path(self.wf_path, file_path)

    def _tf(file_path: Union[str, Path]) -> Path:
        """Helper function - get file path for template file"""
        return Path(test_pipeline_dir, file_path)

    ignore_files = self.lint_config.get("files_unchanged", [])

    # Files that must be completely unchanged from template
    for files in files_exact:
        # Ignore if file specified in linting config
        if any([str(f) in ignore_files for f in files]):
            ignored.append(f"File ignored due to lint config: {self._wrap_quotes(files)}")

        # Ignore if we can't find the file
        elif not any([_pf(f).is_file() for f in files]):
            ignored.append(f"File does not exist: {self._wrap_quotes(files)}")

        # Check that the file has an identical match
        else:
            for f in files:
                try:
                    if filecmp.cmp(_pf(f), _tf(f), shallow=True):
                        passed.append(f"`{f}` matches the template")
                    else:
                        if (
                            f.name.endswith(".png")
                            and os.stat(_pf(f)).st_mode == os.stat(_tf(f)).st_mode
                            and int(os.stat(_pf(f)).st_size / 100) == int(os.stat(_tf(f)).st_size / 100)
                        ):
                            # almost the same file, good enough for the logo
                            log.debug(f"Files are almost the same. Will pass: {f}")
                            passed.append(f"`{f}` matches the template")
                        elif "files_unchanged" in self.fix:
                            # Try to fix the problem by overwriting the pipeline file
                            shutil.copy(_tf(f), _pf(f))
                            passed.append(f"`{f}` matches the template")
                            fixed.append(f"`{f}` overwritten with template file")
                        else:
                            failed.append(f"`{f}` does not match the template")
                            could_fix = True
                except FileNotFoundError:
                    pass

    # Files that can be added to, but that must contain the template contents
    for files in files_partial:
        # Ignore if file specified in linting config
        if any([str(f) in ignore_files for f in files]):
            ignored.append(f"File ignored due to lint config: {self._wrap_quotes(files)}")

        # Ignore if we can't find the file
        elif not any([_pf(f).is_file() for f in files]):
            ignored.append(f"File does not exist: {self._wrap_quotes(files)}")

        # Check that the file contains the template file contents
        else:
            for f in files:
                try:
                    with open(_pf(f)) as fh:
                        pipeline_file = fh.read()
                    with open(_tf(f)) as fh:
                        template_file = fh.read()
                    if template_file in pipeline_file:
                        passed.append(f"`{f}` matches the template")
                    else:
                        if "files_unchanged" in self.fix:
                            # Try to fix the problem by overwriting the pipeline file
                            with open(_tf(f)) as fh:
                                template_file = fh.read()
                            with open(_pf(f), "w") as fh:
                                fh.write(template_file)
                            passed.append(f"`{f}` matches the template")
                            fixed.append(f"`{f}` overwritten with template file")
                        else:
                            failed.append(f"`{f}` does not match the template")
                            could_fix = True
                except FileNotFoundError:
                    pass

    # cleaning up temporary dir
    shutil.rmtree(tmp_dir)

    return {"passed": passed, "failed": failed, "ignored": ignored, "fixed": fixed, "could_fix": could_fix}<|MERGE_RESOLUTION|>--- conflicted
+++ resolved
@@ -127,15 +127,9 @@
     with open(template_yaml_path, "w") as fh:
         yaml.dump(template_yaml, fh, default_flow_style=False)
 
-<<<<<<< HEAD
     test_pipeline_dir = os.path.join(tmp_dir, f"{prefix}-{short_name}")
     create_obj = nf_core.pipelines.create.create.PipelineCreate(
         None, None, None, no_git=True, outdir=test_pipeline_dir, template_config=template_yaml_path
-=======
-    test_pipeline_dir = Path(tmp_dir, f"{prefix}-{short_name}")
-    create_obj = nf_core.create.PipelineCreate(
-        None, None, None, no_git=True, outdir=test_pipeline_dir, template_yaml_path=template_yaml_path
->>>>>>> ec13bfd3
     )
     create_obj.init_pipeline()
 
