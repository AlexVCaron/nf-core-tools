#!/usr/bin/env python
"""Linting policy for nf-core pipeline projects.

Tests Nextflow-based pipelines to check that they adhere to
the nf-core community guidelines.
"""

import logging
import io
import os
import re
import shlex
<<<<<<< HEAD
import tempfile
=======
>>>>>>> 5bfa9098

import click
import requests
import yaml

import nf_core.utils

# Set up local caching for requests to speed up remote queries
nf_core.utils.setup_requests_cachedir()

# Don't pick up debug logs from the requests package
logging.getLogger("requests").setLevel(logging.WARNING)
logging.getLogger("urllib3").setLevel(logging.WARNING)


def run_linting(pipeline_dir, release_mode=False):
    """Runs all nf-core linting checks on a given Nextflow pipeline project
    in either `release` mode or `normal` mode (default). Returns an object
    of type :class:`PipelineLint` after finished.

    Args:
        pipeline_dir (str): The path to the Nextflow pipeline root directory
        release_mode (bool): Set this to `True`, if the linting should be run in the `release` mode.
                             See :class:`PipelineLint` for more information.

    Returns:
        An object of type :class:`PipelineLint` that contains all the linting results.
    """

    # Create the lint object
    lint_obj = PipelineLint(pipeline_dir)

    # Run the linting tests
    try:
        lint_obj.lint_pipeline(release_mode)
    except AssertionError as e:
        logging.critical("Critical error: {}".format(e))
        logging.info("Stopping tests...")
        lint_obj.print_results()
        return lint_obj

    # Print the results
    lint_obj.print_results()

    # Exit code
    if len(lint_obj.failed) > 0:
        logging.error(
            "Sorry, some tests failed - exiting with a non-zero error code...{}\n\n"
            .format("\n\tReminder: Lint tests were run in --release mode." if release_mode else '')
        )

    return lint_obj


class PipelineLint(object):
    """Object to hold linting information and results.
    All objects attributes are set, after the :func:`PipelineLint.lint_pipeline` function was called.

    Args:
        path (str): The path to the nf-core pipeline directory.

    Attributes:
        conda_config (dict): The parsed conda configuration file content (`environment.yml`).
        conda_package_info (dict): The conda package(s) information, based on the API requests to Anaconda cloud.
        config (dict): The Nextflow pipeline configuration file content.
        dockerfile (list): A list of lines (str) from the parsed Dockerfile.
        failed (list): A list of tuples of the form: `(<error no>, <reason>)`
        files (list): A list of files found during the linting process.
        minNextflowVersion (str): The minimum required Nextflow version to run the pipeline.
        passed (list): A list of tuples of the form: `(<passed no>, <reason>)`
        path (str): Path to the pipeline directory.
        pipeline_name (str): The pipeline name, without the `nf-core` tag, for example `hlatyping`.
        release_mode (bool): `True`, if you the to linting was run in release mode, `False` else.
        singularityfile (list): A list of lines (str) parsed from the Singularity file.
        warned (list): A list of tuples of the form: `(<warned no>, <reason>)`

    **Attribute specifications**

    Some of the more complex attributes of a PipelineLint object.

    * `conda_config`::

        # Example
         {
            'name': 'nf-core-hlatyping',
            'channels': ['bioconda', 'conda-forge'],
            'dependencies': ['optitype=1.3.2', 'yara=0.9.6']
         }

    * `conda_package_info`::

        # See https://api.anaconda.org/package/bioconda/bioconda-utils as an example.
         {
            <package>: <API JSON repsonse object>
         }

    * `config`: Produced by calling Nextflow with :code:`nextflow config -flat <workflow dir>`. Here is an example from
        the `nf-core/hlatyping <https://github.com/nf-core/hlatyping>`_ pipeline::

            params.container = 'nfcore/hlatyping:1.1.1'
            params.help = false
            params.outdir = './results'
            params.bam = false
            params.singleEnd = false
            params.seqtype = 'dna'
            params.solver = 'glpk'
            params.igenomes_base = './iGenomes'
            params.clusterOptions = false
            ...
    """
    def __init__(self, path):
        """ Initialise linting object """
        self.release_mode = False
        self.path = path
        self.files = []
        self.config = {}
        self.pipeline_name = None
        self.minNextflowVersion = None
        self.dockerfile = []
        self.singularityfile = []
        self.conda_config = {}
        self.conda_package_info = {}
        self.passed = []
        self.warned = []
        self.failed = []

    def lint_pipeline(self, release_mode=False):
        """Main linting function.

        Takes the pipeline directory as the primary input and iterates through
        the different linting checks in order. Collects any warnings or errors
        and returns summary at completion. Raises an exception if there is a
        critical error that makes the rest of the tests pointless (eg. no
        pipeline script). Results from this function are printed by the main script.

        Args:
            release_mode (boolean): Activates the release mode, which checks for
                consistent version tags of containers. Default is `False`.

        Returns:
            dict: Summary of test result messages structured as follows::

            {
                'pass': [
                    ( test-id (int), message (string) ),
                    ( test-id (int), message (string) )
                ],
                'warn': [(id, msg)],
                'fail': [(id, msg)],
            }

        Raises:
            If a critical problem is found, an ``AssertionError`` is raised.
        """
        check_functions = [
            'check_files_exist',
            'check_licence',
            'check_docker',
            'check_singularity',
            'check_nextflow_config',
            'check_ci_config',
            'check_readme',
            'check_conda_env_yaml',
            'check_conda_dockerfile',
            'check_conda_singularityfile',
            'check_pipeline_todos'
        ]
        if release_mode:
            self.release_mode = True
            check_functions.extend([
                'check_version_consistency'
            ])
        with click.progressbar(check_functions, label='Running pipeline tests', item_show_func=repr) as fun_names:
            for fun_name in fun_names:
                getattr(self, fun_name)()
                if len(self.failed) > 0:
                    logging.error("Found test failures in '{}', halting lint run.".format(fun_name))
                    break

    def check_files_exist(self):
        """Checks a given pipeline directory for required files.

        Iterates through the pipeline's directory content and checkmarks files
        for presence.
        Files that **must** be present::

            'nextflow.config',
            'Dockerfile',
            'Singularity',
            ['.travis.yml', '.circle.yml'],
            ['LICENSE', 'LICENSE.md', 'LICENCE', 'LICENCE.md'], # NB: British / American spelling
            'README.md',
            'CHANGELOG.md',
            'docs/README.md',
            'docs/output.md',
            'docs/usage.md'

        Files that *should* be present::

            'main.nf',
            'environment.yml',
            'conf/base.config'

        Raises:
            An AssertionError if neither `nextflow.config` or `main.nf` found.
        """

        # NB: Should all be files, not directories
        # Supplying a list means if any are present it's a pass
        files_fail = [
            'nextflow.config',
            'Dockerfile',
            'Singularity',
            ['.travis.yml', '.circle.yml'],
            ['LICENSE', 'LICENSE.md', 'LICENCE', 'LICENCE.md'], # NB: British / American spelling
            'README.md',
            'CHANGELOG.md',
            'docs/README.md',
            'docs/output.md',
            'docs/usage.md',
        ]
        files_warn = [
            'main.nf',
            'environment.yml',
            'conf/base.config'
        ]

        def pf(file_path):
            return os.path.join(self.path, file_path)

        # First - critical files. Check that this is actually a Nextflow pipeline
        if not os.path.isfile(pf('nextflow.config')) and not os.path.isfile(pf('main.nf')):
            raise AssertionError('Neither nextflow.config or main.nf found! Is this a Nextflow pipeline?')

        # Files that cause an error
        for files in files_fail:
            if not isinstance(files, list):
                files = [files]
            if any([os.path.isfile(pf(f)) for f in files]):
                self.passed.append((1, "File found: {}".format(files)))
                self.files.extend(files)
            else:
                self.failed.append((1, "File not found: {}".format(files)))

        # Files that cause a warning
        for files in files_warn:
            if not isinstance(files, list):
                files = [files]
            if any([os.path.isfile(pf(f)) for f in files]):
                self.passed.append((1, "File found: {}".format(files)))
                self.files.extend(files)
            else:
                self.warned.append((1, "File not found: {}".format(files)))

        # Load and parse files for later
        if 'environment.yml' in self.files:
            with open(os.path.join(self.path, 'environment.yml'), 'r') as fh:
                self.conda_config = yaml.load(fh)

    def check_docker(self):
        """Checks that Dockerfile contains the string ``FROM``."""
        fn = os.path.join(self.path, "Dockerfile")
        content = ""
        with open(fn, 'r') as fh: content = fh.read()

        # Implicitly also checks if empty.
        if 'FROM ' in content:
            self.passed.append((2, "Dockerfile check passed"))
            self.dockerfile = [line.strip() for line in content.splitlines()]
            return

        self.failed.append((2, "Dockerfile check failed"))

    def check_singularity(self):
        """Checks that Singularity file contains the string ``FROM``."""
        fn = os.path.join(self.path, "Singularity")
        content = ""
        with open(fn, 'r') as fh: content = fh.read()

        # Implicitely also checks if empty.
        if 'From:' in content:
            self.passed.append((2, "Singularity file check passed"))
            self.singularityfile = [line.strip() for line in content.splitlines()]
            return

        self.failed.append((2, "Singularity file check failed"))

    def check_licence(self):
        """Checks licence file is MIT.

        Currently the checkpoints are:
            * licence file must be long enough (4 or more lines)
            * licence contains the string *without restriction*
            * licence doesn't have any placeholder variables
        """
        for l in ['LICENSE', 'LICENSE.md', 'LICENCE', 'LICENCE.md']:
            fn = os.path.join(self.path, l)
            if os.path.isfile(fn):
                content = ""
                with open(fn, 'r') as fh: content = fh.read()

                # needs at least copyright, permission, notice and "as-is" lines
                nl = content.count("\n")
                if nl < 4:
                    self.failed.append((3, "Number of lines too small for a valid MIT license file: {}".format(fn)))
                    return

                # determine whether this is indeed an MIT
                # license. Most variations actually don't contain the
                # string MIT Searching for 'without restriction'
                # instead (a crutch).
                if not 'without restriction' in content:
                    self.failed.append((3, "Licence file did not look like MIT: {}".format(fn)))
                    return

                # check for placeholders present in
                # - https://choosealicense.com/licenses/mit/
                # - https://opensource.org/licenses/MIT
                # - https://en.wikipedia.org/wiki/MIT_License
                placeholders = {'[year]', '[fullname]', '<YEAR>', '<COPYRIGHT HOLDER>', '<year>', '<copyright holders>'}
                if any([ph in content for ph in placeholders]):
                    self.failed.append((3, "Licence file contains placeholders: {}".format(fn)))
                    return

                self.passed.append((3, "Licence check passed"))
                return

        self.failed.append((3, "Couldn't find MIT licence file"))

    def check_nextflow_config(self):
        """Checks a given pipeline for required config variables.

        Uses ``nextflow config -flat`` to parse pipeline ``nextflow.config``
        and print all config variables.
        NB: Does NOT parse contents of main.nf / nextflow script
        """
        # Fail tests if these are missing
        config_fail = [
            'manifest.name',
            'manifest.nextflowVersion',
            'manifest.description',
            'manifest.version',
            'manifest.homePage',
            'timeline.enabled',
            'trace.enabled',
            'report.enabled',
            'dag.enabled',
            'process.cpus',
            'process.memory',
            'process.time',
            'params.outdir'
        ]
        # Throw a warning if these are missing
        config_warn = [
            'manifest.mainScript',
            'timeline.file',
            'trace.file',
            'report.file',
            'dag.file',
            'params.reads',
            'process.container',
            'params.container',
            'params.singleEnd'
        ]
        # Old depreciated vars - fail if present
        config_fail_ifdefined = [
            'params.version',
            'params.nf_required_version'
        ]

        # Get the nextflow config for this pipeline
        self.config = nf_core.utils.fetch_wf_config(self.path)
        for cf in config_fail:
            if cf in self.config.keys():
                self.passed.append((4, "Config variable found: {}".format(cf)))
            else:
                self.failed.append((4, "Config variable not found: {}".format(cf)))
        for cf in config_warn:
            if cf in self.config.keys():
                self.passed.append((4, "Config variable found: {}".format(cf)))
            else:
                self.warned.append((4, "Config variable not found: {}".format(cf)))
        for cf in config_fail_ifdefined:
            if cf not in self.config.keys():
                self.passed.append((4, "Config variable (correctly) not found: {}".format(cf)))
            else:
                self.failed.append((4, "Config variable (incorrectly) found: {}".format(cf)))

        # Check and warn if the process configuration is done with deprecated syntax
        process_with_deprecated_syntax = list(set([re.search('^(process\.\$.*?)\.+.*$', ck).group(1) for ck in self.config.keys() if re.match(r'^(process\.\$.*?)\.+.*$', ck)]))
        for pd in process_with_deprecated_syntax:
            self.warned.append((4, "Process configuration is done with deprecated_syntax: {}".format(pd)))

        # Check the variables that should be set to 'true'
        for k in ['timeline.enabled', 'report.enabled', 'trace.enabled', 'dag.enabled']:
            if self.config.get(k) == 'true':
                self.passed.append((4, "Config variable '{}' had correct value: {}".format(k, self.config.get(k))))
            else:
                self.failed.append((4, "Config variable '{}' did not have correct value: {}".format(k, self.config.get(k))))

        # Check that the pipeline name starts with nf-core
        try:
            assert self.config.get('manifest.name', '').strip('\'"').startswith('nf-core/')
        except (AssertionError, IndexError):
            self.failed.append((4, "Config variable 'manifest.name' did not begin with nf-core/:\n    {}".format(self.config.get('manifest.name', '').strip('\'"'))))
        else:
            self.passed.append((4, "Config variable 'manifest.name' began with 'nf-core/'"))
            self.pipeline_name = self.config.get('manifest.name', '').strip("'").replace('nf-core/', '')

        # Check that the homePage is set to the GitHub URL
        try:
            assert self.config.get('manifest.homePage', '').strip('\'"').startswith('https://github.com/nf-core/')
        except (AssertionError, IndexError):
            self.failed.append((4, "Config variable 'manifest.homePage' did not begin with https://github.com/nf-core/:\n    {}".format(self.config.get('manifest.homePage', '').strip('\'"'))))
        else:
            self.passed.append((4, "Config variable 'manifest.homePage' began with 'https://github.com/nf-core/'"))

        # Check that the DAG filename ends in `.svg`
        if 'dag.file' in self.config:
            if self.config['dag.file'].strip('\'"').endswith('.svg'):
                self.passed.append((4, "Config variable 'dag.file' ended with .svg"))
            else:
                self.failed.append((4, "Config variable 'dag.file' did not end with .svg"))

        # Check that the minimum nextflowVersion is set properly
        if 'manifest.nextflowVersion' in self.config:
            if self.config.get('manifest.nextflowVersion', '').strip('"\'').startswith('>='):
                self.passed.append((4, "Config variable 'manifest.nextflowVersion' started with >="))
                # Save self.minNextflowVersion for convenience
                self.minNextflowVersion = re.sub(r'[^0-9\.]', '', self.config.get('manifest.nextflowVersion', ''))
            else:
                self.failed.append((4, "Config variable 'manifest.nextflowVersion' did not start with '>=' : '{}'".format(self.config.get('manifest.nextflowVersion', '')).strip('"\'')))

    def check_ci_config(self):
        """Checks that the Travis or Circle CI YAML config is valid.

        Makes sure that ``nf-core lint`` runs in travis tests and that
        tests run with the required nextflow version.
        """
        for cf in ['.travis.yml', 'circle.yml']:
            fn = os.path.join(self.path, cf)
            if os.path.isfile(fn):
                with open(fn, 'r') as fh:
                    ciconf = yaml.load(fh)
                # Check that we have the master branch protection
                travisMasterCheck = '[ $TRAVIS_PULL_REQUEST = "false" ] || [ $TRAVIS_BRANCH != "master" ] || ([ $TRAVIS_PULL_REQUEST_SLUG = $TRAVIS_REPO_SLUG ] && [ $TRAVIS_PULL_REQUEST_BRANCH = "dev" ])'
                try:
                    assert(travisMasterCheck in ciconf.get('before_install', {}))
                except AssertionError:
                    self.failed.append((5, "Continuous integration must check for master branch PRs: '{}'".format(fn)))
                else:
                    self.passed.append((5, "Continuous integration checks for master branch PRs: '{}'".format(fn)))
                # Check that the nf-core linting runs
                try:
                    assert('nf-core lint ${TRAVIS_BUILD_DIR}' in ciconf['script'])
                except AssertionError:
                    self.failed.append((5, "Continuous integration must run nf-core lint Tests: '{}'".format(fn)))
                else:
                    self.passed.append((5, "Continuous integration runs nf-core lint Tests: '{}'".format(fn)))
                # Check that we're pulling the right docker image
                if self.config.get('params.container', ''):
                    docker_notag = re.sub(r':(?:[\.\d]+|latest)$', '', self.config.get('params.container', '').strip('"\''))
                    docker_pull_cmd = 'docker pull {}:dev'.format(docker_notag)
                    try:
                        assert(docker_pull_cmd in ciconf.get('before_install', []))
                    except AssertionError:
                        self.failed.append((5, "CI is not pulling the correct docker image. Should be:\n    '{}'".format(docker_pull_cmd)))
                    else:
                        self.passed.append((5, "CI is pulling the correct docker image: {}".format(docker_pull_cmd)))

                    # Check that we tag the docker image properly
                    docker_tag_cmd = 'docker tag {}:dev {}'.format(docker_notag, self.config.get('params.container', '').strip('"\''))
                    try:
                        assert(docker_tag_cmd in ciconf.get('before_install'))
                    except AssertionError:
                        self.failed.append((5, "CI is not tagging docker image correctly. Should be:\n    '{}'".format(docker_tag_cmd)))
                    else:
                        self.passed.append((5, "CI is tagging docker image correctly: {}".format(docker_tag_cmd)))

                # Check that we're testing the minimum nextflow version
                minNextflowVersion = ""
                env = ciconf.get('env', [])
                if type(env) is dict:
                    env = env.get('matrix', [])
                for e in env:
                    # Split using shlex so that we don't split "quoted whitespace"
                    for s in shlex.split(e):
                        k,v = s.split('=')
                        if k == 'NXF_VER':
                            ci_ver = v.strip('\'"')
                            minNextflowVersion = ci_ver if v else minNextflowVersion
                            if ci_ver == self.minNextflowVersion:
                                self.passed.append((5, "Continuous integration checks minimum NF version: '{}'".format(fn)))
                if not minNextflowVersion:
                    self.failed.append((5, "Continuous integration does not check minimum NF version: '{}'".format(fn)))
                elif minNextflowVersion != self.minNextflowVersion:
                    self.failed.append((5, "Minimum NF version differed from CI and what was set in the pipelines manifest: {}".format(fn)))

    def check_readme(self):
        """Checks the repository README file for errors.

        Currently just checks the badges at the top of the README.
        """
        with open(os.path.join(self.path, 'README.md'), 'r') as fh:
            content = fh.read()

        # Check that there is a readme badge showing the minimum required version of Nextflow
        # and that it has the correct version
        nf_badge_re = r"\[!\[Nextflow\]\(https://img\.shields\.io/badge/nextflow-%E2%89%A5([\d\.]+)-brightgreen\.svg\)\]\(https://www\.nextflow\.io/\)"
        match = re.search(nf_badge_re, content)
        if match:
            nf_badge_version = match.group(1).strip('\'"')
            try:
                assert nf_badge_version == self.minNextflowVersion
            except (AssertionError, KeyError):
                self.failed.append((6, "README Nextflow minimum version badge does not match config. Badge: '{}', Config: '{}'".format(nf_badge_version, self.minNextflowVersion)))
            else:
                self.passed.append((6, "README Nextflow minimum version badge matched config. Badge: '{}', Config: '{}'".format(nf_badge_version, self.minNextflowVersion)))
        else:
            self.warned.append((6, "README did not have a Nextflow minimum version badge."))

        # Check that we have a bioconda badge if we have a bioconda environment file
        if 'environment.yml' in self.files:
            bioconda_badge = '[![install with bioconda](https://img.shields.io/badge/install%20with-bioconda-brightgreen.svg)](http://bioconda.github.io/)'
            if bioconda_badge in content:
                self.passed.append((6, "README had a bioconda badge"))
            else:
                self.failed.append((6, "Found a bioconda environment.yml file but no badge in the README"))


    def check_version_consistency(self):
        """Checks container tags versions.

        Runs on ``process.container``, ``params.container`` and ``$TRAVIS_TAG`` (each only if set).

        Checks that:
            * the container has a tag
            * the version numbers are numeric
            * the version numbers are the same as one-another
        """
        versions = {}
        # Get the version definitions
        # Get version from nextflow.config
        versions['manifest.version'] = self.config.get('manifest.version', '').strip(' \'"')

        # Get version from the docker slug
        if self.config.get('params.container', '') and \
                not ':' in self.config.get('params.container', ''):
            self.failed.append((7, "Docker slug seems not to have "
                "a version tag: {}".format(self.config.get('params.container', ''))))
            return

        # Get config container slugs, (if set; one container per workflow)
        if self.config.get('params.container', ''):
            versions['params.container'] = self.config.get('params.container', '').strip(' \'"').split(':')[-1]
        if self.config.get('process.container', ''):
            versions['process.container'] = self.config.get('process.container', '').strip(' \'"').split(':')[-1]

        # Get version from the TRAVIS_TAG env var
        if os.environ.get('TRAVIS_TAG') and os.environ.get('TRAVIS_REPO_SLUG', '') != 'nf-core/tools':
            versions['TRAVIS_TAG'] = os.environ.get('TRAVIS_TAG').strip(' \'"')

        # Check if they are all numeric
        for v_type, version in versions.items():
            if not version.replace('.', '').isdigit():
                self.failed.append((7, "{} was not numeric: {}!".format(v_type, version)))
                return

        # Check if they are consistent
        if len(set(versions.values())) != 1:
            self.failed.append((7, "The versioning is not consistent between container, release tag "
                "and config. Found {}".format(
                    ", ".join(["{} = {}".format(k, v) for k,v in versions.items()])
                )))
            return

        self.passed.append((7, "Version tags are numeric and consistent between container, release tag and config."))

    def check_conda_env_yaml(self):
        """Checks that the conda environment file is valid.

        Checks that:
            * a name is given and is consistent with the pipeline name
            * check that dependency versions are pinned
            * dependency versions are the latest available
        """
        if 'environment.yml' not in self.files:
            return

        # Check that the environment name matches the pipeline name
        pipeline_version = self.config.get('manifest.version', '').strip(' \'"')
        expected_env_name = 'nf-core-{}-{}'.format(self.pipeline_name.lower(), pipeline_version)
        if self.conda_config['name'] != expected_env_name:
            self.failed.append((8, "Conda environment name is incorrect ({}, should be {})".format(self.conda_config['name'], expected_env_name)))
        else:
            self.passed.append((8, "Conda environment name was correct ({})".format(expected_env_name)))

        # Check conda dependency list
        for dep in self.conda_config.get('dependencies', []):
            if isinstance(dep, str):
                # Check that each dependency has a version number
                try:
                    assert dep.count('=') == 1
                except AssertionError:
                    self.failed.append((8, "Conda dependency did not have pinned version number: {}".format(dep)))
                else:
                    self.passed.append((8, "Conda dependency had pinned version number: {}".format(dep)))

                    try:
                        depname, depver = dep.split('=', 1)
                        self.check_anaconda_package(dep)
                    except ValueError:
                        pass
                    else:
                        # Check that required version is available at all
                        if depver not in self.conda_package_info[dep].get('versions'):
                            self.failed.append((8, "Conda dependency had an unknown version: {}".format(dep)))
                            continue  # No need to test for latest version, continue linting
                        # Check version is latest available
                        last_ver = self.conda_package_info[dep].get('latest_version')
                        if last_ver is not None and last_ver != depver:
                            self.warned.append((8, "Conda package is not latest available: {}, {} available".format(dep, last_ver)))
                        else:
                            self.passed.append((8, "Conda package is latest available: {}".format(dep)))

            elif isinstance(dep, dict):
                for pip_dep in dep.get('pip', []):
                    # Check that each pip dependency has a version number
                    try:
                        assert pip_dep.count('=') == 1
                    except AssertionError:
                        self.failed.append((8, "Pip dependency did not have pinned version number: {}".format(pip_dep)))
                    else:
                        self.passed.append((8, "Pip dependency had pinned version number: {}".format(pip_dep)))

                        try:
                            pip_depname, pip_depver = pip_dep.split('=', 1)
                            self.check_pip_package(pip_dep)
                        except ValueError:
                            pass
                        else:
                            # Check, if PyPi package version is available at all
<<<<<<< HEAD
                            if pip_depver not in self.conda_package_info[pip_dep].get('info').get('releases').keys():
=======
                            if pip_depver not in self.conda_package_info[pip_dep].get('releases').keys():
>>>>>>> 5bfa9098
                                self.failed.append((8, "PyPi package had an unknown version: {}".format(pip_depver)))
                                continue  # No need to test latest version, if not available
                            last_ver = self.conda_package_info[pip_dep].get('info').get('version')
                            if last_ver is not None and last_ver != pip_depver:
                                self.warned.append((8, "PyPi package is not latest available: {}, {} available".format(pip_depver, last_ver)))
                            else:
                                self.passed.append((8, "PyPi package is latest available: {}".format(pip_depver)))

    def check_anaconda_package(self, dep):
        """Query conda package information.

        Sends a HTTP GET request to the Anaconda remote API.

        Args:
            dep (str): A conda package name.

        Raises:
            A ValueError, if the package name can not be resolved.
        """
        # Check if each dependency is the latest available version
        depname, depver = dep.split('=', 1)
        dep_channels = self.conda_config.get('channels', [])
        # 'defaults' isn't actually a channel name. See https://docs.anaconda.com/anaconda/user-guide/tasks/using-repositories/
        if 'defaults' in dep_channels:
            dep_channels.remove('defaults')
            dep_channels.extend([
                'main',
                'anaconda',
                'r',
                'free',
                'archive',
                'anaconda-extras'
            ])
        if '::' in depname:
            dep_channels = [depname.split('::')[0]]
            depname = depname.split('::')[1]
        for ch in reversed(dep_channels):
            anaconda_api_url = 'https://api.anaconda.org/package/{}/{}'.format(ch, depname)
            try:
                response = requests.get(anaconda_api_url, timeout=10)
            except (requests.exceptions.Timeout):
                self.warned.append((8, "Anaconda API timed out: {}".format(anaconda_api_url)))
                raise ValueError
            except (requests.exceptions.ConnectionError):
                self.warned.append((8, "Could not connect to Anaconda API"))
                raise ValueError
            else:
                if response.status_code == 200:
                    dep_json = response.json()
                    self.conda_package_info[dep] = dep_json
                    return
        else:
            self.failed.append((8, "Could not find Conda dependency using the Anaconda API: {}".format(dep)))
            raise ValueError

    def check_pip_package(self, dep):
        """Query PyPi package information.

        Sends a HTTP GET request to the PyPi remote API.

        Args:
            dep (str): A PyPi package name.

        Raises:
            A ValueError, if the package name can not be resolved or the connection timed out.
        """
        pip_depname, pip_depver = dep.split('=', 1)
        pip_api_url = 'https://pypi.python.org/pypi/{}/json'.format(pip_depname)
        try:
            response = requests.get(pip_api_url, timeout=10)
        except (requests.exceptions.Timeout):
            self.warned.append((8, "PyPi API timed out: {}".format(pip_api_url)))
            raise ValueError
        except (requests.exceptions.ConnectionError):
            self.warned.append((8, "PyPi API Connection error: {}".format(pip_api_url)))
            raise ValueError
        else:
            if response.status_code == 200:
                pip_dep_json = response.json()
                self.conda_package_info[dep] = pip_dep_json
            else:
                self.failed.append((8, "Could not find pip dependency using the PyPi API: {}".format(dep)))
                raise ValueError

    def check_conda_dockerfile(self):
        """Checks the Docker build file.

        Checks that:
            * a name is given and is consistent with the pipeline name
            * dependency versions are pinned
            * dependency versions are the latest available
        """
        if 'environment.yml' not in self.files or len(self.dockerfile) == 0:
            return

        expected_strings = [
            'FROM nfcore/base',
            'COPY environment.yml /',
            'RUN conda env create -f /environment.yml && conda clean -a',
            'ENV PATH /opt/conda/envs/{}/bin:$PATH'.format(self.conda_config['name'])
        ]

        difference = set(expected_strings) - set(self.dockerfile)
        if not difference:
            self.passed.append((10, "Found all expected strings in Dockerfile file"))
        else:
            for missing in difference:
                self.failed.append((10, "Could not find Dockerfile file string: {}".format(missing)))

    def check_conda_singularityfile(self):
        """Checks the Singularity build file.

        Checks that:
            * a name is given and is consistent with the pipeline name
            * dependency versions are pinned
            * dependency versions are the latest available
        """
        if 'environment.yml' not in self.files or len(self.singularityfile) == 0:
            return

        expected_strings = [
            'From:nfcore/base',
            'Bootstrap:docker',
            'VERSION {}'.format(self.config.get('manifest.version', '').strip(' \'"')),
            'PATH=/opt/conda/envs/{}/bin:$PATH'.format(self.conda_config['name']),
            'export PATH',
            'environment.yml /',
            '/opt/conda/bin/conda env create -f /environment.yml',
            '/opt/conda/bin/conda clean -a',
        ]

        difference = set(expected_strings) - set(self.singularityfile)
        if not difference:
            self.passed.append((10, "Found all expected strings in Singularity file"))
        else:
            for missing in difference:
                self.failed.append((10, "Could not find Singularity file string: {}".format(missing)))

    def check_pipeline_todos(self):
        """ Go through all template files looking for the string 'TODO nf-core:' """
        ignore = ['.git']
        if os.path.isfile(os.path.join(self.path, '.gitignore')):
            with io.open(os.path.join(self.path, '.gitignore'), 'rt', encoding='latin1') as fh:
                for l in fh:
                    ignore.append(os.path.basename(l.strip().rstrip('/')))
        for root, dirs, files in os.walk(self.path):
            # Ignore files
            for i in ignore:
                if i in dirs:
                    dirs.remove(i)
                if i in files:
                    files.remove(i)
            for fname in files:
                with io.open(os.path.join(root, fname), 'rt', encoding='latin1') as fh:
                    for l in fh:
                        if 'TODO nf-core' in l:
                            l = l.replace('<!--', '').replace('-->', '').replace('# TODO nf-core: ', '').replace('// TODO nf-core: ', '').replace('TODO nf-core: ', '').strip()
                            if len(fname) + len(l) > 50:
                                l = '{}..'.format(l[:50-len(fname)])
                            self.warned.append((11, "TODO string found in '{}': {}".format(fname,l)))

    def print_results(self):
        # Print results
        rl = "\n  Using --release mode linting tests" if self.release_mode else ''
        logging.info("===========\n LINTING RESULTS\n=================\n" +
            "{0:>4} tests passed".format(len(self.passed)) +
            "{0:>4} tests had warnings".format(len(self.warned)) +
            "{0:>4} tests failed".format(len(self.failed)) + rl
        )
        if len(self.passed) > 0:
            logging.debug("Test Passed:\n  {}".format("\n  ".join(["http://nf-co.re/errors#{}: {}".format(eid, msg) for eid, msg in self.passed])))
        if len(self.warned) > 0:
            logging.warn("Test Warnings:\n  {}".format("\n  ".join(["http://nf-co.re/errors#{}: {}".format(eid, msg) for eid, msg in self.warned])))
        if len(self.failed) > 0:
            logging.error("Test Failures:\n  {}".format("\n  ".join(["http://nf-co.re/errors#{}: {}".format(eid, msg) for eid, msg in self.failed])))<|MERGE_RESOLUTION|>--- conflicted
+++ resolved
@@ -10,10 +10,6 @@
 import os
 import re
 import shlex
-<<<<<<< HEAD
-import tempfile
-=======
->>>>>>> 5bfa9098
 
 import click
 import requests
@@ -656,11 +652,7 @@
                             pass
                         else:
                             # Check, if PyPi package version is available at all
-<<<<<<< HEAD
-                            if pip_depver not in self.conda_package_info[pip_dep].get('info').get('releases').keys():
-=======
                             if pip_depver not in self.conda_package_info[pip_dep].get('releases').keys():
->>>>>>> 5bfa9098
                                 self.failed.append((8, "PyPi package had an unknown version: {}".format(pip_depver)))
                                 continue  # No need to test latest version, if not available
                             last_ver = self.conda_package_info[pip_dep].get('info').get('version')
