# {{ cookiecutter.name }}
**{{ cookiecutter.description }}**

[![Build Status](https://travis-ci.org/{{ cookiecutter.name }}.svg?branch=master)](https://travis-ci.org/{{ cookiecutter.name }})
[![Nextflow](https://img.shields.io/badge/nextflow-%E2%89%A50.32.0-brightgreen.svg)](https://www.nextflow.io/)

[![install with bioconda](https://img.shields.io/badge/install%20with-bioconda-brightgreen.svg)](http://bioconda.github.io/)
[![Docker](https://img.shields.io/docker/automated/{{ cookiecutter.name_docker }}.svg)](https://hub.docker.com/r/{{ cookiecutter.name_docker }})
![Singularity Container available](
https://img.shields.io/badge/singularity-available-7E4C74.svg)

### Introduction
The pipeline is built using [Nextflow](https://www.nextflow.io), a workflow tool to run tasks across multiple compute infrastructures in a very portable manner. It comes with docker / singularity containers making installation trivial and results highly reproducible.


### Documentation
The {{ cookiecutter.name }} pipeline comes with documentation about the pipeline, found in the `docs/` directory:

1. [Installation](docs/installation.md)
2. Pipeline configuration
    * [Local installation](docs/configuration/local.md)
    * [Adding your own system](docs/configuration/adding_your_own.md)
3. [Running the pipeline](docs/usage.md)
4. [Output and how to interpret the results](docs/output.md)
5. [Troubleshooting](docs/troubleshooting.md)

<<<<<<< HEAD
### Credits
{{ cookiecutter.name }} was originally written by {{ cookiecutter.author }}.
=======
<!-- TODO nf-core: Add a brief overview of what the pipeline does and how it works -->
>>>>>>> fcafcede
<|MERGE_RESOLUTION|>--- conflicted
+++ resolved
@@ -24,9 +24,7 @@
 4. [Output and how to interpret the results](docs/output.md)
 5. [Troubleshooting](docs/troubleshooting.md)
 
-<<<<<<< HEAD
+<!-- TODO nf-core: Add a brief overview of what the pipeline does and how it works -->
+
 ### Credits
-{{ cookiecutter.name }} was originally written by {{ cookiecutter.author }}.
-=======
-<!-- TODO nf-core: Add a brief overview of what the pipeline does and how it works -->
->>>>>>> fcafcede
+{{ cookiecutter.name }} was originally written by {{ cookiecutter.author }}.