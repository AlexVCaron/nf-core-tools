--- conflicted
+++ resolved
@@ -52,20 +52,6 @@
             "mypipeline", "it is mine", "me", no_git=True, outdir=self.pipeline_dir, plain=True
         ).init_pipeline()
 
-<<<<<<< HEAD
-        # Set up install objects
-        self.subworkflow_install = nf_core.subworkflows.SubworkflowInstall(self.pipeline_dir, prompt=False, force=False)
-        self.subworkflow_install_gitlab = nf_core.subworkflows.SubworkflowInstall(
-            self.pipeline_dir, prompt=False, force=False, remote_url=GITLAB_URL, branch=GITLAB_SUBWORKFLOWS_BRANCH
-        )
-        self.mods_install = nf_core.modules.ModuleInstall(self.pipeline_dir, prompt=False, force=True)
-
-        # Set up the nf-core/modules repo dummy
-        self.nfcore_modules = create_modules_repo_dummy(self.tmp_dir)
-
-        # Set up remove objects
-        self.subworkflow_remove = nf_core.subworkflows.SubworkflowRemove(self.pipeline_dir)
-=======
         # Set up the nf-core/modules repo dummy
         self.nfcore_modules = create_modules_repo_dummy(self.tmp_dir)
 
@@ -80,7 +66,13 @@
             force=False,
             sha=OLD_SUBWORKFLOWS_SHA,
         )
->>>>>>> c005f03a
+        self.mods_install = nf_core.modules.ModuleInstall(self.pipeline_dir, prompt=False, force=True)
+
+        # Set up the nf-core/modules repo dummy
+        self.nfcore_modules = create_modules_repo_dummy(self.tmp_dir)
+
+        # Set up remove objects
+        self.subworkflow_remove = nf_core.subworkflows.SubworkflowRemove(self.pipeline_dir)
 
     ################################################
     # Test of the individual subworkflow commands. #
