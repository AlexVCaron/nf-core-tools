--- conflicted
+++ resolved
@@ -3,10 +3,6 @@
 """
 import fnmatch
 import json
-<<<<<<< HEAD
-from unittest import mock
-=======
->>>>>>> 836d292a
 import os
 import shutil
 import subprocess
