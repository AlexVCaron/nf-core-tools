--- conflicted
+++ resolved
@@ -38,24 +38,12 @@
         "jsonschema",
         # 'PyInquirer>1.0.3',
         # Need the new release of PyInquirer, see nf_core/launch.py for details
-<<<<<<< HEAD
         "PyInquirer @ https://github.com/CITGuru/PyInquirer/archive/master.zip",
         "pyyaml",
         "requests",
         "requests_cache",
+        "rich",
         "tabulate",
-=======
-        'PyInquirer @ https://github.com/CITGuru/PyInquirer/archive/master.zip',
-        'pyyaml',
-        'requests',
-        'requests_cache',
-        'rich',
-        'tabulate'
-    ],
-    setup_requires=[
-        'twine>=1.11.0',
-        'setuptools>=38.6.'
->>>>>>> 949b9c44
     ],
     setup_requires=["twine>=1.11.0", "setuptools>=38.6."],
     packages=find_packages(exclude=("docs")),
